{
 "cells": [
  {
   "cell_type": "code",
   "execution_count": 1,
   "id": "53c6b266",
   "metadata": {
    "execution": {
     "iopub.execute_input": "2022-03-24T00:07:54.255513Z",
     "iopub.status.busy": "2022-03-24T00:07:54.254222Z",
     "iopub.status.idle": "2022-03-24T00:07:54.259028Z",
     "shell.execute_reply": "2022-03-24T00:07:54.259630Z"
    },
    "papermill": {
     "duration": 0.03479,
     "end_time": "2022-03-24T00:07:54.260009",
     "exception": false,
     "start_time": "2022-03-24T00:07:54.225219",
     "status": "completed"
    },
    "tags": [
     "injected-parameters"
    ]
   },
   "outputs": [],
   "source": [
    "# Parameters\n",
    "kms_key = \"arn:aws:kms:us-west-2:000000000000:1234abcd-12ab-34cd-56ef-1234567890ab\"\n"
   ]
  },
  {
   "cell_type": "markdown",
   "id": "51106dd7",
   "metadata": {
    "papermill": {
     "duration": 0.014404,
     "end_time": "2022-03-24T00:07:54.289549",
     "exception": false,
     "start_time": "2022-03-24T00:07:54.275145",
     "status": "completed"
    },
    "tags": []
   },
   "source": [
<<<<<<< HEAD
    "## MNIST Training with MXNet and Gluon\n",
=======
    "# MNIST Training with MXNet and Gluon (Testing)\n",
>>>>>>> 6fe20233
    "\n",
    "MNIST is a widely used dataset for handwritten digit classification. It consists of 70,000 labeled 28x28 pixel grayscale images of hand-written digits. The dataset is split into 60,000 training images and 10,000 test images. There are 10 classes (one for each of the 10 digits). This tutorial will show how to train and test an MNIST model on SageMaker using MXNet and the Gluon API.\n",
    "\n"
   ]
  },
  {
   "cell_type": "code",
   "execution_count": 2,
   "id": "2b714960",
   "metadata": {
    "execution": {
     "iopub.execute_input": "2022-03-24T00:07:54.323943Z",
     "iopub.status.busy": "2022-03-24T00:07:54.323341Z",
     "iopub.status.idle": "2022-03-24T00:07:57.145599Z",
     "shell.execute_reply": "2022-03-24T00:07:57.145065Z"
    },
    "papermill": {
     "duration": 2.84147,
     "end_time": "2022-03-24T00:07:57.145727",
     "exception": false,
     "start_time": "2022-03-24T00:07:54.304257",
     "status": "completed"
    },
    "tags": []
   },
   "outputs": [],
   "source": [
    "import os\n",
    "import boto3\n",
    "import sagemaker\n",
    "from sagemaker.mxnet import MXNet\n",
    "from mxnet import gluon\n",
    "from sagemaker import get_execution_role\n",
    "\n",
    "sagemaker_session = sagemaker.Session()\n",
    "\n",
    "role = get_execution_role()"
   ]
  },
  {
   "cell_type": "markdown",
   "id": "9b3ee59a",
   "metadata": {
    "papermill": {
     "duration": 0.013972,
     "end_time": "2022-03-24T00:07:57.173980",
     "exception": false,
     "start_time": "2022-03-24T00:07:57.160008",
     "status": "completed"
    },
    "tags": []
   },
   "source": [
    "## Download training and test data"
   ]
  },
  {
   "cell_type": "code",
   "execution_count": 3,
   "id": "3a353fc6",
   "metadata": {
    "execution": {
     "iopub.execute_input": "2022-03-24T00:07:57.223749Z",
     "iopub.status.busy": "2022-03-24T00:07:57.211596Z",
     "iopub.status.idle": "2022-03-24T00:07:59.199582Z",
     "shell.execute_reply": "2022-03-24T00:07:59.200067Z"
    },
    "papermill": {
     "duration": 2.012465,
     "end_time": "2022-03-24T00:07:59.200224",
     "exception": false,
     "start_time": "2022-03-24T00:07:57.187759",
     "status": "completed"
    },
    "tags": []
   },
   "outputs": [],
   "source": [
    "import os\n",
    "\n",
    "for inner_dir in [\"train\", \"test\"]:\n",
    "    data_dir = \"./data/{}/\".format(inner_dir)\n",
    "    if not os.path.exists(data_dir):\n",
    "        os.makedirs(data_dir)\n",
    "\n",
    "s3 = boto3.client(\"s3\")\n",
    "s3.download_file(\n",
    "    \"sagemaker-sample-files\",\n",
    "    \"datasets/image/MNIST/train/train-images-idx3-ubyte.gz\",\n",
    "    \"./data/train/train-images-idx3-ubyte.gz\",\n",
    ")\n",
    "s3.download_file(\n",
    "    \"sagemaker-sample-files\",\n",
    "    \"datasets/image/MNIST/train/train-labels-idx1-ubyte.gz\",\n",
    "    \"./data/train/train-labels-idx1-ubyte.gz\",\n",
    ")\n",
    "s3.download_file(\n",
    "    \"sagemaker-sample-files\",\n",
    "    \"datasets/image/MNIST/test/t10k-images-idx3-ubyte.gz\",\n",
    "    \"./data/test/t10k-images-idx3-ubyte.gz\",\n",
    ")\n",
    "s3.download_file(\n",
    "    \"sagemaker-sample-files\",\n",
    "    \"datasets/image/MNIST/test/t10k-labels-idx1-ubyte.gz\",\n",
    "    \"./data/test/t10k-labels-idx1-ubyte.gz\",\n",
    ")"
   ]
  },
  {
   "cell_type": "markdown",
   "id": "7bf8c639",
   "metadata": {
    "papermill": {
     "duration": 0.013817,
     "end_time": "2022-03-24T00:07:59.227927",
     "exception": false,
     "start_time": "2022-03-24T00:07:59.214110",
     "status": "completed"
    },
    "tags": []
   },
   "source": [
    "## Uploading the data\n",
    "\n",
    "We use the `sagemaker.Session.upload_data` function to upload our datasets to an S3 location. The return value `inputs` identifies the location -- we will use this later when we start the training job."
   ]
  },
  {
   "cell_type": "code",
   "execution_count": 4,
   "id": "afbaf6c4",
   "metadata": {
    "execution": {
     "iopub.execute_input": "2022-03-24T00:07:59.259918Z",
     "iopub.status.busy": "2022-03-24T00:07:59.259252Z",
     "iopub.status.idle": "2022-03-24T00:08:00.012550Z",
     "shell.execute_reply": "2022-03-24T00:08:00.013067Z"
    },
    "papermill": {
     "duration": 0.771699,
     "end_time": "2022-03-24T00:08:00.013230",
     "exception": false,
     "start_time": "2022-03-24T00:07:59.241531",
     "status": "completed"
    },
    "tags": []
   },
   "outputs": [],
   "source": [
    "inputs = sagemaker_session.upload_data(path=\"data\", key_prefix=\"data/DEMO-mnist\")"
   ]
  },
  {
   "cell_type": "markdown",
   "id": "446af25f",
   "metadata": {
    "papermill": {
     "duration": 0.014048,
     "end_time": "2022-03-24T00:08:00.041800",
     "exception": false,
     "start_time": "2022-03-24T00:08:00.027752",
     "status": "completed"
    },
    "tags": []
   },
   "source": [
    "## Implement the training function\n",
    "\n",
    "We need to provide a training script that can run on the SageMaker platform. The training scripts are essentially the same as one you would write for local training, except that you need to provide a `train` function. The `train` function will check for the validation accuracy at the end of every epoch and checkpoints the best model so far, along with the optimizer state, in the folder `/opt/ml/checkpoints` if the folder path exists, else it will skip the checkpointing. When SageMaker calls your function, it will pass in arguments that describe the training environment. Check the script below to see how this works.\n",
    "\n",
    "The script here is an adaptation of the [Gluon MNIST example](https://github.com/apache/incubator-mxnet/blob/master/example/gluon/mnist.py) provided by the [Apache MXNet](https://mxnet.incubator.apache.org/) project. "
   ]
  },
  {
   "cell_type": "code",
   "execution_count": 5,
   "id": "7214745c",
   "metadata": {
    "execution": {
     "iopub.execute_input": "2022-03-24T00:08:00.080148Z",
     "iopub.status.busy": "2022-03-24T00:08:00.078857Z",
     "iopub.status.idle": "2022-03-24T00:08:00.235838Z",
     "shell.execute_reply": "2022-03-24T00:08:00.236352Z"
    },
    "papermill": {
     "duration": 0.180506,
     "end_time": "2022-03-24T00:08:00.236515",
     "exception": false,
     "start_time": "2022-03-24T00:08:00.056009",
     "status": "completed"
    },
    "tags": []
   },
   "outputs": [
    {
     "name": "stdout",
     "output_type": "stream",
     "text": [
      "from __future__ import print_function\r\n",
      "\r\n",
      "import argparse\r\n",
      "import json\r\n",
      "import logging\r\n",
      "import os\r\n",
      "import time\r\n",
      "\r\n",
      "import mxnet as mx\r\n",
      "import numpy as np\r\n",
      "from mxnet import autograd, gluon\r\n",
      "from mxnet.gluon import nn\r\n",
      "\r\n",
      "logging.basicConfig(level=logging.DEBUG)\r\n",
      "\r\n",
      "# ------------------------------------------------------------ #\r\n",
      "# Training methods                                             #\r\n",
      "# ------------------------------------------------------------ #\r\n",
      "\r\n",
      "\r\n",
      "def train(args):\r\n",
      "    # SageMaker passes num_cpus, num_gpus and other args we can use to tailor training to\r\n",
      "    # the current container environment, but here we just use simple cpu context.\r\n",
      "    ctx = mx.cpu()\r\n",
      "\r\n",
      "    # retrieve the hyperparameters we set in notebook (with some defaults)\r\n",
      "    batch_size = args.batch_size\r\n",
      "    epochs = args.epochs\r\n",
      "    learning_rate = args.learning_rate\r\n",
      "    momentum = args.momentum\r\n",
      "    log_interval = args.log_interval\r\n",
      "\r\n",
      "    num_gpus = int(os.environ[\"SM_NUM_GPUS\"])\r\n",
      "    current_host = args.current_host\r\n",
      "    hosts = args.hosts\r\n",
      "    model_dir = args.model_dir\r\n",
      "    CHECKPOINTS_DIR = \"/opt/ml/checkpoints\"\r\n",
      "    checkpoints_enabled = os.path.exists(CHECKPOINTS_DIR)\r\n",
      "\r\n",
      "    # load training and validation data\r\n",
      "    # we use the gluon.data.vision.MNIST class because of its built in mnist pre-processing logic,\r\n",
      "    # but point it at the location where SageMaker placed the data files, so it doesn't download them again.\r\n",
      "    training_dir = args.train\r\n",
      "    train_data = get_train_data(training_dir + \"/train\", batch_size)\r\n",
      "    val_data = get_val_data(training_dir + \"/test\", batch_size)\r\n",
      "\r\n",
      "    # define the network\r\n",
      "    net = define_network()\r\n",
      "\r\n",
      "    # Collect all parameters from net and its children, then initialize them.\r\n",
      "    net.initialize(mx.init.Xavier(magnitude=2.24), ctx=ctx)\r\n",
      "    # Trainer is for updating parameters with gradient.\r\n",
      "\r\n",
      "    if len(hosts) == 1:\r\n",
      "        kvstore = \"device\" if num_gpus > 0 else \"local\"\r\n",
      "    else:\r\n",
      "        kvstore = \"dist_device_sync\" if num_gpus > 0 else \"dist_sync\"\r\n",
      "\r\n",
      "    trainer = gluon.Trainer(\r\n",
      "        net.collect_params(),\r\n",
      "        \"sgd\",\r\n",
      "        {\"learning_rate\": learning_rate, \"momentum\": momentum},\r\n",
      "        kvstore=kvstore,\r\n",
      "    )\r\n",
      "    metric = mx.metric.Accuracy()\r\n",
      "    loss = gluon.loss.SoftmaxCrossEntropyLoss()\r\n",
      "\r\n",
      "    # shard the training data in case we are doing distributed training. Alternatively to splitting in memory,\r\n",
      "    # the data could be pre-split in S3 and use ShardedByS3Key to do distributed training.\r\n",
      "    if len(hosts) > 1:\r\n",
      "        train_data = [x for x in train_data]\r\n",
      "        shard_size = len(train_data) // len(hosts)\r\n",
      "        for i, host in enumerate(hosts):\r\n",
      "            if host == current_host:\r\n",
      "                start = shard_size * i\r\n",
      "                end = start + shard_size\r\n",
      "                break\r\n",
      "\r\n",
      "        train_data = train_data[start:end]\r\n",
      "\r\n",
      "    net.hybridize()\r\n",
      "\r\n",
      "    best_val_score = 0.0\r\n",
      "    for epoch in range(epochs):\r\n",
      "        # reset data iterator and metric at begining of epoch.\r\n",
      "        metric.reset()\r\n",
      "        btic = time.time()\r\n",
      "        for i, (data, label) in enumerate(train_data):\r\n",
      "            # Copy data to ctx if necessary\r\n",
      "            data = data.as_in_context(ctx)\r\n",
      "            label = label.as_in_context(ctx)\r\n",
      "            # Start recording computation graph with record() section.\r\n",
      "            # Recorded graphs can then be differentiated with backward.\r\n",
      "            with autograd.record():\r\n",
      "                output = net(data)\r\n",
      "                L = loss(output, label)\r\n",
      "                L.backward()\r\n",
      "            # take a gradient step with batch_size equal to data.shape[0]\r\n",
      "            trainer.step(data.shape[0])\r\n",
      "            # update metric at last.\r\n",
      "            metric.update([label], [output])\r\n",
      "\r\n",
      "            if i % log_interval == 0 and i > 0:\r\n",
      "                name, acc = metric.get()\r\n",
      "                print(\r\n",
      "                    \"[Epoch %d Batch %d] Training: %s=%f, %f samples/s\"\r\n",
      "                    % (epoch, i, name, acc, batch_size / (time.time() - btic))\r\n",
      "                )\r\n",
      "\r\n",
      "            btic = time.time()\r\n",
      "\r\n",
      "        name, acc = metric.get()\r\n",
      "        print(\"[Epoch %d] Training: %s=%f\" % (epoch, name, acc))\r\n",
      "\r\n",
      "        name, val_acc = test(ctx, net, val_data)\r\n",
      "        print(\"[Epoch %d] Validation: %s=%f\" % (epoch, name, val_acc))\r\n",
      "        # checkpoint the model, params and optimizer states in the folder /opt/ml/checkpoints\r\n",
      "        if checkpoints_enabled and val_acc > best_val_score:\r\n",
      "            best_val_score = val_acc\r\n",
      "            logging.info(\"Saving the model, params and optimizer state.\")\r\n",
      "            net.export(CHECKPOINTS_DIR + \"/%.4f-gluon_mnist\" % (best_val_score), epoch)\r\n",
      "            trainer.save_states(\r\n",
      "                CHECKPOINTS_DIR + \"/%.4f-gluon_mnist-%d.states\" % (best_val_score, epoch)\r\n",
      "            )\r\n",
      "\r\n",
      "    if current_host == hosts[0]:\r\n",
      "        save(net, model_dir)\r\n",
      "\r\n",
      "\r\n",
      "def save(net, model_dir):\r\n",
      "    # save the model\r\n",
      "    net.export(\"%s/model\" % model_dir)\r\n",
      "\r\n",
      "\r\n",
      "def define_network():\r\n",
      "    net = nn.HybridSequential()\r\n",
      "    with net.name_scope():\r\n",
      "        net.add(nn.Dense(128, activation=\"relu\"))\r\n",
      "        net.add(nn.Dense(64, activation=\"relu\"))\r\n",
      "        net.add(nn.Dense(10))\r\n",
      "    return net\r\n",
      "\r\n",
      "\r\n",
      "def input_transformer(data, label):\r\n",
      "    data = data.reshape((-1,)).astype(np.float32) / 255.0\r\n",
      "    return data, label\r\n",
      "\r\n",
      "\r\n",
      "def get_train_data(data_dir, batch_size):\r\n",
      "    return gluon.data.DataLoader(\r\n",
      "        gluon.data.vision.MNIST(data_dir, train=True, transform=input_transformer),\r\n",
      "        batch_size=batch_size,\r\n",
      "        shuffle=True,\r\n",
      "        last_batch=\"rollover\",\r\n",
      "    )\r\n",
      "\r\n",
      "\r\n",
      "def get_val_data(data_dir, batch_size):\r\n",
      "    return gluon.data.DataLoader(\r\n",
      "        gluon.data.vision.MNIST(data_dir, train=False, transform=input_transformer),\r\n",
      "        batch_size=batch_size,\r\n",
      "        shuffle=False,\r\n",
      "    )\r\n",
      "\r\n",
      "\r\n",
      "def test(ctx, net, val_data):\r\n",
      "    metric = mx.metric.Accuracy()\r\n",
      "    for data, label in val_data:\r\n",
      "        data = data.as_in_context(ctx)\r\n",
      "        label = label.as_in_context(ctx)\r\n",
      "        output = net(data)\r\n",
      "        metric.update([label], [output])\r\n",
      "    return metric.get()\r\n",
      "\r\n",
      "\r\n",
      "# ------------------------------------------------------------ #\r\n",
      "# Hosting methods                                              #\r\n",
      "# ------------------------------------------------------------ #\r\n",
      "\r\n",
      "\r\n",
      "def model_fn(model_dir):\r\n",
      "    \"\"\"\r\n",
      "    Load the gluon model. Called once when hosting service starts.\r\n",
      "\r\n",
      "    :param: model_dir The directory where model files are stored.\r\n",
      "    :return: a model (in this case a Gluon network)\r\n",
      "    \"\"\"\r\n",
      "    net = gluon.SymbolBlock.imports(\r\n",
      "        \"%s/model-symbol.json\" % model_dir,\r\n",
      "        [\"data\"],\r\n",
      "        \"%s/model-0000.params\" % model_dir,\r\n",
      "    )\r\n",
      "    return net\r\n",
      "\r\n",
      "\r\n",
      "def transform_fn(net, data, input_content_type, output_content_type):\r\n",
      "    \"\"\"\r\n",
      "    Transform a request using the Gluon model. Called once per request.\r\n",
      "\r\n",
      "    :param net: The Gluon model.\r\n",
      "    :param data: The request payload.\r\n",
      "    :param input_content_type: The request content type.\r\n",
      "    :param output_content_type: The (desired) response content type.\r\n",
      "    :return: response payload and content type.\r\n",
      "    \"\"\"\r\n",
      "    # we can use content types to vary input/output handling, but\r\n",
      "    # here we just assume json for both\r\n",
      "    parsed = json.loads(data)\r\n",
      "    nda = mx.nd.array(parsed)\r\n",
      "    output = net(nda)\r\n",
      "    prediction = mx.nd.argmax(output, axis=1)\r\n",
      "    response_body = json.dumps(prediction.asnumpy().tolist()[0])\r\n",
      "    return response_body, output_content_type\r\n",
      "\r\n",
      "\r\n",
      "# ------------------------------------------------------------ #\r\n",
      "# Training execution                                           #\r\n",
      "# ------------------------------------------------------------ #\r\n",
      "\r\n",
      "\r\n",
      "def parse_args():\r\n",
      "    parser = argparse.ArgumentParser()\r\n",
      "\r\n",
      "    parser.add_argument(\"--batch-size\", type=int, default=100)\r\n",
      "    parser.add_argument(\"--epochs\", type=int, default=10)\r\n",
      "    parser.add_argument(\"--learning-rate\", type=float, default=0.1)\r\n",
      "    parser.add_argument(\"--momentum\", type=float, default=0.9)\r\n",
      "    parser.add_argument(\"--log-interval\", type=float, default=100)\r\n",
      "\r\n",
      "    parser.add_argument(\"--model-dir\", type=str, default=os.environ[\"SM_MODEL_DIR\"])\r\n",
      "    parser.add_argument(\"--train\", type=str, default=os.environ[\"SM_CHANNEL_TRAINING\"])\r\n",
      "\r\n",
      "    parser.add_argument(\"--current-host\", type=str, default=os.environ[\"SM_CURRENT_HOST\"])\r\n",
      "    parser.add_argument(\"--hosts\", type=list, default=json.loads(os.environ[\"SM_HOSTS\"]))\r\n",
      "\r\n",
      "    return parser.parse_args()\r\n",
      "\r\n",
      "\r\n",
      "if __name__ == \"__main__\":\r\n",
      "    args = parse_args()\r\n",
      "\r\n",
      "    train(args)\r\n"
     ]
    }
   ],
   "source": [
    "!cat 'mnist.py'"
   ]
  },
  {
   "cell_type": "markdown",
   "id": "b2f9276f",
   "metadata": {
    "papermill": {
     "duration": 0.014883,
     "end_time": "2022-03-24T00:08:00.266764",
     "exception": false,
     "start_time": "2022-03-24T00:08:00.251881",
     "status": "completed"
    },
    "tags": []
   },
   "source": [
    "## Run the training script on SageMaker\n",
    "\n",
    "The ```MXNet``` class allows us to run our training function on SageMaker infrastructure. We need to configure it with our training script, an IAM role, the number of training instances, and the training instance type. In this case we will run our training job on a single c4.xlarge instance. "
   ]
  },
  {
   "cell_type": "code",
   "execution_count": 6,
   "id": "ed0e55e2",
   "metadata": {
    "execution": {
     "iopub.execute_input": "2022-03-24T00:08:00.304027Z",
     "iopub.status.busy": "2022-03-24T00:08:00.302988Z",
     "iopub.status.idle": "2022-03-24T00:08:00.338234Z",
     "shell.execute_reply": "2022-03-24T00:08:00.337726Z"
    },
    "papermill": {
     "duration": 0.056872,
     "end_time": "2022-03-24T00:08:00.338352",
     "exception": false,
     "start_time": "2022-03-24T00:08:00.281480",
     "status": "completed"
    },
    "tags": []
   },
   "outputs": [],
   "source": [
    "m = MXNet(\n",
    "    \"mnist.py\",\n",
    "    role=role,\n",
    "    instance_count=1,\n",
    "    instance_type=\"ml.c4.xlarge\",\n",
    "    framework_version=\"1.6.0\",\n",
    "    py_version=\"py3\",\n",
    "    hyperparameters={\n",
    "        \"batch-size\": 100,\n",
    "        \"epochs\": 20,\n",
    "        \"learning-rate\": 0.1,\n",
    "        \"momentum\": 0.9,\n",
    "        \"log-interval\": 100,\n",
    "    },\n",
    ")"
   ]
  },
  {
   "cell_type": "markdown",
   "id": "a6a5ef53",
   "metadata": {
    "papermill": {
     "duration": 0.015051,
     "end_time": "2022-03-24T00:08:00.368883",
     "exception": false,
     "start_time": "2022-03-24T00:08:00.353832",
     "status": "completed"
    },
    "tags": []
   },
   "source": [
    "After we've constructed our `MXNet` object, we can fit it using the data we uploaded to S3. SageMaker makes sure our data is available in the local filesystem, so our training script can simply read the data from disk.\n"
   ]
  },
  {
   "cell_type": "code",
   "execution_count": 7,
   "id": "0e5ba7e6",
   "metadata": {
    "execution": {
     "iopub.execute_input": "2022-03-24T00:08:00.403696Z",
     "iopub.status.busy": "2022-03-24T00:08:00.403091Z",
     "iopub.status.idle": "2022-03-24T00:18:28.182841Z",
     "shell.execute_reply": "2022-03-24T00:18:28.182320Z"
    },
    "papermill": {
     "duration": 627.799211,
     "end_time": "2022-03-24T00:18:28.182977",
     "exception": false,
     "start_time": "2022-03-24T00:08:00.383766",
     "status": "completed"
    },
    "scrolled": true,
    "tags": []
   },
   "outputs": [
    {
     "name": "stdout",
     "output_type": "stream",
     "text": [
      "2022-03-24 00:08:01 Starting - Starting the training job."
     ]
    },
    {
     "name": "stdout",
     "output_type": "stream",
     "text": [
      "."
     ]
    },
    {
     "name": "stdout",
     "output_type": "stream",
     "text": [
      "."
     ]
    },
    {
     "name": "stdout",
     "output_type": "stream",
     "text": [
      "\n",
      "2022-03-24 00:08:03 Starting - Launching requested ML instancesProfilerReport-1648080480: InProgress\n",
      "."
     ]
    },
    {
     "name": "stdout",
     "output_type": "stream",
     "text": [
      "."
     ]
    },
    {
     "name": "stdout",
     "output_type": "stream",
     "text": [
      "."
     ]
    },
    {
     "name": "stdout",
     "output_type": "stream",
     "text": [
      "."
     ]
    },
    {
     "name": "stdout",
     "output_type": "stream",
     "text": [
      "."
     ]
    },
    {
     "name": "stdout",
     "output_type": "stream",
     "text": [
      "."
     ]
    },
    {
     "name": "stdout",
     "output_type": "stream",
     "text": [
      "\n",
      "2022-03-24 00:09:31 Starting - Preparing the instances for training."
     ]
    },
    {
     "name": "stdout",
     "output_type": "stream",
     "text": [
      "."
     ]
    },
    {
     "name": "stdout",
     "output_type": "stream",
     "text": [
      "."
     ]
    },
    {
     "name": "stdout",
     "output_type": "stream",
     "text": [
      "."
     ]
    },
    {
     "name": "stdout",
     "output_type": "stream",
     "text": [
      "."
     ]
    },
    {
     "name": "stdout",
     "output_type": "stream",
     "text": [
      "."
     ]
    },
    {
     "name": "stdout",
     "output_type": "stream",
     "text": [
      "."
     ]
    },
    {
     "name": "stdout",
     "output_type": "stream",
     "text": [
      "."
     ]
    },
    {
     "name": "stdout",
     "output_type": "stream",
     "text": [
      "."
     ]
    },
    {
     "name": "stdout",
     "output_type": "stream",
     "text": [
      "\n",
      "2022-03-24 00:10:57 Downloading - Downloading input data\n",
      "2022-03-24 00:10:57 Training - Downloading the training image."
     ]
    },
    {
     "name": "stdout",
     "output_type": "stream",
     "text": [
      "."
     ]
    },
    {
     "name": "stdout",
     "output_type": "stream",
     "text": [
      "."
     ]
    },
    {
     "name": "stdout",
     "output_type": "stream",
     "text": [
      "\n",
      "2022-03-24 00:11:17 Training - Training image download completed. Training in progress."
     ]
    },
    {
     "name": "stdout",
     "output_type": "stream",
     "text": [
      "\u001b[34m2022-03-24 00:11:17,316 sagemaker-training-toolkit INFO     Imported framework sagemaker_mxnet_container.training\u001b[0m\n",
      "\u001b[34m2022-03-24 00:11:17,319 sagemaker-training-toolkit INFO     No GPUs detected (normal if no gpus installed)\u001b[0m\n",
      "\u001b[34m2022-03-24 00:11:17,339 sagemaker_mxnet_container.training INFO     MXNet training environment: {'SM_HOSTS': '[\"algo-1\"]', 'SM_NETWORK_INTERFACE_NAME': 'eth0', 'SM_HPS': '{\"batch-size\":100,\"epochs\":20,\"learning-rate\":0.1,\"log-interval\":100,\"momentum\":0.9}', 'SM_USER_ENTRY_POINT': 'mnist.py', 'SM_FRAMEWORK_PARAMS': '{}', 'SM_RESOURCE_CONFIG': '{\"current_host\":\"algo-1\",\"hosts\":[\"algo-1\"],\"network_interface_name\":\"eth0\"}', 'SM_INPUT_DATA_CONFIG': '{\"training\":{\"RecordWrapperType\":\"None\",\"S3DistributionType\":\"FullyReplicated\",\"TrainingInputMode\":\"File\"}}', 'SM_OUTPUT_DATA_DIR': '/opt/ml/output/data', 'SM_CHANNELS': '[\"training\"]', 'SM_CURRENT_HOST': 'algo-1', 'SM_MODULE_NAME': 'mnist', 'SM_LOG_LEVEL': '20', 'SM_FRAMEWORK_MODULE': 'sagemaker_mxnet_container.training:main', 'SM_INPUT_DIR': '/opt/ml/input', 'SM_INPUT_CONFIG_DIR': '/opt/ml/input/config', 'SM_OUTPUT_DIR': '/opt/ml/output', 'SM_NUM_CPUS': '4', 'SM_NUM_GPUS': '0', 'SM_MODEL_DIR': '/opt/ml/model', 'SM_MODULE_DIR': 's3://sagemaker-us-west-2-000000000000/mxnet-training-2022-03-24-00-08-00-414/source/sourcedir.tar.gz', 'SM_TRAINING_ENV': '{\"additional_framework_parameters\":{},\"channel_input_dirs\":{\"training\":\"/opt/ml/input/data/training\"},\"current_host\":\"algo-1\",\"framework_module\":\"sagemaker_mxnet_container.training:main\",\"hosts\":[\"algo-1\"],\"hyperparameters\":{\"batch-size\":100,\"epochs\":20,\"learning-rate\":0.1,\"log-interval\":100,\"momentum\":0.9},\"input_config_dir\":\"/opt/ml/input/config\",\"input_data_config\":{\"training\":{\"RecordWrapperType\":\"None\",\"S3DistributionType\":\"FullyReplicated\",\"TrainingInputMode\":\"File\"}},\"input_dir\":\"/opt/ml/input\",\"is_master\":true,\"job_name\":\"mxnet-training-2022-03-24-00-08-00-414\",\"log_level\":20,\"master_hostname\":\"algo-1\",\"model_dir\":\"/opt/ml/model\",\"module_dir\":\"s3://sagemaker-us-west-2-000000000000/mxnet-training-2022-03-24-00-08-00-414/source/sourcedir.tar.gz\",\"module_name\":\"mnist\",\"network_interface_name\":\"eth0\",\"num_cpus\":4,\"num_gpus\":0,\"output_data_dir\":\"/opt/ml/output/data\",\"output_dir\":\"/opt/ml/output\",\"output_intermediate_dir\":\"/opt/ml/output/intermediate\",\"resource_config\":{\"current_host\":\"algo-1\",\"hosts\":[\"algo-1\"],\"network_interface_name\":\"eth0\"},\"user_entry_point\":\"mnist.py\"}', 'SM_USER_ARGS': '[\"--batch-size\",\"100\",\"--epochs\",\"20\",\"--learning-rate\",\"0.1\",\"--log-interval\",\"100\",\"--momentum\",\"0.9\"]', 'SM_OUTPUT_INTERMEDIATE_DIR': '/opt/ml/output/intermediate', 'SM_CHANNEL_TRAINING': '/opt/ml/input/data/training', 'SM_HP_BATCH-SIZE': '100', 'SM_HP_LOG-INTERVAL': '100', 'SM_HP_LEARNING-RATE': '0.1', 'SM_HP_EPOCHS': '20', 'SM_HP_MOMENTUM': '0.9'}\u001b[0m\n",
      "\u001b[34m2022-03-24 00:11:18,035 sagemaker-training-toolkit INFO     No GPUs detected (normal if no gpus installed)\u001b[0m\n",
      "\u001b[34m2022-03-24 00:11:18,050 sagemaker-training-toolkit INFO     No GPUs detected (normal if no gpus installed)\u001b[0m\n",
      "\u001b[34m2022-03-24 00:11:18,064 sagemaker-training-toolkit INFO     No GPUs detected (normal if no gpus installed)\u001b[0m\n",
      "\u001b[34m2022-03-24 00:11:18,077 sagemaker-training-toolkit INFO     Invoking user script\u001b[0m\n",
      "\u001b[34mTraining Env:\u001b[0m\n",
      "\u001b[34m{\n",
      "    \"additional_framework_parameters\": {},\n",
      "    \"channel_input_dirs\": {\n",
      "        \"training\": \"/opt/ml/input/data/training\"\n",
      "    },\n",
      "    \"current_host\": \"algo-1\",\n",
      "    \"framework_module\": \"sagemaker_mxnet_container.training:main\",\n",
      "    \"hosts\": [\n",
      "        \"algo-1\"\n",
      "    ],\n",
      "    \"hyperparameters\": {\n",
      "        \"batch-size\": 100,\n",
      "        \"log-interval\": 100,\n",
      "        \"learning-rate\": 0.1,\n",
      "        \"epochs\": 20,\n",
      "        \"momentum\": 0.9\n",
      "    },\n",
      "    \"input_config_dir\": \"/opt/ml/input/config\",\n",
      "    \"input_data_config\": {\n",
      "        \"training\": {\n",
      "            \"TrainingInputMode\": \"File\",\n",
      "            \"S3DistributionType\": \"FullyReplicated\",\n",
      "            \"RecordWrapperType\": \"None\"\n",
      "        }\n",
      "    },\n",
      "    \"input_dir\": \"/opt/ml/input\",\n",
      "    \"is_master\": true,\n",
      "    \"job_name\": \"mxnet-training-2022-03-24-00-08-00-414\",\n",
      "    \"log_level\": 20,\n",
      "    \"master_hostname\": \"algo-1\",\n",
      "    \"model_dir\": \"/opt/ml/model\",\n",
      "    \"module_dir\": \"s3://sagemaker-us-west-2-000000000000/mxnet-training-2022-03-24-00-08-00-414/source/sourcedir.tar.gz\",\n",
      "    \"module_name\": \"mnist\",\n",
      "    \"network_interface_name\": \"eth0\",\n",
      "    \"num_cpus\": 4,\n",
      "    \"num_gpus\": 0,\n",
      "    \"output_data_dir\": \"/opt/ml/output/data\",\n",
      "    \"output_dir\": \"/opt/ml/output\",\n",
      "    \"output_intermediate_dir\": \"/opt/ml/output/intermediate\",\n",
      "    \"resource_config\": {\n",
      "        \"current_host\": \"algo-1\",\n",
      "        \"hosts\": [\n",
      "            \"algo-1\"\n",
      "        ],\n",
      "        \"network_interface_name\": \"eth0\"\n",
      "    },\n",
      "    \"user_entry_point\": \"mnist.py\"\u001b[0m\n",
      "\u001b[34m}\u001b[0m\n",
      "\u001b[34mEnvironment variables:\u001b[0m\n",
      "\u001b[34mSM_HOSTS=[\"algo-1\"]\u001b[0m\n",
      "\u001b[34mSM_NETWORK_INTERFACE_NAME=eth0\u001b[0m\n",
      "\u001b[34mSM_HPS={\"batch-size\":100,\"epochs\":20,\"learning-rate\":0.1,\"log-interval\":100,\"momentum\":0.9}\u001b[0m\n",
      "\u001b[34mSM_USER_ENTRY_POINT=mnist.py\u001b[0m\n",
      "\u001b[34mSM_FRAMEWORK_PARAMS={}\u001b[0m\n",
      "\u001b[34mSM_RESOURCE_CONFIG={\"current_host\":\"algo-1\",\"hosts\":[\"algo-1\"],\"network_interface_name\":\"eth0\"}\u001b[0m\n",
      "\u001b[34mSM_INPUT_DATA_CONFIG={\"training\":{\"RecordWrapperType\":\"None\",\"S3DistributionType\":\"FullyReplicated\",\"TrainingInputMode\":\"File\"}}\u001b[0m\n",
      "\u001b[34mSM_OUTPUT_DATA_DIR=/opt/ml/output/data\u001b[0m\n",
      "\u001b[34mSM_CHANNELS=[\"training\"]\u001b[0m\n",
      "\u001b[34mSM_CURRENT_HOST=algo-1\u001b[0m\n",
      "\u001b[34mSM_MODULE_NAME=mnist\u001b[0m\n",
      "\u001b[34mSM_LOG_LEVEL=20\u001b[0m\n",
      "\u001b[34mSM_FRAMEWORK_MODULE=sagemaker_mxnet_container.training:main\u001b[0m\n",
      "\u001b[34mSM_INPUT_DIR=/opt/ml/input\u001b[0m\n",
      "\u001b[34mSM_INPUT_CONFIG_DIR=/opt/ml/input/config\u001b[0m\n",
      "\u001b[34mSM_OUTPUT_DIR=/opt/ml/output\u001b[0m\n",
      "\u001b[34mSM_NUM_CPUS=4\u001b[0m\n",
      "\u001b[34mSM_NUM_GPUS=0\u001b[0m\n",
      "\u001b[34mSM_MODEL_DIR=/opt/ml/model\u001b[0m\n",
      "\u001b[34mSM_MODULE_DIR=s3://sagemaker-us-west-2-000000000000/mxnet-training-2022-03-24-00-08-00-414/source/sourcedir.tar.gz\u001b[0m\n",
      "\u001b[34mSM_TRAINING_ENV={\"additional_framework_parameters\":{},\"channel_input_dirs\":{\"training\":\"/opt/ml/input/data/training\"},\"current_host\":\"algo-1\",\"framework_module\":\"sagemaker_mxnet_container.training:main\",\"hosts\":[\"algo-1\"],\"hyperparameters\":{\"batch-size\":100,\"epochs\":20,\"learning-rate\":0.1,\"log-interval\":100,\"momentum\":0.9},\"input_config_dir\":\"/opt/ml/input/config\",\"input_data_config\":{\"training\":{\"RecordWrapperType\":\"None\",\"S3DistributionType\":\"FullyReplicated\",\"TrainingInputMode\":\"File\"}},\"input_dir\":\"/opt/ml/input\",\"is_master\":true,\"job_name\":\"mxnet-training-2022-03-24-00-08-00-414\",\"log_level\":20,\"master_hostname\":\"algo-1\",\"model_dir\":\"/opt/ml/model\",\"module_dir\":\"s3://sagemaker-us-west-2-000000000000/mxnet-training-2022-03-24-00-08-00-414/source/sourcedir.tar.gz\",\"module_name\":\"mnist\",\"network_interface_name\":\"eth0\",\"num_cpus\":4,\"num_gpus\":0,\"output_data_dir\":\"/opt/ml/output/data\",\"output_dir\":\"/opt/ml/output\",\"output_intermediate_dir\":\"/opt/ml/output/intermediate\",\"resource_config\":{\"current_host\":\"algo-1\",\"hosts\":[\"algo-1\"],\"network_interface_name\":\"eth0\"},\"user_entry_point\":\"mnist.py\"}\u001b[0m\n",
      "\u001b[34mSM_USER_ARGS=[\"--batch-size\",\"100\",\"--epochs\",\"20\",\"--learning-rate\",\"0.1\",\"--log-interval\",\"100\",\"--momentum\",\"0.9\"]\u001b[0m\n",
      "\u001b[34mSM_OUTPUT_INTERMEDIATE_DIR=/opt/ml/output/intermediate\u001b[0m\n",
      "\u001b[34mSM_CHANNEL_TRAINING=/opt/ml/input/data/training\u001b[0m\n",
      "\u001b[34mSM_HP_BATCH-SIZE=100\u001b[0m\n",
      "\u001b[34mSM_HP_LOG-INTERVAL=100\u001b[0m\n",
      "\u001b[34mSM_HP_LEARNING-RATE=0.1\u001b[0m\n",
      "\u001b[34mSM_HP_EPOCHS=20\u001b[0m\n",
      "\u001b[34mSM_HP_MOMENTUM=0.9\u001b[0m\n",
      "\u001b[34mPYTHONPATH=/opt/ml/code:/usr/local/bin:/usr/local/lib/python36.zip:/usr/local/lib/python3.6:/usr/local/lib/python3.6/lib-dynload:/usr/local/lib/python3.6/site-packages\u001b[0m\n",
      "\u001b[34mInvoking script with the following command:\u001b[0m\n",
      "\u001b[34m/usr/local/bin/python3.6 mnist.py --batch-size 100 --epochs 20 --learning-rate 0.1 --log-interval 100 --momentum 0.9\u001b[0m\n",
      "\u001b[34m[2022-03-24 00:11:21.396 ip-10-0-84-167.us-west-2.compute.internal:17 INFO json_config.py:90] Creating hook from json_config at /opt/ml/input/config/debughookconfig.json.\u001b[0m\n",
      "\u001b[34m[2022-03-24 00:11:21.397 ip-10-0-84-167.us-west-2.compute.internal:17 INFO hook.py:193] tensorboard_dir has not been set for the hook. SMDebug will not be exporting tensorboard summaries.\u001b[0m\n",
      "\u001b[34m[2022-03-24 00:11:21.397 ip-10-0-84-167.us-west-2.compute.internal:17 INFO hook.py:238] Saving to /opt/ml/output/tensors\u001b[0m\n",
      "\u001b[34m[2022-03-24 00:11:21.397 ip-10-0-84-167.us-west-2.compute.internal:17 INFO state_store.py:67] The checkpoint config file /opt/ml/input/config/checkpointconfig.json does not exist.\u001b[0m\n",
      "\u001b[34m[2022-03-24 00:11:21.426 ip-10-0-84-167.us-west-2.compute.internal:17 INFO hook.py:398] Monitoring the collections: losses\u001b[0m\n",
      "\u001b[34m[2022-03-24 00:11:21.427 ip-10-0-84-167.us-west-2.compute.internal:17 INFO hook.py:461] Hook is writing from the hook with pid: 17\u001b[0m\n",
      "\u001b[34m[2022-03-24 00:11:21.439 ip-10-0-84-167.us-west-2.compute.internal:17 INFO hook.py:236] Registering hook for block softmaxcrossentropyloss0\u001b[0m\n",
      "\u001b[34mDEBUG:root:Writing metric: _RawMetricData(MetricName='softmaxcrossentropyloss0_output_0_GLOBAL',Value=2.3581976890563965,Timestamp=1648080681.4920104,IterationNumber=0)\u001b[0m\n",
      "\u001b[34mDEBUG:root:metrics_file_path=/opt/ml/output/metrics/sagemaker/17.json\u001b[0m\n",
      "\u001b[34m[Epoch 0 Batch 100] Training: accuracy=0.806040, 2865.059599 samples/s\u001b[0m\n",
      "\u001b[34m[Epoch 0 Batch 200] Training: accuracy=0.864577, 3846.714846 samples/s\u001b[0m\n"
     ]
    },
    {
     "name": "stdout",
     "output_type": "stream",
     "text": [
      "\u001b[34m[Epoch 0 Batch 300] Training: accuracy=0.887276, 3725.389255 samples/s\u001b[0m\n",
      "\u001b[34m[Epoch 0 Batch 400] Training: accuracy=0.901895, 4316.148883 samples/s\u001b[0m\n",
      "\u001b[34m[Epoch 0 Batch 500] Training: accuracy=0.911437, 3774.877375 samples/s\u001b[0m\n",
      "\u001b[34mDEBUG:root:Writing metric: _RawMetricData(MetricName='softmaxcrossentropyloss0_output_0_GLOBAL',Value=0.12144341319799423,Timestamp=1648080695.0513175,IterationNumber=500)\u001b[0m\n",
      "\u001b[34m[Epoch 0] Training: accuracy=0.918217\u001b[0m\n"
     ]
    },
    {
     "name": "stdout",
     "output_type": "stream",
     "text": [
      "\u001b[34m[Epoch 0] Validation: accuracy=0.951800\u001b[0m\n",
      "\u001b[34m[Epoch 1 Batch 100] Training: accuracy=0.959109, 3873.929990 samples/s\u001b[0m\n",
      "\u001b[34m[Epoch 1 Batch 200] Training: accuracy=0.960796, 4578.784538 samples/s\u001b[0m\n",
      "\u001b[34m[Epoch 1 Batch 300] Training: accuracy=0.961728, 4021.230250 samples/s\u001b[0m\n",
      "\u001b[34mDEBUG:root:Writing metric: _RawMetricData(MetricName='softmaxcrossentropyloss0_output_0_GLOBAL',Value=0.10863106697797775,Timestamp=1648080707.4529135,IterationNumber=1000)\u001b[0m\n"
     ]
    },
    {
     "name": "stdout",
     "output_type": "stream",
     "text": [
      "\u001b[34m[Epoch 1 Batch 400] Training: accuracy=0.962344, 4582.135990 samples/s\u001b[0m\n",
      "\u001b[34m[Epoch 1 Batch 500] Training: accuracy=0.963373, 3788.208092 samples/s\u001b[0m\n",
      "\u001b[34m[Epoch 1] Training: accuracy=0.963867\u001b[0m\n",
      "\u001b[34m[Epoch 1] Validation: accuracy=0.966500\u001b[0m\n",
      "\u001b[34m[Epoch 2 Batch 100] Training: accuracy=0.973663, 3496.418806 samples/s\u001b[0m\n",
      "\u001b[34mDEBUG:root:Writing metric: _RawMetricData(MetricName='softmaxcrossentropyloss0_output_0_GLOBAL',Value=0.0765862911939621,Timestamp=1648080720.0718277,IterationNumber=1500)\u001b[0m\n"
     ]
    },
    {
     "name": "stdout",
     "output_type": "stream",
     "text": [
      "\u001b[34m[Epoch 2 Batch 200] Training: accuracy=0.973184, 3750.976131 samples/s\u001b[0m\n",
      "\u001b[34m[Epoch 2 Batch 300] Training: accuracy=0.974950, 3431.400686 samples/s\u001b[0m\n"
     ]
    },
    {
     "name": "stdout",
     "output_type": "stream",
     "text": [
      "\u001b[34m[Epoch 2 Batch 400] Training: accuracy=0.974264, 3710.427190 samples/s\u001b[0m\n",
      "\u001b[34m[Epoch 2 Batch 500] Training: accuracy=0.974311, 1544.163786 samples/s\u001b[0m\n",
      "\u001b[34m[Epoch 2] Training: accuracy=0.973517\u001b[0m\n",
      "\u001b[34m[Epoch 2] Validation: accuracy=0.969400\u001b[0m\n",
      "\u001b[34m[Epoch 3 Batch 100] Training: accuracy=0.979802, 3809.713429 samples/s\u001b[0m\n"
     ]
    },
    {
     "name": "stdout",
     "output_type": "stream",
     "text": [
      "\u001b[34m[Epoch 3 Batch 200] Training: accuracy=0.980995, 3853.252611 samples/s\u001b[0m\n",
      "\u001b[34m[Epoch 3 Batch 300] Training: accuracy=0.979468, 3522.405207 samples/s\u001b[0m\n",
      "\u001b[34m[Epoch 3 Batch 400] Training: accuracy=0.979052, 3733.081750 samples/s\u001b[0m\n",
      "\u001b[34mDEBUG:root:Writing metric: _RawMetricData(MetricName='softmaxcrossentropyloss0_output_0_GLOBAL',Value=0.12308607995510101,Timestamp=1648080745.8174295,IterationNumber=2500)\u001b[0m\n",
      "\u001b[34m[Epoch 3 Batch 500] Training: accuracy=0.979681, 3807.949449 samples/s\u001b[0m\n"
     ]
    },
    {
     "name": "stdout",
     "output_type": "stream",
     "text": [
      "\u001b[34m[Epoch 3] Training: accuracy=0.979600\u001b[0m\n",
      "\u001b[34m[Epoch 3] Validation: accuracy=0.968300\u001b[0m\n",
      "\u001b[34m[Epoch 4 Batch 100] Training: accuracy=0.984653, 3720.135526 samples/s\u001b[0m\n",
      "\u001b[34m[Epoch 4 Batch 200] Training: accuracy=0.985174, 3431.934148 samples/s\u001b[0m\n",
      "\u001b[34mDEBUG:root:Writing metric: _RawMetricData(MetricName='softmaxcrossentropyloss0_output_0_GLOBAL',Value=0.08101725578308105,Timestamp=1648080758.127737,IterationNumber=3000)\u001b[0m\n"
     ]
    },
    {
     "name": "stdout",
     "output_type": "stream",
     "text": [
      "\u001b[34m[Epoch 4 Batch 300] Training: accuracy=0.984352, 3718.123875 samples/s\u001b[0m\n",
      "\u001b[34m[Epoch 4 Batch 400] Training: accuracy=0.984015, 3764.611270 samples/s\u001b[0m\n",
      "\u001b[34m[Epoch 4 Batch 500] Training: accuracy=0.982854, 3766.775034 samples/s\u001b[0m\n",
      "\u001b[34m[Epoch 4] Training: accuracy=0.982850\u001b[0m\n"
     ]
    },
    {
     "name": "stdout",
     "output_type": "stream",
     "text": [
      "\u001b[34m[Epoch 4] Validation: accuracy=0.971700\u001b[0m\n",
      "\u001b[34mDEBUG:root:Writing metric: _RawMetricData(MetricName='softmaxcrossentropyloss0_output_0_GLOBAL',Value=0.04884176701307297,Timestamp=1648080770.4387887,IterationNumber=3500)\u001b[0m\n",
      "\u001b[34m[Epoch 5 Batch 100] Training: accuracy=0.987624, 3410.862900 samples/s\u001b[0m\n",
      "\u001b[34m[Epoch 5 Batch 200] Training: accuracy=0.986070, 3028.400205 samples/s\u001b[0m\n",
      "\u001b[34m[Epoch 5 Batch 300] Training: accuracy=0.985183, 3625.217376 samples/s\u001b[0m\n"
     ]
    },
    {
     "name": "stdout",
     "output_type": "stream",
     "text": [
      "\u001b[34m[Epoch 5 Batch 400] Training: accuracy=0.985262, 3787.763359 samples/s\u001b[0m\n",
      "\u001b[34m[Epoch 5 Batch 500] Training: accuracy=0.985150, 3104.959877 samples/s\u001b[0m\n",
      "\u001b[34mDEBUG:root:Writing metric: _RawMetricData(MetricName='softmaxcrossentropyloss0_output_0_GLOBAL',Value=0.2202380895614624,Timestamp=1648080783.4364316,IterationNumber=4000)\u001b[0m\n",
      "\u001b[34m[Epoch 5] Training: accuracy=0.984933\u001b[0m\n",
      "\u001b[34m[Epoch 5] Validation: accuracy=0.969800\u001b[0m\n",
      "\u001b[34m[Epoch 6 Batch 100] Training: accuracy=0.987723, 4043.443137 samples/s\u001b[0m\n",
      "\u001b[34m[Epoch 6 Batch 200] Training: accuracy=0.987662, 3747.557652 samples/s\u001b[0m\n"
     ]
    },
    {
     "name": "stdout",
     "output_type": "stream",
     "text": [
      "\u001b[34m[Epoch 6 Batch 300] Training: accuracy=0.987907, 3677.472075 samples/s\u001b[0m\n",
      "\u001b[34mDEBUG:root:Writing metric: _RawMetricData(MetricName='softmaxcrossentropyloss0_output_0_GLOBAL',Value=0.04575372114777565,Timestamp=1648080796.5221465,IterationNumber=4500)\u001b[0m\n",
      "\u001b[34m[Epoch 6 Batch 400] Training: accuracy=0.987282, 3622.305706 samples/s\u001b[0m\n",
      "\u001b[34m[Epoch 6 Batch 500] Training: accuracy=0.986806, 3584.385041 samples/s\u001b[0m\n",
      "\u001b[34m[Epoch 6] Training: accuracy=0.986933\u001b[0m\n"
     ]
    },
    {
     "name": "stdout",
     "output_type": "stream",
     "text": [
      "\u001b[34m[Epoch 6] Validation: accuracy=0.976400\u001b[0m\n",
      "\u001b[34m[Epoch 7 Batch 100] Training: accuracy=0.989109, 4093.042138 samples/s\u001b[0m\n",
      "\u001b[34mDEBUG:root:Writing metric: _RawMetricData(MetricName='softmaxcrossentropyloss0_output_0_GLOBAL',Value=0.004010808188468218,Timestamp=1648080808.933693,IterationNumber=5000)\u001b[0m\n",
      "\u001b[34m[Epoch 7 Batch 200] Training: accuracy=0.988856, 3764.949194 samples/s\u001b[0m\n",
      "\u001b[34m[Epoch 7 Batch 300] Training: accuracy=0.989435, 3813.662360 samples/s\u001b[0m\n"
     ]
    },
    {
     "name": "stdout",
     "output_type": "stream",
     "text": [
      "\u001b[34m[Epoch 7 Batch 400] Training: accuracy=0.989327, 3820.192544 samples/s\u001b[0m\n",
      "\u001b[34m[Epoch 7 Batch 500] Training: accuracy=0.989002, 3843.683217 samples/s\u001b[0m\n",
      "\u001b[34m[Epoch 7] Training: accuracy=0.988717\u001b[0m\n",
      "\u001b[34m[Epoch 7] Validation: accuracy=0.973900\u001b[0m\n"
     ]
    },
    {
     "name": "stdout",
     "output_type": "stream",
     "text": [
      "\u001b[34m[Epoch 8 Batch 100] Training: accuracy=0.992079, 4108.880377 samples/s\u001b[0m\n",
      "\u001b[34m[Epoch 8 Batch 200] Training: accuracy=0.992239, 3703.318088 samples/s\u001b[0m\n",
      "\u001b[34m[Epoch 8 Batch 300] Training: accuracy=0.990465, 3825.628209 samples/s\u001b[0m\n",
      "\u001b[34m[Epoch 8 Batch 400] Training: accuracy=0.989950, 3787.558132 samples/s\u001b[0m\n",
      "\u001b[34mDEBUG:root:Writing metric: _RawMetricData(MetricName='softmaxcrossentropyloss0_output_0_GLOBAL',Value=0.06909457594156265,Timestamp=1648080833.9968865,IterationNumber=6000)\u001b[0m\n"
     ]
    },
    {
     "name": "stdout",
     "output_type": "stream",
     "text": [
      "\u001b[34m[Epoch 8 Batch 500] Training: accuracy=0.989701, 3723.008370 samples/s\u001b[0m\n",
      "\u001b[34m[Epoch 8] Training: accuracy=0.989600\u001b[0m\n",
      "\u001b[34m[Epoch 8] Validation: accuracy=0.975400\u001b[0m\n",
      "\u001b[34m[Epoch 9 Batch 100] Training: accuracy=0.992376, 3130.708426 samples/s\u001b[0m\n",
      "\u001b[34m[Epoch 9 Batch 200] Training: accuracy=0.992040, 3980.661877 samples/s\u001b[0m\n",
      "\u001b[34mDEBUG:root:Writing metric: _RawMetricData(MetricName='softmaxcrossentropyloss0_output_0_GLOBAL',Value=0.0052797021344304085,Timestamp=1648080847.0487523,IterationNumber=6500)\u001b[0m\n",
      "\u001b[34m[Epoch 9 Batch 300] Training: accuracy=0.991528, 4433.537694 samples/s\u001b[0m\n"
     ]
    },
    {
     "name": "stdout",
     "output_type": "stream",
     "text": [
      "\u001b[34m[Epoch 9 Batch 400] Training: accuracy=0.991571, 3842.767618 samples/s\u001b[0m\n",
      "\u001b[34m[Epoch 9 Batch 500] Training: accuracy=0.991018, 4060.628122 samples/s\u001b[0m\n",
      "\u001b[34m[Epoch 9] Training: accuracy=0.990500\u001b[0m\n",
      "\u001b[34m[Epoch 9] Validation: accuracy=0.975200\u001b[0m\n",
      "\u001b[34mDEBUG:root:Writing metric: _RawMetricData(MetricName='softmaxcrossentropyloss0_output_0_GLOBAL',Value=0.033580511808395386,Timestamp=1648080859.4220748,IterationNumber=7000)\u001b[0m\n",
      "\u001b[34m[Epoch 10 Batch 100] Training: accuracy=0.990792, 3791.701170 samples/s\u001b[0m\n"
     ]
    },
    {
     "name": "stdout",
     "output_type": "stream",
     "text": [
      "\u001b[34m[Epoch 10 Batch 200] Training: accuracy=0.992040, 3889.990076 samples/s\u001b[0m\n",
      "\u001b[34m[Epoch 10 Batch 300] Training: accuracy=0.991827, 4339.638493 samples/s\u001b[0m\n"
     ]
    },
    {
     "name": "stdout",
     "output_type": "stream",
     "text": [
      "\u001b[34m[Epoch 10 Batch 400] Training: accuracy=0.991571, 4016.840008 samples/s\u001b[0m\n",
      "\u001b[34m[Epoch 10 Batch 500] Training: accuracy=0.991138, 3360.982098 samples/s\u001b[0m\n",
      "\u001b[34mDEBUG:root:Writing metric: _RawMetricData(MetricName='softmaxcrossentropyloss0_output_0_GLOBAL',Value=0.05215322971343994,Timestamp=1648080872.3773694,IterationNumber=7500)\u001b[0m\n",
      "\u001b[34m[Epoch 10] Training: accuracy=0.990883\u001b[0m\n",
      "\u001b[34m[Epoch 10] Validation: accuracy=0.973900\u001b[0m\n",
      "\u001b[34m[Epoch 11 Batch 100] Training: accuracy=0.992475, 3870.855329 samples/s\u001b[0m\n",
      "\u001b[34m[Epoch 11 Batch 200] Training: accuracy=0.993184, 4342.064453 samples/s\u001b[0m\n"
     ]
    },
    {
     "name": "stdout",
     "output_type": "stream",
     "text": [
      "\u001b[34m[Epoch 11 Batch 300] Training: accuracy=0.993289, 3468.861082 samples/s\u001b[0m\n",
      "\u001b[34mDEBUG:root:Writing metric: _RawMetricData(MetricName='softmaxcrossentropyloss0_output_0_GLOBAL',Value=0.0019428953528404236,Timestamp=1648080884.8006346,IterationNumber=8000)\u001b[0m\n",
      "\u001b[34m[Epoch 11 Batch 400] Training: accuracy=0.992843, 3682.476580 samples/s\u001b[0m\n",
      "\u001b[34m[Epoch 11 Batch 500] Training: accuracy=0.993114, 4145.142609 samples/s\u001b[0m\n",
      "\u001b[34m[Epoch 11] Training: accuracy=0.992833\u001b[0m\n"
     ]
    },
    {
     "name": "stdout",
     "output_type": "stream",
     "text": [
      "\u001b[34m[Epoch 11] Validation: accuracy=0.965600\u001b[0m\n",
      "\u001b[34m[Epoch 12 Batch 100] Training: accuracy=0.991881, 3921.559534 samples/s\u001b[0m\n",
      "\u001b[34mDEBUG:root:Writing metric: _RawMetricData(MetricName='softmaxcrossentropyloss0_output_0_GLOBAL',Value=0.007991921156644821,Timestamp=1648080897.1165683,IterationNumber=8500)\u001b[0m\n",
      "\u001b[34m[Epoch 12 Batch 200] Training: accuracy=0.993234, 4259.820032 samples/s\u001b[0m\n",
      "\u001b[34m[Epoch 12 Batch 300] Training: accuracy=0.993322, 3720.861573 samples/s\u001b[0m\n"
     ]
    },
    {
     "name": "stdout",
     "output_type": "stream",
     "text": [
      "\u001b[34m[Epoch 12 Batch 400] Training: accuracy=0.992818, 3632.344052 samples/s\u001b[0m\n",
      "\u001b[34m[Epoch 12 Batch 500] Training: accuracy=0.992794, 3202.883455 samples/s\u001b[0m\n"
     ]
    },
    {
     "name": "stdout",
     "output_type": "stream",
     "text": [
      "\u001b[34m[Epoch 12] Training: accuracy=0.992417\u001b[0m\n",
      "\u001b[34m[Epoch 12] Validation: accuracy=0.973400\u001b[0m\n",
      "\u001b[34m[Epoch 13 Batch 100] Training: accuracy=0.991980, 3220.516443 samples/s\u001b[0m\n",
      "\u001b[34m[Epoch 13 Batch 200] Training: accuracy=0.991443, 4666.767546 samples/s\u001b[0m\n",
      "\u001b[34m[Epoch 13 Batch 300] Training: accuracy=0.991694, 4677.488569 samples/s\u001b[0m\n"
     ]
    },
    {
     "name": "stdout",
     "output_type": "stream",
     "text": [
      "\u001b[34m[Epoch 13 Batch 400] Training: accuracy=0.991820, 3470.784304 samples/s\u001b[0m\n",
      "\u001b[34mDEBUG:root:Writing metric: _RawMetricData(MetricName='softmaxcrossentropyloss0_output_0_GLOBAL',Value=0.004802917130291462,Timestamp=1648080922.7416868,IterationNumber=9500)\u001b[0m\n",
      "\u001b[34m[Epoch 13 Batch 500] Training: accuracy=0.991277, 4620.753324 samples/s\u001b[0m\n",
      "\u001b[34m[Epoch 13] Training: accuracy=0.990950\u001b[0m\n",
      "\u001b[34m[Epoch 13] Validation: accuracy=0.972300\u001b[0m\n"
     ]
    },
    {
     "name": "stdout",
     "output_type": "stream",
     "text": [
      "\u001b[34m[Epoch 14 Batch 100] Training: accuracy=0.993861, 3803.529390 samples/s\u001b[0m\n",
      "\u001b[34m[Epoch 14 Batch 200] Training: accuracy=0.992438, 3288.283302 samples/s\u001b[0m\n",
      "\u001b[34mDEBUG:root:Writing metric: _RawMetricData(MetricName='softmaxcrossentropyloss0_output_0_GLOBAL',Value=0.0119701586663723,Timestamp=1648080935.382331,IterationNumber=10000)\u001b[0m\n",
      "\u001b[34m[Epoch 14 Batch 300] Training: accuracy=0.992957, 4009.582533 samples/s\u001b[0m\n",
      "\u001b[34m[Epoch 14 Batch 400] Training: accuracy=0.993067, 4575.787395 samples/s\u001b[0m\n",
      "\u001b[34m[Epoch 14 Batch 500] Training: accuracy=0.992994, 4008.432963 samples/s\u001b[0m\n",
      "\u001b[34m[Epoch 14] Training: accuracy=0.992850\u001b[0m\n"
     ]
    },
    {
     "name": "stdout",
     "output_type": "stream",
     "text": [
      "\u001b[34m[Epoch 14] Validation: accuracy=0.973900\u001b[0m\n",
      "\u001b[34mDEBUG:root:Writing metric: _RawMetricData(MetricName='softmaxcrossentropyloss0_output_0_GLOBAL',Value=0.012016335502266884,Timestamp=1648080947.6828969,IterationNumber=10500)\u001b[0m\n",
      "\u001b[34m[Epoch 15 Batch 100] Training: accuracy=0.993960, 4065.272259 samples/s\u001b[0m\n",
      "\u001b[34m[Epoch 15 Batch 200] Training: accuracy=0.994826, 3856.618485 samples/s\u001b[0m\n",
      "\u001b[34m[Epoch 15 Batch 300] Training: accuracy=0.995183, 4194.765424 samples/s\u001b[0m\n"
     ]
    },
    {
     "name": "stdout",
     "output_type": "stream",
     "text": [
      "\u001b[34m[Epoch 15 Batch 400] Training: accuracy=0.994963, 3772.398906 samples/s\u001b[0m\n",
      "\u001b[34m[Epoch 15 Batch 500] Training: accuracy=0.994731, 3474.896233 samples/s\u001b[0m\n",
      "\u001b[34mDEBUG:root:Writing metric: _RawMetricData(MetricName='softmaxcrossentropyloss0_output_0_GLOBAL',Value=0.0007855490548536181,Timestamp=1648080960.4154835,IterationNumber=11000)\u001b[0m\n",
      "\u001b[34m[Epoch 15] Training: accuracy=0.994367\u001b[0m\n",
      "\u001b[34m[Epoch 15] Validation: accuracy=0.975800\u001b[0m\n"
     ]
    },
    {
     "name": "stdout",
     "output_type": "stream",
     "text": [
      "\u001b[34m[Epoch 16 Batch 100] Training: accuracy=0.993762, 3728.568508 samples/s\u001b[0m\n",
      "\u001b[34m[Epoch 16 Batch 200] Training: accuracy=0.994577, 3632.344052 samples/s\u001b[0m\n",
      "\u001b[34m[Epoch 16 Batch 300] Training: accuracy=0.994651, 3533.563046 samples/s\u001b[0m\n",
      "\u001b[34mDEBUG:root:Writing metric: _RawMetricData(MetricName='softmaxcrossentropyloss0_output_0_GLOBAL',Value=0.0009178981417790055,Timestamp=1648080973.4911406,IterationNumber=11500)\u001b[0m\n",
      "\u001b[34m[Epoch 16 Batch 400] Training: accuracy=0.994713, 3731.022888 samples/s\u001b[0m\n"
     ]
    },
    {
     "name": "stdout",
     "output_type": "stream",
     "text": [
      "\u001b[34m[Epoch 16 Batch 500] Training: accuracy=0.994631, 2888.499866 samples/s\u001b[0m\n",
      "\u001b[34m[Epoch 16] Training: accuracy=0.994800\u001b[0m\n",
      "\u001b[34m[Epoch 16] Validation: accuracy=0.976500\u001b[0m\n"
     ]
    },
    {
     "name": "stdout",
     "output_type": "stream",
     "text": [
      "\u001b[34m[Epoch 17 Batch 100] Training: accuracy=0.996139, 3426.718954 samples/s\u001b[0m\n",
      "\u001b[34mDEBUG:root:Writing metric: _RawMetricData(MetricName='softmaxcrossentropyloss0_output_0_GLOBAL',Value=0.0002546696923673153,Timestamp=1648080985.8981893,IterationNumber=12000)\u001b[0m\n",
      "\u001b[34m[Epoch 17 Batch 200] Training: accuracy=0.995323, 3976.133552 samples/s\u001b[0m\n",
      "\u001b[34m[Epoch 17 Batch 300] Training: accuracy=0.995316, 4058.427836 samples/s\u001b[0m\n",
      "\u001b[34m[Epoch 17 Batch 400] Training: accuracy=0.994863, 3206.360273 samples/s\u001b[0m\n",
      "\u001b[34m[Epoch 17 Batch 500] Training: accuracy=0.994651, 3851.837158 samples/s\u001b[0m\n",
      "\u001b[34m[Epoch 17] Training: accuracy=0.994400\u001b[0m\n",
      "\u001b[34m[Epoch 17] Validation: accuracy=0.975300\u001b[0m\n",
      "\u001b[34m[Epoch 18 Batch 100] Training: accuracy=0.994158, 3754.098419 samples/s\u001b[0m\n",
      "\u001b[34m[Epoch 18 Batch 200] Training: accuracy=0.995274, 3974.739396 samples/s\u001b[0m\n",
      "\u001b[34m[Epoch 18 Batch 300] Training: accuracy=0.995847, 4029.187881 samples/s\u001b[0m\n",
      "\u001b[34m[Epoch 18 Batch 400] Training: accuracy=0.995137, 3506.796539 samples/s\u001b[0m\n",
      "\u001b[34mDEBUG:root:Writing metric: _RawMetricData(MetricName='softmaxcrossentropyloss0_output_0_GLOBAL',Value=0.05254700779914856,Timestamp=1648081010.9898045,IterationNumber=13000)\u001b[0m\n",
      "\u001b[34m[Epoch 18 Batch 500] Training: accuracy=0.994950, 3806.947130 samples/s\u001b[0m\n",
      "\u001b[34m[Epoch 18] Training: accuracy=0.994367\u001b[0m\n",
      "\u001b[34m[Epoch 18] Validation: accuracy=0.971900\u001b[0m\n",
      "\u001b[34m[Epoch 19 Batch 100] Training: accuracy=0.994554, 4359.348951 samples/s\u001b[0m\n",
      "\u001b[34m[Epoch 19 Batch 200] Training: accuracy=0.995025, 3507.764360 samples/s\u001b[0m\n",
      "\u001b[34mDEBUG:root:Writing metric: _RawMetricData(MetricName='softmaxcrossentropyloss0_output_0_GLOBAL',Value=0.00015014222299214453,Timestamp=1648081023.5787513,IterationNumber=13500)\u001b[0m\n",
      "\u001b[34m[Epoch 19 Batch 300] Training: accuracy=0.994950, 2733.710055 samples/s\u001b[0m\n",
      "\u001b[34m[Epoch 19 Batch 400] Training: accuracy=0.994589, 3883.291207 samples/s\u001b[0m\n",
      "\u001b[34m[Epoch 19 Batch 500] Training: accuracy=0.994391, 3054.801824 samples/s\u001b[0m\n",
      "\u001b[34m[Epoch 19] Training: accuracy=0.993967\u001b[0m\n",
      "\u001b[34m[Epoch 19] Validation: accuracy=0.972600\u001b[0m\n",
      "\u001b[34m2022-03-24 00:17:16,634 sagemaker-training-toolkit INFO     Reporting training SUCCESS\u001b[0m\n"
     ]
    },
    {
     "name": "stdout",
     "output_type": "stream",
     "text": [
      "\n",
      "2022-03-24 00:17:39 Uploading - Uploading generated training model\n",
      "2022-03-24 00:17:39 Completed - Training job completed\n",
      "ProfilerReport-1648080480: NoIssuesFound\n"
     ]
    },
    {
     "name": "stdout",
     "output_type": "stream",
     "text": [
      "Training seconds: 415\n",
      "Billable seconds: 415\n"
     ]
    }
   ],
   "source": [
    "m.fit(inputs)"
   ]
  },
  {
   "cell_type": "markdown",
   "id": "9e28e8af",
   "metadata": {
    "papermill": {
     "duration": 0.031384,
     "end_time": "2022-03-24T00:18:28.246070",
     "exception": false,
     "start_time": "2022-03-24T00:18:28.214686",
     "status": "completed"
    },
    "tags": []
   },
   "source": [
    "After training, we use the MXNet object to build and deploy an MXNetPredictor object. This creates a SageMaker endpoint that we can use to perform inference. \n",
    "\n",
    "This allows us to perform inference on json encoded multi-dimensional arrays. "
   ]
  },
  {
   "cell_type": "code",
   "execution_count": 8,
   "id": "e851a316",
   "metadata": {
    "execution": {
     "iopub.execute_input": "2022-03-24T00:18:28.319008Z",
     "iopub.status.busy": "2022-03-24T00:18:28.318085Z",
     "iopub.status.idle": "2022-03-24T00:21:29.782942Z",
     "shell.execute_reply": "2022-03-24T00:21:29.783460Z"
    },
    "papermill": {
     "duration": 181.505134,
     "end_time": "2022-03-24T00:21:29.783632",
     "exception": false,
     "start_time": "2022-03-24T00:18:28.278498",
     "status": "completed"
    },
    "scrolled": true,
    "tags": []
   },
   "outputs": [
    {
     "name": "stdout",
     "output_type": "stream",
     "text": [
      "-"
     ]
    },
    {
     "name": "stdout",
     "output_type": "stream",
     "text": [
      "-"
     ]
    },
    {
     "name": "stdout",
     "output_type": "stream",
     "text": [
      "-"
     ]
    },
    {
     "name": "stdout",
     "output_type": "stream",
     "text": [
      "-"
     ]
    },
    {
     "name": "stdout",
     "output_type": "stream",
     "text": [
      "-"
     ]
    },
    {
     "name": "stdout",
     "output_type": "stream",
     "text": [
      "-"
     ]
    },
    {
     "name": "stdout",
     "output_type": "stream",
     "text": [
      "!"
     ]
    }
   ],
   "source": [
    "predictor = m.deploy(initial_instance_count=1, instance_type=\"ml.m4.xlarge\")"
   ]
  },
  {
   "cell_type": "markdown",
   "id": "d494c076",
   "metadata": {
    "papermill": {
     "duration": 0.037956,
     "end_time": "2022-03-24T00:21:29.855704",
     "exception": false,
     "start_time": "2022-03-24T00:21:29.817748",
     "status": "completed"
    },
    "tags": []
   },
   "source": [
    "We can now use this predictor to classify hand-written digits. Manually drawing into the image box loads the pixel data into a 'data' variable in this notebook, which we can then pass to the MXNet predictor. "
   ]
  },
  {
   "cell_type": "code",
   "execution_count": 9,
   "id": "59f93a52",
   "metadata": {
    "execution": {
     "iopub.execute_input": "2022-03-24T00:21:29.937050Z",
     "iopub.status.busy": "2022-03-24T00:21:29.936230Z",
     "iopub.status.idle": "2022-03-24T00:21:29.939669Z",
     "shell.execute_reply": "2022-03-24T00:21:29.940134Z"
    },
    "papermill": {
     "duration": 0.050143,
     "end_time": "2022-03-24T00:21:29.940300",
     "exception": false,
     "start_time": "2022-03-24T00:21:29.890157",
     "status": "completed"
    },
    "tags": []
   },
   "outputs": [
    {
     "data": {
      "text/html": [
       "<script type=\"text/Javascript\">\n",
       "    var pixels = [];\n",
       "    for (var i = 0; i < 28*28; i++) pixels[i] = 0;\n",
       "    var click = 0;\n",
       "\n",
       "    var canvas = document.querySelector(\"canvas\");\n",
       "    canvas.addEventListener(\"mousemove\", function(e){\n",
       "        if (e.buttons == 1) {\n",
       "            click = 1;\n",
       "            canvas.getContext(\"2d\").fillStyle = \"rgb(0,0,0)\";\n",
       "            canvas.getContext(\"2d\").fillRect(e.offsetX, e.offsetY, 8, 8);\n",
       "            x = Math.floor(e.offsetY * 0.2);\n",
       "            y = Math.floor(e.offsetX * 0.2) + 1;\n",
       "            for (var dy = 0; dy < 2; dy++){\n",
       "                for (var dx = 0; dx < 2; dx++){\n",
       "                    if ((x + dx < 28) && (y + dy < 28)){\n",
       "                        pixels[(y+dy)+(x+dx)*28] = 1;\n",
       "                    }\n",
       "                }\n",
       "            }\n",
       "        } else {\n",
       "            if (click == 1) set_value();\n",
       "            click = 0;\n",
       "        }\n",
       "    });\n",
       "    function clear_value(){\n",
       "        canvas.getContext(\"2d\").fillStyle = \"rgb(255,255,255)\";\n",
       "        canvas.getContext(\"2d\").fillRect(0, 0, 140, 140);\n",
       "        for (var i = 0; i < 28*28; i++) pixels[i] = 0;\n",
       "    }\n",
       "    \n",
       "    function set_value(){\n",
       "        var result = \"[[\"\n",
       "        for (var i = 0; i < 28; i++) {\n",
       "            result += \"[\"\n",
       "            for (var j = 0; j < 28; j++) {\n",
       "                result += pixels [i * 28 + j]\n",
       "                if (j < 27) {\n",
       "                    result += \", \"\n",
       "                }\n",
       "            }\n",
       "            result += \"]\"\n",
       "            if (i < 27) {\n",
       "                result += \", \"\n",
       "            }\n",
       "        }\n",
       "        result += \"]]\"\n",
       "        var kernel = IPython.notebook.kernel;\n",
       "        kernel.execute(\"data = \" + result)\n",
       "    }\n",
       "</script>\n",
       "<table>\n",
       "<td style=\"border-style: none;\">\n",
       "<div style=\"border: solid 2px #666; width: 143px; height: 144px;\">\n",
       "<canvas width=\"140\" height=\"140\"></canvas>\n",
       "</div></td>\n",
       "<td style=\"border-style: none;\">\n",
       "<button onclick=\"clear_value()\">Clear</button>\n",
       "</td>\n",
       "</table>\n",
       "\n",
       "<!-- This work has been modified from the original and is licensed under the Apache 2.0 License. -->\n",
       "\n",
       "<!--\n",
       "                                     Apache License\n",
       "                           Version 2.0, January 2004\n",
       "                        http://www.apache.org/licenses/\n",
       "\n",
       "   TERMS AND CONDITIONS FOR USE, REPRODUCTION, AND DISTRIBUTION\n",
       "\n",
       "   1. Definitions.\n",
       "\n",
       "      \"License\" shall mean the terms and conditions for use, reproduction,\n",
       "      and distribution as defined by Sections 1 through 9 of this document.\n",
       "\n",
       "      \"Licensor\" shall mean the copyright owner or entity authorized by\n",
       "      the copyright owner that is granting the License.\n",
       "\n",
       "      \"Legal Entity\" shall mean the union of the acting entity and all\n",
       "      other entities that control, are controlled by, or are under common\n",
       "      control with that entity. For the purposes of this definition,\n",
       "      \"control\" means (i) the power, direct or indirect, to cause the\n",
       "      direction or management of such entity, whether by contract or\n",
       "      otherwise, or (ii) ownership of fifty percent (50%) or more of the\n",
       "      outstanding shares, or (iii) beneficial ownership of such entity.\n",
       "\n",
       "      \"You\" (or \"Your\") shall mean an individual or Legal Entity\n",
       "      exercising permissions granted by this License.\n",
       "\n",
       "      \"Source\" form shall mean the preferred form for making modifications,\n",
       "      including but not limited to software source code, documentation\n",
       "      source, and configuration files.\n",
       "\n",
       "      \"Object\" form shall mean any form resulting from mechanical\n",
       "      transformation or translation of a Source form, including but\n",
       "      not limited to compiled object code, generated documentation,\n",
       "      and conversions to other media types.\n",
       "\n",
       "      \"Work\" shall mean the work of authorship, whether in Source or\n",
       "      Object form, made available under the License, as indicated by a\n",
       "      copyright notice that is included in or attached to the work\n",
       "      (an example is provided in the Appendix below).\n",
       "\n",
       "      \"Derivative Works\" shall mean any work, whether in Source or Object\n",
       "      form, that is based on (or derived from) the Work and for which the\n",
       "      editorial revisions, annotations, elaborations, or other modifications\n",
       "      represent, as a whole, an original work of authorship. For the purposes\n",
       "      of this License, Derivative Works shall not include works that remain\n",
       "      separable from, or merely link (or bind by name) to the interfaces of,\n",
       "      the Work and Derivative Works thereof.\n",
       "\n",
       "      \"Contribution\" shall mean any work of authorship, including\n",
       "      the original version of the Work and any modifications or additions\n",
       "      to that Work or Derivative Works thereof, that is intentionally\n",
       "      submitted to Licensor for inclusion in the Work by the copyright owner\n",
       "      or by an individual or Legal Entity authorized to submit on behalf of\n",
       "      the copyright owner. For the purposes of this definition, \"submitted\"\n",
       "      means any form of electronic, verbal, or written communication sent\n",
       "      to the Licensor or its representatives, including but not limited to\n",
       "      communication on electronic mailing lists, source code control systems,\n",
       "      and issue tracking systems that are managed by, or on behalf of, the\n",
       "      Licensor for the purpose of discussing and improving the Work, but\n",
       "      excluding communication that is conspicuously marked or otherwise\n",
       "      designated in writing by the copyright owner as \"Not a Contribution.\"\n",
       "\n",
       "      \"Contributor\" shall mean Licensor and any individual or Legal Entity\n",
       "      on behalf of whom a Contribution has been received by Licensor and\n",
       "      subsequently incorporated within the Work.\n",
       "\n",
       "   2. Grant of Copyright License. Subject to the terms and conditions of\n",
       "      this License, each Contributor hereby grants to You a perpetual,\n",
       "      worldwide, non-exclusive, no-charge, royalty-free, irrevocable\n",
       "      copyright license to reproduce, prepare Derivative Works of,\n",
       "      publicly display, publicly perform, sublicense, and distribute the\n",
       "      Work and such Derivative Works in Source or Object form.\n",
       "\n",
       "   3. Grant of Patent License. Subject to the terms and conditions of\n",
       "      this License, each Contributor hereby grants to You a perpetual,\n",
       "      worldwide, non-exclusive, no-charge, royalty-free, irrevocable\n",
       "      (except as stated in this section) patent license to make, have made,\n",
       "      use, offer to sell, sell, import, and otherwise transfer the Work,\n",
       "      where such license applies only to those patent claims licensable\n",
       "      by such Contributor that are necessarily infringed by their\n",
       "      Contribution(s) alone or by combination of their Contribution(s)\n",
       "      with the Work to which such Contribution(s) was submitted. If You\n",
       "      institute patent litigation against any entity (including a\n",
       "      cross-claim or counterclaim in a lawsuit) alleging that the Work\n",
       "      or a Contribution incorporated within the Work constitutes direct\n",
       "      or contributory patent infringement, then any patent licenses\n",
       "      granted to You under this License for that Work shall terminate\n",
       "      as of the date such litigation is filed.\n",
       "\n",
       "   4. Redistribution. You may reproduce and distribute copies of the\n",
       "      Work or Derivative Works thereof in any medium, with or without\n",
       "      modifications, and in Source or Object form, provided that You\n",
       "      meet the following conditions:\n",
       "\n",
       "      (a) You must give any other recipients of the Work or\n",
       "          Derivative Works a copy of this License; and\n",
       "\n",
       "      (b) You must cause any modified files to carry prominent notices\n",
       "          stating that You changed the files; and\n",
       "\n",
       "      (c) You must retain, in the Source form of any Derivative Works\n",
       "          that You distribute, all copyright, patent, trademark, and\n",
       "          attribution notices from the Source form of the Work,\n",
       "          excluding those notices that do not pertain to any part of\n",
       "          the Derivative Works; and\n",
       "\n",
       "      (d) If the Work includes a \"NOTICE\" text file as part of its\n",
       "          distribution, then any Derivative Works that You distribute must\n",
       "          include a readable copy of the attribution notices contained\n",
       "          within such NOTICE file, excluding those notices that do not\n",
       "          pertain to any part of the Derivative Works, in at least one\n",
       "          of the following places: within a NOTICE text file distributed\n",
       "          as part of the Derivative Works; within the Source form or\n",
       "          documentation, if provided along with the Derivative Works; or,\n",
       "          within a display generated by the Derivative Works, if and\n",
       "          wherever such third-party notices normally appear. The contents\n",
       "          of the NOTICE file are for informational purposes only and\n",
       "          do not modify the License. You may add Your own attribution\n",
       "          notices within Derivative Works that You distribute, alongside\n",
       "          or as an addendum to the NOTICE text from the Work, provided\n",
       "          that such additional attribution notices cannot be construed\n",
       "          as modifying the License.\n",
       "\n",
       "      You may add Your own copyright statement to Your modifications and\n",
       "      may provide additional or different license terms and conditions\n",
       "      for use, reproduction, or distribution of Your modifications, or\n",
       "      for any such Derivative Works as a whole, provided Your use,\n",
       "      reproduction, and distribution of the Work otherwise complies with\n",
       "      the conditions stated in this License.\n",
       "\n",
       "   5. Submission of Contributions. Unless You explicitly state otherwise,\n",
       "      any Contribution intentionally submitted for inclusion in the Work\n",
       "      by You to the Licensor shall be under the terms and conditions of\n",
       "      this License, without any additional terms or conditions.\n",
       "      Notwithstanding the above, nothing herein shall supersede or modify\n",
       "      the terms of any separate license agreement you may have executed\n",
       "      with Licensor regarding such Contributions.\n",
       "\n",
       "   6. Trademarks. This License does not grant permission to use the trade\n",
       "      names, trademarks, service marks, or product names of the Licensor,\n",
       "      except as required for reasonable and customary use in describing the\n",
       "      origin of the Work and reproducing the content of the NOTICE file.\n",
       "\n",
       "   7. Disclaimer of Warranty. Unless required by applicable law or\n",
       "      agreed to in writing, Licensor provides the Work (and each\n",
       "      Contributor provides its Contributions) on an \"AS IS\" BASIS,\n",
       "      WITHOUT WARRANTIES OR CONDITIONS OF ANY KIND, either express or\n",
       "      implied, including, without limitation, any warranties or conditions\n",
       "      of TITLE, NON-INFRINGEMENT, MERCHANTABILITY, or FITNESS FOR A\n",
       "      PARTICULAR PURPOSE. You are solely responsible for determining the\n",
       "      appropriateness of using or redistributing the Work and assume any\n",
       "      risks associated with Your exercise of permissions under this License.\n",
       "\n",
       "   8. Limitation of Liability. In no event and under no legal theory,\n",
       "      whether in tort (including negligence), contract, or otherwise,\n",
       "      unless required by applicable law (such as deliberate and grossly\n",
       "      negligent acts) or agreed to in writing, shall any Contributor be\n",
       "      liable to You for damages, including any direct, indirect, special,\n",
       "      incidental, or consequential damages of any character arising as a\n",
       "      result of this License or out of the use or inability to use the\n",
       "      Work (including but not limited to damages for loss of goodwill,\n",
       "      work stoppage, computer failure or malfunction, or any and all\n",
       "      other commercial damages or losses), even if such Contributor\n",
       "      has been advised of the possibility of such damages.\n",
       "\n",
       "   9. Accepting Warranty or Additional Liability. While redistributing\n",
       "      the Work or Derivative Works thereof, You may choose to offer,\n",
       "      and charge a fee for, acceptance of support, warranty, indemnity,\n",
       "      or other liability obligations and/or rights consistent with this\n",
       "      License. However, in accepting such obligations, You may act only\n",
       "      on Your own behalf and on Your sole responsibility, not on behalf\n",
       "      of any other Contributor, and only if You agree to indemnify,\n",
       "      defend, and hold each Contributor harmless for any liability\n",
       "      incurred by, or claims asserted against, such Contributor by reason\n",
       "      of your accepting any such warranty or additional liability.\n",
       "\n",
       "   END OF TERMS AND CONDITIONS\n",
       "\n",
       "   APPENDIX: How to apply the Apache License to your work.\n",
       "\n",
       "      To apply the Apache License to your work, attach the following\n",
       "      boilerplate notice, with the fields enclosed by brackets \"{}\"\n",
       "      replaced with your own identifying information. (Don't include\n",
       "      the brackets!)  The text should be enclosed in the appropriate\n",
       "      comment syntax for the file format. We also recommend that a\n",
       "      file or class name and description of purpose be included on the\n",
       "      same \"printed page\" as the copyright notice for easier\n",
       "      identification within third-party archives.\n",
       "\n",
       "   Copyright {yyyy} {name of copyright owner}\n",
       "\n",
       "   Licensed under the Apache License, Version 2.0 (the \"License\");\n",
       "   you may not use this file except in compliance with the License.\n",
       "   You may obtain a copy of the License at\n",
       "\n",
       "       http://www.apache.org/licenses/LICENSE-2.0\n",
       "\n",
       "   Unless required by applicable law or agreed to in writing, software\n",
       "   distributed under the License is distributed on an \"AS IS\" BASIS,\n",
       "   WITHOUT WARRANTIES OR CONDITIONS OF ANY KIND, either express or implied.\n",
       "   See the License for the specific language governing permissions and\n",
       "   limitations under the License.\n",
       "-->\n",
       "\n",
       "\n",
       "\n"
      ],
      "text/plain": [
       "<IPython.core.display.HTML object>"
      ]
     },
     "execution_count": 9,
     "metadata": {},
     "output_type": "execute_result"
    }
   ],
   "source": [
    "from IPython.display import HTML\n",
    "\n",
    "HTML(open(\"input.html\").read())"
   ]
  },
  {
   "cell_type": "markdown",
   "id": "3291b012",
   "metadata": {
    "papermill": {
     "duration": 0.037809,
     "end_time": "2022-03-24T00:21:30.013652",
     "exception": false,
     "start_time": "2022-03-24T00:21:29.975843",
     "status": "completed"
    },
    "tags": []
   },
   "source": [
    "Fetch the first image from the test dataset and display it."
   ]
  },
  {
   "cell_type": "code",
   "execution_count": 10,
   "id": "0bd3eb26",
   "metadata": {
    "execution": {
     "iopub.execute_input": "2022-03-24T00:21:30.093516Z",
     "iopub.status.busy": "2022-03-24T00:21:30.092790Z",
     "iopub.status.idle": "2022-03-24T00:21:30.308647Z",
     "shell.execute_reply": "2022-03-24T00:21:30.309086Z"
    },
    "papermill": {
     "duration": 0.25849,
     "end_time": "2022-03-24T00:21:30.309254",
     "exception": false,
     "start_time": "2022-03-24T00:21:30.050764",
     "status": "completed"
    },
    "tags": []
   },
   "outputs": [
    {
     "data": {
      "image/png": "iVBORw0KGgoAAAANSUhEUgAAAPsAAAD4CAYAAAAq5pAIAAAAOXRFWHRTb2Z0d2FyZQBNYXRwbG90bGliIHZlcnNpb24zLjQuMiwgaHR0cHM6Ly9tYXRwbG90bGliLm9yZy8rg+JYAAAACXBIWXMAAAsTAAALEwEAmpwYAAAOZ0lEQVR4nO3dbYxc5XnG8euKbezamMQbB9chLjjgFAg0Jl0ZEBZQoVCCKgGqArGiyKG0ThOchNaVoLQqtKKVWyVElFIkU1xMxUsgAeEPNAm1ECRqcFlcY2wIb8Y0NmaNWYENIX5Z3/2w42iBnWeXmTMv3vv/k1Yzc+45c24NXD5nznNmHkeEAIx/H+p0AwDag7ADSRB2IAnCDiRB2IEkJrZzY4d5ckzRtHZuEkjlV3pbe2OPR6o1FXbb50m6QdIESf8WEctLz5+iaTrV5zSzSQAFa2NN3VrDh/G2J0i6SdLnJZ0oaZHtExt9PQCt1cxn9gWSXoiIzRGxV9Ldki6opi0AVWsm7EdJ+sWwx1try97F9hLbfbb79mlPE5sD0IyWn42PiBUR0RsRvZM0udWbA1BHM2HfJmnOsMefqC0D0IWaCfvjkubZnmv7MElflLS6mrYAVK3hobeI2G97qaQfaWjobWVEbKqsMwCVamqcPSIelPRgRb0AaCEulwWSIOxAEoQdSIKwA0kQdiAJwg4kQdiBJAg7kARhB5Ig7EAShB1IgrADSRB2IAnCDiRB2IEkCDuQBGEHkiDsQBKEHUiCsANJEHYgCcIOJEHYgSQIO5AEYQeSIOxAEoQdSIKwA0kQdiCJpmZxRffzxPJ/4gkfm9nS7T/7F8fUrQ1OPVBc9+hjdxTrU7/uYv3V6w+rW1vX+73iujsH3y7WT713WbF+3J8/Vqx3QlNht71F0m5Jg5L2R0RvFU0BqF4Ve/bfi4idFbwOgBbiMzuQRLNhD0k/tv2E7SUjPcH2Ett9tvv2aU+TmwPQqGYP4xdGxDbbR0p6yPbPI+LR4U+IiBWSVkjSEe6JJrcHoEFN7dkjYlvtdoek+yUtqKIpANVrOOy2p9mefvC+pHMlbayqMQDVauYwfpak+20ffJ07I+KHlXQ1zkw4YV6xHpMnFeuvnPWRYv2d0+qPCfd8uDxe/JPPlMebO+k/fzm9WP/HfzmvWF978p11ay/te6e47vL+zxXrH//JofeJtOGwR8RmSZ+psBcALcTQG5AEYQeSIOxAEoQdSIKwA0nwFdcKDJ792WL9+ttuKtY/Nan+VzHHs30xWKz/zY1fKdYnvl0e/jr93qV1a9O37S+uO3lneWhuat/aYr0bsWcHkiDsQBKEHUiCsANJEHYgCcIOJEHYgSQYZ6/A5GdfKdaf+NWcYv1Tk/qrbKdSy7afVqxvfqv8U9S3Hfv9urU3D5THyWf9838X66106H2BdXTs2YEkCDuQBGEHkiDsQBKEHUiCsANJEHYgCUe0b0TxCPfEqT6nbdvrFgOXnl6s7zqv/HPPEzYcXqw/+fUbP3BPB12383eK9cfPKo+jD77xZrEep9f/AeIt3yyuqrmLniw/Ae+zNtZoVwyMOJc1e3YgCcIOJEHYgSQIO5AEYQeSIOxAEoQdSIJx9i4wYeZHi/XB1weK9ZfurD9WvunMlcV1F/zDN4r1I2/q3HfK8cE1Nc5ue6XtHbY3DlvWY/sh28/XbmdU2TCA6o3lMP42Se+d9f4qSWsiYp6kNbXHALrYqGGPiEclvfc48gJJq2r3V0m6sNq2AFSt0d+gmxUR22v3X5U0q94TbS+RtESSpmhqg5sD0Kymz8bH0Bm+umf5ImJFRPRGRO8kTW52cwAa1GjY+23PlqTa7Y7qWgLQCo2GfbWkxbX7iyU9UE07AFpl1M/stu+SdLakmba3SrpG0nJJ99i+TNLLki5uZZPj3eDO15taf9+uxud3//SXni7WX7t5QvkFDpTnWEf3GDXsEbGoTomrY4BDCJfLAkkQdiAJwg4kQdiBJAg7kARTNo8DJ1z5XN3apSeXB03+/eg1xfpZX7i8WJ/+vceKdXQP9uxAEoQdSIKwA0kQdiAJwg4kQdiBJAg7kATj7ONAadrk1792QnHd/1v9TrF+1XW3F+t/efFFxXr874fr1ub8/c+K66qNP3OeAXt2IAnCDiRB2IEkCDuQBGEHkiDsQBKEHUiCKZuTG/ij04v1O675drE+d+KUhrf96duXFuvzbtlerO/fvKXhbY9XTU3ZDGB8IOxAEoQdSIKwA0kQdiAJwg4kQdiBJBhnR1GcMb9YP2L51mL9rk/+qOFtH//wHxfrv/239b/HL0mDz29ueNuHqqbG2W2vtL3D9sZhy661vc32+trf+VU2DKB6YzmMv03SeSMs/25EzK/9PVhtWwCqNmrYI+JRSQNt6AVACzVzgm6p7Q21w/wZ9Z5ke4ntPtt9+7Snic0BaEajYb9Z0rGS5kvaLuk79Z4YESsiojcieidpcoObA9CshsIeEf0RMRgRByTdImlBtW0BqFpDYbc9e9jDiyRtrPdcAN1h1HF223dJOlvSTEn9kq6pPZ4vKSRtkfTViCh/+ViMs49HE2YdWay/cslxdWtrr7yhuO6HRtkXfemlc4v1Nxe+XqyPR6Vx9lEniYiIRSMsvrXprgC0FZfLAkkQdiAJwg4kQdiBJAg7kARfcUXH3LO1PGXzVB9WrP8y9hbrf/CNK+q/9v1ri+seqvgpaQCEHciCsANJEHYgCcIOJEHYgSQIO5DEqN96Q24HFs4v1l/8QnnK5pPmb6lbG20cfTQ3DpxSrE99oK+p1x9v2LMDSRB2IAnCDiRB2IEkCDuQBGEHkiDsQBKMs49z7j2pWH/um+Wx7lvOWFWsnzml/J3yZuyJfcX6YwNzyy9wYNRfN0+FPTuQBGEHkiDsQBKEHUiCsANJEHYgCcIOJME4+yFg4tyji/UXL/143dq1l9xdXPcPD9/ZUE9VuLq/t1h/5IbTivUZq8q/O493G3XPbnuO7YdtP217k+1v1Zb32H7I9vO12xmtbxdAo8ZyGL9f0rKIOFHSaZIut32ipKskrYmIeZLW1B4D6FKjhj0itkfEutr93ZKekXSUpAskHbyWcpWkC1vUI4AKfKDP7LaPkXSKpLWSZkXEwYuPX5U0q846SyQtkaQpmtpwowCaM+az8bYPl/QDSVdExK7htRiaHXLEGSIjYkVE9EZE7yRNbqpZAI0bU9htT9JQ0O+IiPtqi/ttz67VZ0va0ZoWAVRh1MN425Z0q6RnIuL6YaXVkhZLWl67faAlHY4DE4/5rWL9zd+dXaxf8nc/LNb/9CP3FeuttGx7eXjsZ/9af3it57b/Ka474wBDa1Uay2f2MyR9WdJTttfXll2toZDfY/sySS9LurglHQKoxKhhj4ifShpxcndJ51TbDoBW4XJZIAnCDiRB2IEkCDuQBGEHkuArrmM0cfZv1q0NrJxWXPdrcx8p1hdN72+opyos3bawWF938/xifeb3NxbrPbsZK+8W7NmBJAg7kARhB5Ig7EAShB1IgrADSRB2IIk04+x7f7/8s8V7/2ygWL/6uAfr1s79jbcb6qkq/YPv1K2duXpZcd3j//rnxXrPG+Vx8gPFKroJe3YgCcIOJEHYgSQIO5AEYQeSIOxAEoQdSCLNOPuWC8v/rj138r0t2/ZNbxxbrN/wyLnFugfr/bjvkOOve6lubV7/2uK6g8UqxhP27EAShB1IgrADSRB2IAnCDiRB2IEkCDuQhCOi/AR7jqTbJc2SFJJWRMQNtq+V9CeSXqs99eqIqP+lb0lHuCdONRO/Aq2yNtZoVwyMeGHGWC6q2S9pWUSssz1d0hO2H6rVvhsR366qUQCtM5b52bdL2l67v9v2M5KOanVjAKr1gT6z2z5G0imSDl6DudT2Btsrbc+os84S2322+/ZpT3PdAmjYmMNu+3BJP5B0RUTsknSzpGMlzdfQnv87I60XESsiojcieidpcvMdA2jImMJue5KGgn5HRNwnSRHRHxGDEXFA0i2SFrSuTQDNGjXsti3pVknPRMT1w5bPHva0iySVp/ME0FFjORt/hqQvS3rK9vrasqslLbI9X0PDcVskfbUF/QGoyFjOxv9U0kjjdsUxdQDdhSvogCQIO5AEYQeSIOxAEoQdSIKwA0kQdiAJwg4kQdiBJAg7kARhB5Ig7EAShB1IgrADSYz6U9KVbsx+TdLLwxbNlLSzbQ18MN3aW7f2JdFbo6rs7eiI+NhIhbaG/X0bt/siordjDRR0a2/d2pdEb41qV28cxgNJEHYgiU6HfUWHt1/Srb11a18SvTWqLb119DM7gPbp9J4dQJsQdiCJjoTd9nm2n7X9gu2rOtFDPba32H7K9nrbfR3uZaXtHbY3DlvWY/sh28/XbkecY69DvV1re1vtvVtv+/wO9TbH9sO2n7a9yfa3ass7+t4V+mrL+9b2z+y2J0h6TtLnJG2V9LikRRHxdFsbqcP2Fkm9EdHxCzBsnynpLUm3R8RJtWX/JGkgIpbX/qGcERFXdklv10p6q9PTeNdmK5o9fJpxSRdK+oo6+N4V+rpYbXjfOrFnXyDphYjYHBF7Jd0t6YIO9NH1IuJRSQPvWXyBpFW1+6s09D9L29XprStExPaIWFe7v1vSwWnGO/reFfpqi06E/ShJvxj2eKu6a773kPRj20/YXtLpZkYwKyK21+6/KmlWJ5sZwajTeLfTe6YZ75r3rpHpz5vFCbr3WxgRn5X0eUmX1w5Xu1IMfQbrprHTMU3j3S4jTDP+a5187xqd/rxZnQj7Nklzhj3+RG1ZV4iIbbXbHZLuV/dNRd1/cAbd2u2ODvfza900jfdI04yrC967Tk5/3omwPy5pnu25tg+T9EVJqzvQx/vYnlY7cSLb0ySdq+6binq1pMW1+4slPdDBXt6lW6bxrjfNuDr83nV8+vOIaPufpPM1dEb+RUl/1Yke6vT1SUlP1v42dbo3SXdp6LBun4bObVwm6aOS1kh6XtJ/Serpot7+Q9JTkjZoKFizO9TbQg0dom+QtL72d36n37tCX21537hcFkiCE3RAEoQdSIKwA0kQdiAJwg4kQdiBJAg7kMT/A65XcTMQuIbWAAAAAElFTkSuQmCC\n",
      "text/plain": [
       "<Figure size 432x288 with 1 Axes>"
      ]
     },
     "metadata": {
      "needs_background": "light"
     },
     "output_type": "display_data"
    }
   ],
   "source": [
    "import gzip\n",
    "import numpy as np\n",
    "import matplotlib.pyplot as plt\n",
    "\n",
    "f = gzip.open(\"data/train/train-images-idx3-ubyte.gz\", \"r\")\n",
    "\n",
    "image_size = 28\n",
    "\n",
    "f.read(16)\n",
    "buf = f.read(image_size * image_size)\n",
    "data = np.frombuffer(buf, dtype=np.uint8).astype(np.float32)\n",
    "data = data.reshape(1, image_size, image_size, 1)\n",
    "\n",
    "image = np.asarray(data).squeeze()\n",
    "plt.imshow(image)\n",
    "plt.show()"
   ]
  },
  {
   "cell_type": "markdown",
   "id": "2f4d89fe",
   "metadata": {
    "papermill": {
     "duration": 0.034744,
     "end_time": "2022-03-24T00:21:30.379031",
     "exception": false,
     "start_time": "2022-03-24T00:21:30.344287",
     "status": "completed"
    },
    "tags": []
   },
   "source": [
    "The predictor runs inference on our input data and returns the predicted digit (as a float value, so we convert to int for display)."
   ]
  },
  {
   "cell_type": "code",
   "execution_count": 11,
   "id": "bf1c3fcd",
   "metadata": {
    "execution": {
     "iopub.execute_input": "2022-03-24T00:21:30.455880Z",
     "iopub.status.busy": "2022-03-24T00:21:30.455261Z",
     "iopub.status.idle": "2022-03-24T00:21:30.616464Z",
     "shell.execute_reply": "2022-03-24T00:21:30.616910Z"
    },
    "papermill": {
     "duration": 0.203002,
     "end_time": "2022-03-24T00:21:30.617067",
     "exception": false,
     "start_time": "2022-03-24T00:21:30.414065",
     "status": "completed"
    },
    "scrolled": true,
    "tags": []
   },
   "outputs": [
    {
     "name": "stdout",
     "output_type": "stream",
     "text": [
      "5\n"
     ]
    }
   ],
   "source": [
    "response = predictor.predict(data)\n",
    "print(int(response))"
   ]
  },
  {
   "cell_type": "markdown",
   "id": "6eae48e5",
   "metadata": {
    "papermill": {
     "duration": 0.037227,
     "end_time": "2022-03-24T00:21:30.691535",
     "exception": false,
     "start_time": "2022-03-24T00:21:30.654308",
     "status": "completed"
    },
    "tags": []
   },
   "source": [
    "## Cleanup\n",
    "\n",
    "After you have finished with this example, remember to delete the prediction endpoint to release the instance(s) associated with it."
   ]
  },
  {
   "cell_type": "code",
   "execution_count": 12,
   "id": "fce2172e",
   "metadata": {
    "execution": {
     "iopub.execute_input": "2022-03-24T00:21:30.770707Z",
     "iopub.status.busy": "2022-03-24T00:21:30.770041Z",
     "iopub.status.idle": "2022-03-24T00:21:30.996468Z",
     "shell.execute_reply": "2022-03-24T00:21:30.996979Z"
    },
    "papermill": {
     "duration": 0.268804,
     "end_time": "2022-03-24T00:21:30.997144",
     "exception": false,
     "start_time": "2022-03-24T00:21:30.728340",
     "status": "completed"
    },
    "tags": []
   },
   "outputs": [],
   "source": [
    "predictor.delete_endpoint()"
   ]
  }
 ],
 "metadata": {
  "kernelspec": {
   "display_name": "conda_mxnet_p36",
   "language": "python",
   "name": "conda_mxnet_p36"
  },
  "language_info": {
   "codemirror_mode": {
    "name": "ipython",
    "version": 3
   },
   "file_extension": ".py",
   "mimetype": "text/x-python",
   "name": "python",
   "nbconvert_exporter": "python",
   "pygments_lexer": "ipython3",
   "version": "3.7.10"
  },
  "notice": "Copyright 2017 Amazon.com, Inc. or its affiliates. All Rights Reserved.  Licensed under the Apache License, Version 2.0 (the \"License\"). You may not use this file except in compliance with the License. A copy of the License is located at http://aws.amazon.com/apache2.0/ or in the \"license\" file accompanying this file. This file is distributed on an \"AS IS\" BASIS, WITHOUT WARRANTIES OR CONDITIONS OF ANY KIND, either express or implied. See the License for the specific language governing permissions and limitations under the License.",
  "papermill": {
   "default_parameters": {},
   "duration": 818.480276,
   "end_time": "2022-03-24T00:21:31.753943",
   "environment_variables": {},
   "exception": null,
   "input_path": "mxnet_mnist_with_gluon.ipynb",
   "output_path": "/opt/ml/processing/output/mxnet_mnist_with_gluon-2022-03-24-00-03-06.ipynb",
   "parameters": {
    "kms_key": "arn:aws:kms:us-west-2:000000000000:1234abcd-12ab-34cd-56ef-1234567890ab"
   },
   "start_time": "2022-03-24T00:07:53.273667",
   "version": "2.3.4"
  }
 },
 "nbformat": 4,
 "nbformat_minor": 5
}<|MERGE_RESOLUTION|>--- conflicted
+++ resolved
@@ -42,11 +42,7 @@
     "tags": []
    },
    "source": [
-<<<<<<< HEAD
-    "## MNIST Training with MXNet and Gluon\n",
-=======
     "# MNIST Training with MXNet and Gluon (Testing)\n",
->>>>>>> 6fe20233
     "\n",
     "MNIST is a widely used dataset for handwritten digit classification. It consists of 70,000 labeled 28x28 pixel grayscale images of hand-written digits. The dataset is split into 60,000 training images and 10,000 test images. There are 10 classes (one for each of the 10 digits). This tutorial will show how to train and test an MNIST model on SageMaker using MXNet and the Gluon API.\n",
     "\n"

import ast
import argparse
import logging
import warnings
import os
import json
import glob
import subprocess
import sys
import boto3
import pickle
import pandas as pd
from collections import Counter
from timeit import default_timer as timer

import numpy as np
import seaborn as sns
import matplotlib.pyplot as plt
import shutil
import networkx as nx

logging.basicConfig(level=logging.DEBUG)
logging.info(subprocess.call('ls -lR /opt/ml/input'.split()))

<<<<<<< HEAD
import shap
import smdebug.mxnet as smd
from smdebug.core.writer import FileWriter

=======
>>>>>>> b0d06b27
with warnings.catch_warnings():
    warnings.filterwarnings('ignore', category=DeprecationWarning)
    from prettytable import PrettyTable
    import autogluon as ag

    from autogluon.tabular import TabularDataset, TabularPredictor

    from autogluon.core.constants import BINARY, MULTICLASS, REGRESSION, SOFTCLASS

    #print(f'DEBUG AutoGluon version : {ag.__version__}')


# ------------------------------------------------------------ #
# Training methods                                             #
# ------------------------------------------------------------ #

def du(path):
    """disk usage in human readable format (e.g. '2,1GB')"""
    return subprocess.check_output(['du','-sh', path]).split()[0].decode('utf-8')

def __load_input_data(path: str) -> TabularDataset:
    """
    Load training data as dataframe
    :param path:
    :return: DataFrame
    """
    input_data_files = os.listdir(path)

    try:
        input_dfs = [pd.read_csv(f'{path}/{data_file}') for data_file in input_data_files]

        return TabularDataset(data=pd.concat(input_dfs))
    except:
        print(f'No csv data in {path}!')
        return None
    
def format_for_print(df):
    table = PrettyTable(list(df.columns))
    for row in df.itertuples():
        table.add_row(row[1:])
    return str(table)

def get_roc_auc(y_test_true, y_test_pred, labels, class_labels_internal, model_output_dir):
    from sklearn.preprocessing import label_binarize
    from sklearn.metrics import roc_curve, auc

    from itertools import cycle
        
    y_test_true_binalized = label_binarize(y_test_true, classes=labels)
    
    if len(labels) == 2:
        # binary classification
        
        true_label_index = class_labels_internal.index(1)

        y_test_pred = y_test_pred.values[:,true_label_index]
        y_test_pred = np.reshape(y_test_pred, (-1, 1))
        labels = labels[true_label_index:true_label_index+1]
        n_classes = 1
    else:
        # multiclass classification
        n_classes = len(labels)
    
    # Compute ROC curve and ROC area for each class
    fpr = dict()
    tpr = dict()
    roc_auc = dict()

    for i in range(n_classes):
        fpr[i], tpr[i], _ = roc_curve(y_test_true_binalized[:, i], y_test_pred[:, i])
        roc_auc[i] = auc(fpr[i], tpr[i])

    # Compute micro-average ROC curve and ROC area
    fpr["micro"], tpr["micro"], _ = roc_curve(y_test_true_binalized.ravel(), y_test_pred.ravel())
    roc_auc["micro"] = auc(fpr["micro"], tpr["micro"])
    
    sns.set(font_scale=1)
    plt.figure()
    lw = 2
    colors = cycle(['aqua', 'darkorange', 'cornflowerblue'])

    for i, color in zip(range(n_classes), colors):
        plt.plot(fpr[i], tpr[i], color=color,
                 lw=lw, label=f'ROC curve for {labels[i]} (area = %0.2f)' % roc_auc[i])
    plt.plot([0, 1], [0, 1], color='navy', lw=lw, linestyle='--')
    plt.xlim([0.0, 1.0])
    plt.ylim([0.0, 1.05])
    plt.xlabel('False Positive Rate')
    plt.ylabel('True Positive Rate')
    plt.title('Receiver operating characteristic example')
    plt.legend(loc="lower right")
    plt.show()
    plt.savefig(f'{model_output_dir}/roc_auc_curve.png')
    
def train(args):
    model_output_dir = f'{args.output_dir}/data'
    
    is_distributed = len(args.hosts) > 1
    host_rank = args.hosts.index(args.current_host)
    dist_ip_addrs = args.hosts
    dist_ip_addrs.pop(host_rank)

    # Load training and validation data
    print(f'Train files: {os.listdir(args.train)}')
    train_data = __load_input_data(args.train)
    
    # Extract column info
    target = args.init_args['label']
    columns = train_data.columns.tolist()
    column_dict = {"columns":columns}
    with open('columns.pkl', 'wb') as f:
        pickle.dump(column_dict, f)
    
    # Train models
<<<<<<< HEAD
    args.init_args['path'] = args.model_dir
    #args.fit_args.pop('label', None)
    predictor = TabularPredictor(
        **args.init_args
        ).fit(train_data, **args.fit_args)
=======

    args.fit_args.pop('label', None)
    predictor = TabularPredictor(
        label=target, 
        path=args.model_dir).fit(train_data, **args.fit_args)
>>>>>>> b0d06b27
    
    # Results summary
    predictor.fit_summary(verbosity=3)
    #model_summary_fname_src = os.path.join(predictor.output_directory, 'SummaryOfModels.html')
    model_summary_fname_src = os.path.join(args.model_dir, 'SummaryOfModels.html')
    model_summary_fname_tgt = os.path.join(model_output_dir, 'SummaryOfModels.html')
    
    if os.path.exists(model_summary_fname_src):
        shutil.copy(model_summary_fname_src, model_summary_fname_tgt)
    
    # ensemble visualization
    G = predictor._trainer.model_graph
    remove = [node for node,degree in dict(G.degree()).items() if degree < 1]
    G.remove_nodes_from(remove)
    A = nx.nx_agraph.to_agraph(G)
    A.graph_attr.update(rankdir='BT')
    A.node_attr.update(fontsize=10)
    for node in A.iternodes():
        node.attr['shape'] = 'rectagle'
    A.draw(os.path.join(model_output_dir, 'ensemble-model.png'), format='png', prog='dot')

    # Optional test data
    if args.test:
        print(f'Test files: {os.listdir(args.test)}')
        test_data = __load_input_data(args.test)
        # Test data must be labeled for scoring
        if target in test_data:
            # Leaderboard on test data
            print('Running model on test data and getting Leaderboard...')
            leaderboard = predictor.leaderboard(test_data, silent=True)
            print(format_for_print(leaderboard), end='\n\n')
            leaderboard.to_csv(f'{model_output_dir}/leaderboard.csv', index=False)

            # Feature importance on test data
            # Note: Feature importance must be calculated on held-out (test) data.
            # If calculated on training data it will be biased due to overfitting.
            if args.feature_importance:      
                print('Feature importance:')
                # Increase rows to print feature importance                
                pd.set_option('display.max_rows', 500)
                feature_importance_df = predictor.feature_importance(test_data)

                print(feature_importance_df)
                feature_importance_df.to_csv(f'{model_output_dir}/feature_importance.csv', index=True)
            
            # Classification report and confusion matrix for classification model
            if predictor.problem_type in [BINARY, MULTICLASS]:
                from sklearn.metrics import classification_report, confusion_matrix
                
                
                X_test = test_data.drop(target, axis=1)
                y_test_true = test_data[target]
                y_test_pred = predictor.predict(X_test)
                y_test_pred_prob = predictor.predict_proba(X_test, as_multiclass=True)
                
                report_dict = classification_report(y_test_true, y_test_pred, output_dict=True, labels=predictor.class_labels)
                report_dict_df = pd.DataFrame(report_dict).T
                report_dict_df.to_csv(f'{model_output_dir}/classification_report.csv', index=True)
                
                cm = confusion_matrix(y_test_true, y_test_pred, labels=predictor.class_labels)
                cm_df = pd.DataFrame(cm, predictor.class_labels, predictor.class_labels)
                sns.set(font_scale=1)
                cmap = 'coolwarm'
                sns.heatmap(cm_df, annot=True, fmt='d', cmap=cmap)
                plt.title('Confusion Matrix')
                plt.ylabel('true label')
                plt.xlabel('predicted label')
                plt.show()
                plt.savefig(f'{model_output_dir}/confusion_matrix.png')
                
                get_roc_auc(y_test_true, y_test_pred_prob, predictor.class_labels, predictor.class_labels_internal, model_output_dir)
        else:
            warnings.warn('Skipping eval on test data since label column is not included.')

    # Files summary
    print(f'Model export summary:')
    print(f"/opt/ml/model/: {os.listdir('/opt/ml/model/')}")
    models_contents = os.listdir('/opt/ml/model/models')
    print(f"/opt/ml/model/models: {models_contents}")
    print(f"/opt/ml/model directory size: {du('/opt/ml/model/')}\n")

# ------------------------------------------------------------ #
# Training execution                                           #
# ------------------------------------------------------------ #

def parse_args():
    parser = argparse.ArgumentParser(
             formatter_class=argparse.ArgumentDefaultsHelpFormatter)
    parser.register('type','bool', lambda v: v.lower() in ('yes', 'true', 't', '1'))

    # Environment parameters
    parser.add_argument('--hosts', type=list, default=json.loads(os.environ['SM_HOSTS']))
    parser.add_argument('--current-host', type=str, default=os.environ['SM_CURRENT_HOST'])
    parser.add_argument('--num-gpus', type=int, default=os.environ['SM_NUM_GPUS'])
    parser.add_argument('--model-dir', type=str, default=os.environ['SM_MODEL_DIR'])
    parser.add_argument('--output-dir', type=str, default=os.environ['SM_OUTPUT_DIR'])
    parser.add_argument('--train', type=str, default=os.environ['SM_CHANNEL_TRAINING'])
    # Arguments to be passed to TabularPredictor()
    parser.add_argument('--init_args', type=lambda s: ast.literal_eval(s),
                        default="{'label': 'y'}",
                        help='https://auto.gluon.ai/stable/_modules/autogluon/tabular/predictor/predictor.html#TabularPredictor')
    # Arguments to be passed to task.fit()
    parser.add_argument('--fit_args', type=lambda s: ast.literal_eval(s),
                        default="{'presets': ['optimize_for_deployment']}",
                        help='https://auto.gluon.ai/stable/_modules/autogluon/tabular/predictor/predictor.html#TabularPredictor')
    # Additional options
    parser.add_argument('--feature_importance', type='bool', default=True)

    return parser.parse_args()


if __name__ == "__main__":
    start = timer()
    args = parse_args()

    # Verify label is included
    if 'label' not in args.init_args:
        raise ValueError('"label" is a required parameter of "init_args"!')    
    

    # Convert optional fit call hyperparameters from strings
    if 'hyperparameters' in args.fit_args:
        for model_type,options in args.fit_args['hyperparameters'].items():
            assert isinstance(options, dict)
            for k,v in options.items():
                args.fit_args['hyperparameters'][model_type][k] = eval(v) 
 
    # Print SageMaker args
    print('fit_args:')
    for k,v in args.fit_args.items():
        print(f'{k},  type: {type(v)},  value: {v}')
        
    # Make test data optional
    if os.environ.get('SM_CHANNEL_TESTING'):
        args.test = os.environ['SM_CHANNEL_TESTING']
    else:
        args.test = None

    train(args)

    # Package inference code with model export
    subprocess.call('mkdir /opt/ml/model/code'.split())
    subprocess.call('cp /opt/ml/code/inference.py /opt/ml/model/code/'.split())
    subprocess.call('cp columns.pkl /opt/ml/model/code/'.split())

    elapsed_time = round(timer()-start,3)
    print(f'Elapsed time: {elapsed_time} seconds. Training Completed!')
<|MERGE_RESOLUTION|>--- conflicted
+++ resolved
@@ -22,13 +22,11 @@
 logging.basicConfig(level=logging.DEBUG)
 logging.info(subprocess.call('ls -lR /opt/ml/input'.split()))
 
-<<<<<<< HEAD
+
 import shap
 import smdebug.mxnet as smd
 from smdebug.core.writer import FileWriter
 
-=======
->>>>>>> b0d06b27
 with warnings.catch_warnings():
     warnings.filterwarnings('ignore', category=DeprecationWarning)
     from prettytable import PrettyTable
@@ -143,19 +141,13 @@
         pickle.dump(column_dict, f)
     
     # Train models
-<<<<<<< HEAD
+
     args.init_args['path'] = args.model_dir
     #args.fit_args.pop('label', None)
     predictor = TabularPredictor(
         **args.init_args
         ).fit(train_data, **args.fit_args)
-=======
-
-    args.fit_args.pop('label', None)
-    predictor = TabularPredictor(
-        label=target, 
-        path=args.model_dir).fit(train_data, **args.fit_args)
->>>>>>> b0d06b27
+
     
     # Results summary
     predictor.fit_summary(verbosity=3)

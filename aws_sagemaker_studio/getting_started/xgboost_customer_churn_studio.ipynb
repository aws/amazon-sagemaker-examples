--- conflicted
+++ resolved
@@ -22,21 +22,13 @@
     "  * Monitor the quality of your model\n",
     "  * Set alerts for when model quality deviates\n",
     "  \n",
-<<<<<<< HEAD
     "Run this notebook from within Studio. For Studio onboarding and set up instructions, see [README](README.md).\n",
-=======
-    "You must run this walkthrough in Amazon SageMaker Studio. For Studio onboarding and setup instructions, see the [README](README.md).\n",
->>>>>>> bc707152
     "\n",
     "---\n",
     "\n",
     "## Contents\n",
     "\n",
-<<<<<<< HEAD
     "1. [Background](#Background) - Predicting customer churn with XGBoost\n",
-=======
-    "1. [Background](#Background) - Predict customer churn with XGBoost\n",
->>>>>>> bc707152
     "1. [Data](#Data) - Prep the dataset and upload it to Amazon S3\n",
     "1. [Train](#Train) - Train with the Amazon SageMaker XGBoost algorithm\n",
     "  - [Amazon SageMaker Experiments](#Amazon-SageMaker-Experiments)\n",
@@ -50,15 +42,9 @@
     "\n",
     "_This notebook has been adapted from an [AWS blog post](https://aws.amazon.com/blogs/ai/predicting-customer-churn-with-amazon-machine-learning/). \n",
     "\n",
-<<<<<<< HEAD
     "Losing customers is costly for any business.  Identifying unhappy customers early on gives you a chance to offer them incentives to stay.  This notebook describes using machine learning (ML) for automated identification of unhappy customers, also known as customer churn prediction. It uses Amazon SageMaker features for managing experiments, training the model, and monitoring the deployed model. \n",
     "\n",
     "Let's import the Python libraries we'll need for this exercise."
-=======
-    "Losing customers is costly for any business.  Identifying unhappy customers early on gives you a chance to offer them incentives to stay.  This notebook describes using machine learning (ML) for automated identification of unhappy customers, also known as customer churn prediction. It uses Amazon SageMaker features for managing experiments, training and debugging the model, and monitoring it after it has been deployed. \n",
-    "\n",
-    "Import the Python libraries we'll need for this walkthrough."
->>>>>>> bc707152
    ]
   },
   {
@@ -123,7 +109,6 @@
     "---\n",
     "## Data\n",
     "\n",
-<<<<<<< HEAD
     "Mobile operators' records show which customers ended up churning and which continued using the service. We can use this historical information to train an ML model that can predict customer churn. After training the model, we can pass the profile information of an arbitrary customer (the same profile information that we used to train the model) to the model, and have the model predict whether this customer will churn.\n",
     "\n",
     "The dataset that we use is publicly available and was mentioned in the book [Discovering Knowledge in Data](https://www.amazon.com/dp/0470908742/) by Daniel T. Larose. It's attributed by the author to the University of California Irvine Repository of Machine Learning Datasets. The downloaded and preprocessed dataset is in the `data` folder that accompanies this notebook. It's been split into training and validation datasets. To see how the dataset was preprocessed, see this [XGBoost customer churn notebook that starts with the original dataset](https://github.com/awslabs/amazon-sagemaker-examples/blob/master/introduction_to_applying_machine_learning/xgboost_customer_churn/xgboost_customer_churn.ipynb).  \n",
@@ -131,15 +116,6 @@
     "We'll train on a CSV file without the header. But for now, the following cell uses `pandas` to load some of the data from a version of the training data that has a header. \n",
     "\n",
     "Explore the data to see the dataset's features and what data will be used to train a the model."
-=======
-    "Mobile operators have historical records that tell them which customers ended up churning and which continued using the service. We can use this historical information to train an ML model that can predict customer churn. After training the model, we can pass the profile information of an arbitrary customer (the same profile information that we used to train the model) to the model to have the model predict whether this customer will churn. \n",
-    "\n",
-    "The dataset we use is publicly available and was mentioned in [Discovering Knowledge in Data](https://www.amazon.com/dp/0470908742/) by Daniel T. Larose. It is attributed by the author to the University of California Irvine Repository of Machine Learning Datasets. The `data` folder that came with this notebook contains the dataset, which we've already preprocessed for this walkthrough. The dataset has been split into training and validation sets. To see how the dataset was preprocessed, see this notebook: [XGBoost customer churn notebook that starts with the original dataset](https://github.com/awslabs/amazon-sagemaker-examples/blob/master/introduction_to_applying_machine_learning/xgboost_customer_churn/xgboost_customer_churn.ipynb). \n",
-    "\n",
-    "We'll train on a .csv file without the header. But for now, the following cell uses `pandas` to load some of the data from a version of the training data that has a header. \n",
-    "\n",
-    "Explore the data to see the dataset's features and the data that will be used to train the model."
->>>>>>> bc707152
    ]
   },
   {
@@ -197,15 +173,9 @@
     "---\n",
     "## Train\n",
     "\n",
-<<<<<<< HEAD
     "Let's move on to training. We'll training a class of models known as gradient boosted decision trees on the data that we just uploaded using the XGBoost library. \n",
     "\n",
     "Because we're using XGBoost, we'll first need to specify the locations of the XGBoost algorithm containers."
-=======
-    "We'll use the XGBoost library to train a class of models known as gradient boosted decision trees on the data that we just uploaded. \n",
-    "\n",
-    "Because we're using XGBoost, we first need to specify the locations of the XGBoost algorithm containers."
->>>>>>> bc707152
    ]
   },
   {
@@ -241,15 +211,9 @@
    "source": [
     "### Amazon SageMaker Experiments\n",
     "\n",
-<<<<<<< HEAD
     "Amazon SageMaker Experiments allows us to keep track of model training; organize related models together; and log model configuration, parameters, and metrics so we can reproduce and iterate on previously trained models and compare models. We'll create a single experiment to keep track of the different approaches to training the model that we'll try.\n",
     "\n",
     "Each approach or block of training code we run will be an experiment trial. Later, we'll compare different trials in Studio.\n",
-=======
-    "Amazon SageMaker Experiments allows us to keep track of model training; organize related models together; and log model configuration, parameters, and metrics to reproduce and iterate on previous models and compare models. We'll create a single experiment to keep track of the different approaches we'll try to train the model.\n",
-    "\n",
-    "Each approach or block of training code that we run will be an experiment trial. Later, we'll be able to compare different trials in Amazon SageMaker Studio.\n",
->>>>>>> bc707152
     "\n",
     "Let's create the experiment.\n",
     "\n"
@@ -274,7 +238,6 @@
    "metadata": {},
    "source": [
     "#### Hyperparameters\n",
-<<<<<<< HEAD
     "Now, we can specify our XGBoost hyperparameters, including the following key hyperparameters:\n",
     "- `max_depth` Controls how deep each tree within the algorithm can be built.  Deeper trees can lead to better fit, but are more computationally expensive and can lead to overfitting.  Typically, you need to explore trade-offs in model performance between using a large number of shallow trees and a smaller number of deeper trees.\n",
     "- `subsample` Controls training data sampling.  This hyperparameter can help reduce overfitting, but setting it too low can also starve the model of data.\n",
@@ -284,17 +247,6 @@
     "- `min_child_weight` Also controls how aggresively trees are grown. Large values lead to a more conservative algorithm.\n",
     "\n",
     "For more details, see [XGBoost's hyperparameters GitHub page](https://github.com/dmlc/xgboost/blob/master/doc/parameter.md)."
-=======
-    "Now we can specify our XGBoost hyperparameters.  Among them are these key hyperparameters:\n",
-    "- `max_depth` Controls how deep each tree within the algorithm can be built.  Deeper trees can lead to better fit, but are more computationally expensive and can lead to overfitting.  Typically, you need to explore some trade-offs in model performance between a large number of shallow trees and a smaller number of deeper trees.\n",
-    "- `subsample` Controls sampling of the training data.  This hyperparameter can help reduce overfitting, but setting it too low can also starve the model of data.\n",
-    "- `num_round` Controls the number of boosting rounds.  This value specifies the models that are subsequently trained using the residuals of previous iterations.  Again, more rounds should produce a better fit on the training data, but can be computationally expensive or lead to overfitting.\n",
-    "- `eta` Controls how aggressive each round of boosting is.  Larger values lead to more conservative boosting.\n",
-    "- `gamma` Controls how aggressively trees are grown.  Larger values lead to more conservative models.\n",
-    "- `min_child_weight` Also controls how aggresively trees are grown. Large values lead to a more conservative model.\n",
-    "\n",
-    "For more information about these hyperparameters, see [XGBoost's hyperparameters GitHub page](https://github.com/dmlc/xgboost/blob/master/doc/parameter.rst)."
->>>>>>> bc707152
    ]
   },
   {
@@ -319,19 +271,11 @@
    "source": [
     "#### Trial 1 - XGBoost in algorithm mode\n",
     "\n",
-<<<<<<< HEAD
     "For our first trial, we'll use the built-in xgboost container to train a model without providing additional code. This way, we can use XGBoost to train and deploy a model as we would with other Amazon SageMaker built-in algorithms.\n",
     "\n",
     "We'll create a new `trial` object for this trial and associate the trial with the experiment that we created earlier. To train the model, we'll create an estimator and specify a few parameters, such as the type of training instances we'd like to use and how many and where to store the trained model artifacts. \n",
     "\n",
     "We'll also associate the training job with the experiment trial that we just created (when we call `estimator.fit`)."
-=======
-    "For our first trial, we'll use the built-in XGBoost algorithm to train a model without supplying any additional code. This way, we can use XGBoost to train and deploy a model as we would with other Amazon SageMaker built-in algorithms.\n",
-    "\n",
-    "We'll create a new `Trial` object and associate the trial with the experiment that we created earlier. To train the model, we'll create an estimator and specify a few parameters, like the type of training instances we'd like to use and how many, and where the artifacts of the trained model should be stored. \n",
-    "\n",
-    "We'll also associate the training job with the experiment trial that we just created when we call the `fit` method of the `estimator`."
->>>>>>> bc707152
    ]
   },
   {
@@ -369,7 +313,6 @@
    "source": [
     "#### Review the results\n",
     "\n",
-<<<<<<< HEAD
     "After the training job succeeds, you can view metrics, logs, and graphs for the trial on the Experiments tab in Studio. \n",
     "\n",
     "To view them, choose the Experiments button.\n",
@@ -377,15 +320,6 @@
     "![experiments_button](./images/studio_experiments_icon.png)\n",
     "\n",
     "To see the components of a specific experiment, in the Experiments list, double-click it. If you want to see the components of multiple experiments, select them with Ctrl-click, then right-click on an experiment to see the context menu. To see all of the compenents together, choose \"Open in trial component list\". This enables charting across experiments.\n",
-=======
-    "After the training job completes successfully, you can view metrics, logs, and graphs related to the trial on the **Experiments** tab in Amazon SageMaker Studio. \n",
-    "\n",
-    "To see the experiments, choose the **Experiments** button.\n",
-    "\n",
-    "![experiments_button](./images/studio_experiments_icon.png)\n",
-    "\n",
-    "To see an experiment's components, in the **Experiments** list, double-click it. To see the componenets for multiple experiments, hold down the Crtl key and choose the experiments, then open the context menu (by right-clicking on an experiment). To see the compenents together, choose \"Open in trial component list\". This enables charting across experiments.\n",
->>>>>>> bc707152
     "\n",
     "![studio_experiments_list](./images/view_multiple_trial_components.gif)\n",
     "\n",
@@ -395,11 +329,7 @@
     "\n",
     "#### Download the model\n",
     "\n",
-<<<<<<< HEAD
     "You can also find and download the model that was trained. To find the model, choose the Experiments icon in the left tray, and keep drilling down through the experiment, the most recent trial, and its most recent component until you see the Describe Trial Components page. To see links to the training and validation datasets, choose the Artifacts tab. The links are listed in the \"Input Artifacts\" section. The generated model artifact is in the \"Output Artifacts\" section.\n",
-=======
-    "You can find and download the model in Amazon SageMaker Studio. To find the model, choose the **Experiments** button in the left tray, and keep drilling down through the experiment, the most recent trial listed, and its most recent component until you see the **Describe Trial Components** page. Choose the **Artifacts** tab. It contains links to the training and validation data in the **Input Artifacts** section, and the generated model artifact in the **Output Artifacts** section.\n",
->>>>>>> bc707152
     "\n",
     "![find the model artifact](./images/find_the_model_artifact.gif)"
    ]
@@ -410,11 +340,7 @@
    "source": [
     "#### Trying other hyperparameter values\n",
     "\n",
-<<<<<<< HEAD
     "To improve a model, you typically try other hyperparameter values to see if they affect the final validation error. Let's change the `min_child_weight` value and start other training jobs with those values to see how they affect the validation error. For each `min_child_weight` value, we'll create a separate trial so that we can compare the results in Studio."
-=======
-    "To improve a model, you typically try other hyperparameter values to see if they affect the final validation error. Let's vary the `min_child_weight` parameter and start other training jobs with those different values to see how they affect the validation error. For each value, we'll create a separate trial so that we can compare the results in Amazon SageMaker Studio later."
->>>>>>> bc707152
    ]
   },
   {
@@ -457,29 +383,17 @@
    "source": [
     "#### Create charts\n",
     "\n",
-<<<<<<< HEAD
     "To create charts, you multi-select the components. Because this is a sample training and the data is quite sparse, there's not much to chart in this time series. However, you can create a scatter plot for the parameter sweep. The following image is an example.\n",
-=======
-    "To create a chart, multi-select the components. Because this is a sample training run and the data is sparse, there's not much to chart in a time series. However, we can create a scatter plot for the parameter sweep. The following image is an example.\n",
->>>>>>> bc707152
     "\n",
     "![scatter plot example](./images/scatter_plot_example.png)\n",
     "\n",
     "##### How to create a scatter plot\n",
     "\n",
-<<<<<<< HEAD
     "Multi-select the components, then choose \"Add chart\". In the Chart properties panel, for Data type, choose \"Summary Statistics\". For Chart type, choose scatter plot. Then choose the `min_child_wight` hyperparameter as the X-axis (because this is the hyperparameter that you're iterating on in this notebook). For Y-axis metrics, choose either `validation:error_last` or `validation:error_avg`), and then color them by `trialComponentName`.\n",
     "\n",
     "![create a scatter plot](./images/create_a_scatter_plot.gif)\n",
     "\n",
     "You can also adjust the chart as you go by choosing other components and zooming in and out. Each item on the graph will display contextual info.\n",
-=======
-    "Multi-select components, then choose **Add chart**. In the **Chart Properties** panel, choose **Summary Statistics** as the **Data type**. For **Chart type**, choose **Scatter plot**. Choose the hyperparameter `min_child_weight` as the X-axis (because this is the hyperparameter that you are iterating on in this notebook). For Y-axis metrics, choose either `validation:error_last` or `validation:error_avg`. Color them by choosing `trialComponentName`.\n",
-    "\n",
-    "![create a scatter plot](./images/create_a_scatter_plot.gif)\n",
-    "\n",
-    "You can also adjust the chart at any time by changing the components that are selected. And you can zoom in and out. Each item on the graph displays contextual information.\n",
->>>>>>> bc707152
     "\n",
     "![adjust a scatter plot](./images/adjust_a_scatter_plot.gif)"
    ]
@@ -490,7 +404,6 @@
    "source": [
     "### Amazon SageMaker Debugger\n",
     "\n",
-<<<<<<< HEAD
     "With Amazon SageMaker Debugger, you can debug models during training. During training, Debugger periodicially saves tensors, which specify the state of the model at that point in time. Debugger saves the tensors to Amazon S3 for analysis and visualization. This allows you to diagnose training issues with Studio.\n",
     "\n",
     "#### Specify Debugger rules\n",
@@ -500,17 +413,6 @@
     "Some rule configurationss that apply to XGBoost include `AllZero`, `ClassImbalance`, `Confusion`, `LossNotDecreasing`, `Overfit`, `Overtraining`, `SimilarAcrossRuns`, `TensorVariance`, `UnchangedTensor`, `TreeDepth`. \n",
     "\n",
     "Let's use the `LossNotDecreasing` rule--which is triggered if the loss doesn't decrease monotonically at any point during training--the `Overtraining` rule, and the `Overfit` rule."
-=======
-    "Amazon SageMaker Debugger lets you debug a model during training. As you train, Debugger periodicially saves tensors, which fully specify the state of the model at that point in time. Debugger saves the tensors to an Amazon S3 bucket. You can then use Amazon SageMaker Studio for analysis and visualization to diagnose training issues.\n",
-    "\n",
-    "#### Specify SageMaker Debugger Rules\n",
-    "\n",
-    "To enable automated detection of common issues during training, Amazon SageMaker Debugger also allows you to attach a list of rules to evaluate the training job against.\n",
-    "\n",
-    "Some rules that apply to XGBoost include `AllZero`, `ClassImbalance`, `Confusion`, `LossNotDecreasing`, `Overfit`, `Overtraining`, `SimilarAcrossRuns`, `TensorVariance`, `UnchangedTensor`, and `TreeDepth`. \n",
-    "\n",
-    "We'll use the `LossNotDecreasing` rule--which is triggered if the loss doesn't decrease monotonically at any point during training--the `Overtraining` rule, and the `Overfit` rule. Let's create the rules."
->>>>>>> bc707152
    ]
   },
   {
@@ -531,11 +433,7 @@
    "source": [
     "#### Trial 2 - XGBoost in framework mode\n",
     "\n",
-<<<<<<< HEAD
     "For the next trial, we'll train a similar model, but we'll use XGBoost in framework mode. If you've worked with the open source XGBoost framework, this way of using XGBoost should be  familiar to you. Using XGBoost as a framework provides more flexibility than using it as a built-in algorithm because it enables more advanced scenarios that allow you to incorporate preprocessing and post-processing scripts into your training script. Specifically, we'll be able to specify a list of rules that we want Debugger to evaluate our training process against."
-=======
-    "For the next trial, we'll train a similar model, but use XGBoost in framework mode. If you've worked with the open source XGBoost, using XGBoost this way will be familiar to you. Using XGBoost as a framework provides more flexibility than using it as a built-in algorithm because it enables more advanced scenarios that allow incorporating preprocessing and post-processing scripts into your training script. Specifically, we'll be able to specify a list of rules that we want Amazon SageMaker Debugger to evaluate our training  against."
->>>>>>> bc707152
    ]
   },
   {
@@ -546,11 +444,7 @@
     "\n",
     "To use XGBoost as a framework, you need to specify an entry-point script that can incorporate additional processing into your training jobs.\n",
     "\n",
-<<<<<<< HEAD
     "We've made a couple of simple changes to enable the Debugger `smdebug`. We created a SessionHook which we pass as a callback function when creating a Booster. We passed a SaveConfig object that tells the hook to save the evaluation metrics, feature importances, and SHAP values at regular intervals. Debugger is highly configurable, so you can choose exactly what to save. We describe the changes in more detail after we train this example. For even more detail, see the [Developer Guide for XGBoost](https://github.com/awslabs/sagemaker-debugger/tree/master/docs/xgboost)."
-=======
-    "We've made a couple of simple changes to enable the Amazon SageMaker Debugger `smdebug` library. We created a `SessionHook`, which we pass as a callback function when creating a `Booster`. We passed a `SaveConfig` object that tells the hook to save the evaluation metrics, feature importances, and SHAP values at regular intervals. (Debugger is highly configurable. You can choose exactly what to save.) We describe the changes in more detail after we train this example. For even more detail, see the [Developer Guide for XGBoost](https://github.com/awslabs/sagemaker-debugger/tree/master/docs/xgboost)."
->>>>>>> bc707152
    ]
   },
   {
@@ -566,15 +460,9 @@
    "cell_type": "markdown",
    "metadata": {},
    "source": [
-<<<<<<< HEAD
     "Let's create our framwork estimator and call `fit` to start the training job. As before, we'll create a separate trial for this run so that we can use Studio to compare it with other trials. Because we are running in framework mode, we also need to pass additional parameters, like the entry point script and the framework version, to the estimator. \n",
     "\n",
     "As training progresses, you can see logs as Debugger evaluates the rule against the training job."
-=======
-    "Let's create our framwork estimator and call `fit` to start the training job. As before, we'll create a separate trial for this run so that we can use Amazon SageMaker Studio to compare it with other trials later. Because we are running in framework mode, we also need to pass additional parameters, like the entry point script and the framework version, to the estimator. \n",
-    "\n",
-    "As training progresses, you'll be able to see Amazon SageMaker Debugger logs that evaluate the rule against the training job."
->>>>>>> bc707152
    ]
   },
   {
@@ -627,11 +515,7 @@
     "---\n",
     "## Host the model\n",
     "\n",
-<<<<<<< HEAD
     "Now that we've trained the model, let's deploy it to a hosted endpoint. To monitor the model after it's hosted and serving requests, we will also add configurations to capture data that is being sent to the endpoint."
-=======
-    "Now that we've trained the model, let's deploy it to a hosted endpoint. To monitor the model after it's hosted and serving requests, we'll also add configurations to capture data that is being sent to the endpoint."
->>>>>>> bc707152
    ]
   },
   {
@@ -668,11 +552,7 @@
    "source": [
     "### Invoke the deployed model\n",
     "\n",
-<<<<<<< HEAD
     "Now that we have a hosted endpoint running, we can make real-time predictions from our model by making an HTTP POST request.  But first, we'll need to set up serializers and deserializers for passing our `test_data` NumPy arrays to the model behind the endpoint."
-=======
-    "Now that we have a hosted endpoint running, we can make real-time predictions from our model by making an http POST request.  But first, we need to set up serializers and deserializers for passing our `test_data` NumPy arrays to the model behind the endpoint."
->>>>>>> bc707152
    ]
   },
   {
@@ -712,19 +592,11 @@
    "cell_type": "markdown",
    "metadata": {},
    "source": [
-<<<<<<< HEAD
     "### Verify data capture in Amazon S3\n",
     "\n",
     "Because we made some real-time predictions by sending data to our endpoint, we should have also captured that data for monitoring purposes. \n",
     "\n",
     "Let's list the data capture files stored in Amazon S3. Expect to see different files from different time periods organized by the hour in which the invocation occurred. The format of the S3 path is:\n",
-=======
-    "### Verify that data is captured in Amazon S3\n",
-    "\n",
-    "When we made some real-time predictions by sending data to our endpoint, we should have also captured that data for monitoring purposes. \n",
-    "\n",
-    "Let's list the data capture files stored in Amazon S3. Expect to see different files from different time periods organized based on the hour in which the invocation occurred. The format of the Amazon S3 path is:\n",
->>>>>>> bc707152
     "\n",
     "`s3://{destination-bucket-prefix}/{endpoint-name}/{variant-name}/yyyy/mm/dd/hh/filename.jsonl`"
    ]
@@ -783,21 +655,12 @@
     "---\n",
     "## Amazon SageMaker Model Monitor\n",
     "\n",
-<<<<<<< HEAD
     "In addition to collecting data, Amazon SageMaker lets you to monitor and evaluate the data observed by the endpoints with Amazon SageMaker Model Monitor. For this, we need to:\n",
     "1. Create a baseline to compare against real-time traffic. \n",
     "1. When the baseline is ready, set up a schedule to continously evaluate and compare against the baseline.\n",
     "1. Send synthetic traffic to trigger alarms.\n",
     "\n",
     "**Important**: It takes one hour or more to complete this section because the shortest monitoring polling time is one hour. To see how it looks after running for a few hours and some of the synthetic traffic triggered errors, see the following graphic.\n",
-=======
-    "Amazon SageMaker Model Monitor lets you monitor and evaluate the data observed by endpoints. It works like this:\n",
-    "1. We need to create a baseline that we can use to compare real-time traffic against. \n",
-    "1. When a baseline is ready, we can set up a schedule to continously evaluate and compare against the baseline.\n",
-    "1. We can send synthetic traffic to trigger alarms.\n",
-    "\n",
-    "**Important**: It takes an hour or more to complete this section because the shortest monitoring polling time is one hour. The following graphic shows how the monitoring results look after running for a few hours and some of the errors triggered by synthetic traffic.\n",
->>>>>>> bc707152
     "\n",
     "![model monitor example](./images/view_model_monitor_output.gif)"
    ]
@@ -808,19 +671,11 @@
    "source": [
     "### Baselining and continous monitoring\n",
     "\n",
-<<<<<<< HEAD
     "#### 1. Suggest baseline constraints with the training dataset\n",
     "\n",
     "The training dataset that you used to train the model is usually a good baseline dataset. Note that the training dataset data schema and the inference dataset schema should match exactly (for example, the number and type of the features).\n",
     "\n",
     "From our training dataset, let's ask Amazon SageMaker to suggest a set of baseline `constraints` and generate descriptive `statistics` to explore the data. For this example, let's upload the training dataset that we used to train the model. We'll use the dataset file with column headers so that we have descriptive feature names."
-=======
-    "#### 1. Constraint suggestion with the baseline (training) dataset\n",
-    "\n",
-    "The training dataset that you use to train a model is usually a good baseline dataset. Note that the training dataset data schema and the inference dataset schema must match exactly (for example, they should have the same number and type of features).\n",
-    "\n",
-    "Using our training dataset, let's ask Amazon SageMaker Model Monitor to suggest a set of baseline `constraints` and generate descriptive `statistics` so we can explore the data. For this example, let's upload the training dataset, which we used to train model. We'll use the dataset file with column headers so we have descriptive feature names."
->>>>>>> bc707152
    ]
   },
   {
@@ -846,11 +701,7 @@
    "source": [
     "##### Create a baselining job with the training dataset\n",
     "\n",
-<<<<<<< HEAD
     "Now that we have the training data ready in Amazon S3, let's start a job to `suggest` constraints. To generate the constraints, the convenient helper starts a `ProcessingJob` using a ProcessingJob container provided by Amazon SageMaker."
-=======
-    "Now that we have the training data ready in S3, let's start a job to `suggest` constraints. To generate the constraints, the convenient helper starts a `ProcessingJob` using a ProcessingJob container provided by Amazon SageMaker."
->>>>>>> bc707152
    ]
   },
   {
@@ -924,11 +775,7 @@
    "source": [
     "#### 2. Analyzing subsequent captures for data quality issues\n",
     "\n",
-<<<<<<< HEAD
     "Now that we have generated a baseline dataset and processed the baseline dataset to get baseline statistics and constraints, let's  monitor and analyze the data that is being sent to the endpoint with monitoring schedules."
-=======
-    "Now that we've generated a baseline dataset and processed it to get baseline statistics and constraints, let's monitor and analyze the data being sent to the endpoint with monitoring schedules."
->>>>>>> bc707152
    ]
   },
   {
@@ -936,11 +783,7 @@
    "metadata": {},
    "source": [
     "##### Create a schedule\n",
-<<<<<<< HEAD
     "Create a monitoring schedule for the previously created endpoint. The schedule specifies the cadence at which we run a new processing job to compare recent data captures to the baseline."
-=======
-    "First, let's create a monitoring schedule for the endpoint. The schedule specifies the cadence at which we want to run a new processing job so that we can compare recent data captures to the baseline."
->>>>>>> bc707152
    ]
   },
   {
@@ -992,11 +835,7 @@
    "metadata": {},
    "source": [
     "#### 3. Start generating some artificial traffic\n",
-<<<<<<< HEAD
     "The following block starts a thread to send some traffic to the created endpoint. This allows us to continue to send traffic to the endpoint so that we'll continually capture data for analysis. If there is no traffic, the monitoring jobs starts to fail later.\n",
-=======
-    "The following block starts a thread to send some traffic to the endpoint. This allows us to continue to send traffic to the endpoint so that we'll have data continually captured for analysis. If there is no traffic, the monitoring jobs will start to fail later.\n",
->>>>>>> bc707152
     "\n",
     "To terminate this thread, you need to stop the kernel."
    ]
@@ -1037,11 +876,7 @@
    "metadata": {},
    "source": [
     "##### List executions\n",
-<<<<<<< HEAD
     "After you've set up the schedule, jobs start at specified intervals. Let's list the latest five executions. If you run this code after creating the hourly schedule, you might find the executions empty. You might have to wait until you cross the hour boundary (in UTC) to see executions start. The following code includes the logic for waiting."
-=======
-    "Once the schedule is set up, jobs start at the specified intervals. The following code lists the last five executions. If you run this code soon after creating the hourly schedule, you might not see any executions listed. To see executions, you might have to wait until you cross the hour boundary (in UTC). The code includes the logic for waiting."
->>>>>>> bc707152
    ]
   },
   {
@@ -1133,15 +968,9 @@
    "source": [
     "## Clean up\n",
     "\n",
-<<<<<<< HEAD
     "If you're done with this notebook, run the following cell.  This removes the hosted endpoint that you created and prevents you from being charged for any instances that might continue running. It also cleans up all artifacts related to the experiment. \n",
     "\n",
     "You might also want to delete the artifacts stored in the S3 bucket used with this notebook. Go to the Amazon S3 console, find the bucket named `sagemaker-studio-<region-name>-<account-name>`, and delete the files associated with this notebook."
-=======
-    "If you no longer need this notebook, clean up your environment by running the following cell. It removes the hosted endpoint that you created for this walkthrough and prevents you from incurring charges for running an instance that you no longer need. It also cleans up all artifacts related to the experiments. \n",
-    "\n",
-    "You might also want to delete artifacts stored in the S3 bucket used in this notebook. To do so, open the Amazon S3 console, find the `sagemaker-studio-<region-name>-<account-name>` bucket, and delete the files associated with this notebook."
->>>>>>> bc707152
    ]
   },
   {

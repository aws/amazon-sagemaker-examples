--- conflicted
+++ resolved
@@ -49,10 +49,7 @@
 - [Bring Your Own R Algorithm](advanced_functionality/r_bring_your_own) shows how to bring your own algorithm container to Amazon SageMaker using the R language.
 - [Installing the R Kernel](advanced_functionality/install_r_kernel) shows how to install the R kernel into an Amazon SageMaker Notebook Instance.
 - [Bring Your Own scikit Algorithm](advanced_functionality/scikit_bring_your_own) provides a detailed walkthrough on how to package a scikit learn algorithm for training and production-ready hosting.
-<<<<<<< HEAD
 - [Bring Your Own MXNet Model](advanced_functionality/mxnet_mnist_byom) shows how to bring a model trained anywhere using MXNet into Amazon SageMaker
-=======
->>>>>>> 28124d57
 - [Bring Your Own TensorFlow Model](advanced_functionality/tensorflow_iris_byom) shows how to bring a model trained anywhere using TensorFlow into Amazon SageMaker
 
 ### Amazon SageMaker TensorFlow and MXNet Pre-Built Containers and the Python SDK
@@ -69,15 +66,10 @@
 - [TensorFlow and TensorBoard](sagemaker-python-sdk/tensorflow_resnet_cifar10_with_tensorboard)
 - [Distributed TensorFlow](sagemaker-python-sdk/tensorflow_distributed_mnist)
 
-<<<<<<< HEAD
-=======
 ### Under Development
 
 These Amazon SageMaker examples fully illustrate a concept, but may require some additional configuration on the users part to complete.
 
-- [Bring Your Own MXNet Model](under_development/mxnet_mnist_byom) shows how to bring a model trained anywhere using MXNet into Amazon SageMaker
-
->>>>>>> 28124d57
 ## FAQ
 
 *What do I need in order to get started?*

--- conflicted
+++ resolved
@@ -89,13 +89,8 @@
     text += (
         "3. Go to JSON tab, add the following JSON blob to the `Statement` list and save policy:\n"
     )
-<<<<<<< HEAD
-    text += """```json
-        {
-=======
     text += f"""```json
         {{
->>>>>>> 17ba75e6
             "Effect": "Allow",
             "Action": [
                 "robomaker:CreateSimulationApplication",
@@ -129,15 +124,9 @@
                     "iam:PassedToService": [
                         "robomaker.amazonaws.com"
                     ]
-<<<<<<< HEAD
-                }
-            }
-        },```\n"""
-=======
                 }}
             }}
         }},```\n"""
->>>>>>> 17ba75e6
     text += (
         "4. Next, go to the `Trust relationships tab` and click on `Edit Trust Relationship.` \n"
     )
@@ -221,13 +210,8 @@
     text += (
         "3. Go to JSON tab, add the following JSON blob to the `Statement` list and save policy:\n"
     )
-<<<<<<< HEAD
-    text += """```json
-        {
-=======
     text += f"""```json
         {{
->>>>>>> 17ba75e6
             "Effect": "Allow",
             "Action": [
                 "cloudformation:DescribeStacks",

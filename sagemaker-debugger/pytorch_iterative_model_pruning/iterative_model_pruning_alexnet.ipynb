{
 "cells": [
  {
   "cell_type": "markdown",
   "metadata": {},
   "source": [
    "# Using SageMaker Debugger and SageMaker Experiments for Iterative Model Pruning (AlexNet)\n",
    "\n",
    "This notebook demonstrates how we can use [SageMaker Debugger](https://docs.aws.amazon.com/sagemaker/latest/dg/train-debugger.html) and [SageMaker Experiments](https://docs.aws.amazon.com/sagemaker/latest/dg/experiments.html) to perform iterative model pruning. Let's start first with a quick introduction into model pruning.\n",
    "\n",
    "State of the art deep learning models consist of millions of parameters and are trained on very large datasets. For transfer learning we take a pre-trained model and fine-tune it on a new and typically much smaller dataset. The new dataset may even consist of different classes, so the model is basically learning a new task. This process allows us to quickly achieve state of the art results without having to design and train our own model from scratch. However, it may happen that a much smaller and simpler model would also perform well on our dataset. With model pruning we identify the importance of weights during training and remove the weights that are contributing very little to the learning process. We can do this in an iterative way where we remove a small percentage of weights in each iteration. Removing means to eliminate the entries in the tensor so its size shrinks.\n",
    "\n",
    "We use SageMaker Debugger to get weights, activation outputs and gradients during training. These tensors are used to compute the importance of weights. We will use SageMaker Experiments to keep track of each pruning iteration: if we prune too much we may degrade model accuracy, so we will monitor number of parameters versus validation accuracy. \n"
   ]
  },
  {
   "cell_type": "code",
   "execution_count": null,
   "metadata": {},
   "outputs": [],
   "source": [
    "! pip -q install sagemaker sagemaker-experiments"
   ]
  },
  {
   "cell_type": "markdown",
   "metadata": {},
   "source": [
    "### Get training dataset\n",
    "Next we get the [Caltech101](http://www.vision.caltech.edu/Image_Datasets/Caltech101/) dataset. This dataset consists of 101 image categories. "
   ]
  },
  {
   "cell_type": "code",
   "execution_count": null,
   "metadata": {},
   "outputs": [],
   "source": [
    "import tarfile\n",
    "import requests\n",
    "import os\n",
    "\n",
    "filename = \"101_ObjectCategories.tar.gz\"\n",
    "data_url = os.path.join(\"https://s3.us-east-2.amazonaws.com/mxnet-public\", filename)\n",
    "\n",
    "r = requests.get(data_url, stream=True)\n",
    "with open(filename, \"wb\") as f:\n",
    "    for chunk in r.iter_content(chunk_size=1024):\n",
    "        if chunk:\n",
    "            f.write(chunk)\n",
    "\n",
    "print(\"Extracting {} ...\".format(filename))\n",
    "tar = tarfile.open(filename, \"r:gz\")\n",
    "tar.extractall(\".\")\n",
    "tar.close()\n",
    "print(\"Data extracted.\")"
   ]
  },
  {
   "cell_type": "markdown",
   "metadata": {},
   "source": [
    "And upload it to our SageMaker default bucket:"
   ]
  },
  {
   "cell_type": "code",
   "execution_count": null,
   "metadata": {},
   "outputs": [],
   "source": [
    "import sagemaker\n",
    "import boto3\n",
    "\n",
    "\n",
    "def upload_to_s3(path, directory_name, bucket, counter=-1):\n",
    "\n",
    "    print(\"Upload files from\" + path + \" to \" + bucket)\n",
    "    client = boto3.client(\"s3\")\n",
    "\n",
    "    for path, subdirs, files in os.walk(path):\n",
    "        path = path.replace(\"\\\\\", \"/\")\n",
    "        print(path)\n",
    "        for file in files[0:counter]:\n",
    "            client.upload_file(\n",
    "                os.path.join(path, file),\n",
    "                bucket,\n",
    "                directory_name + \"/\" + path.split(\"/\")[-1] + \"/\" + file,\n",
    "            )\n",
    "\n",
    "\n",
    "boto_session = boto3.Session()\n",
    "sagemaker_session = sagemaker.Session(boto_session=boto_session)\n",
    "bucket = sagemaker_session.default_bucket()\n",
    "\n",
    "upload_to_s3(\"101_ObjectCategories\", directory_name=\"101_ObjectCategories_train\", bucket=bucket)\n",
    "\n",
    "# we will compute saliency maps for all images in the test dataset, so we will only upload 4 images\n",
    "upload_to_s3(\n",
    "    \"101_ObjectCategories_test\",\n",
    "    directory_name=\"101_ObjectCategories_test\",\n",
    "    bucket=bucket,\n",
    "    counter=4,\n",
    ")"
   ]
  },
  {
   "cell_type": "markdown",
   "metadata": {},
   "source": [
    "### Load and save AlexNet model\n",
    "\n",
    "First we load a pre-trained [AlexNet](http://papers.nips.cc/paper/4824-imagenet-classification-with-deep-convolutional-neural-networks) model from PyTorch model zoo.  \n",
    "\n",
    "**IMPORTANT**: the model file will be used by the training job. To avoid version conflicts, you need to ensure that your notebook is running a Jupyter kernel with PyTorch version 1.6."
   ]
  },
  {
   "cell_type": "code",
   "execution_count": null,
   "metadata": {},
   "outputs": [],
   "source": [
    "import torch\n",
    "from torchvision import models\n",
    "from torch import nn\n",
    "\n",
    "model = models.alexnet(pretrained=True)"
   ]
  },
  {
   "cell_type": "markdown",
   "metadata": {},
   "source": [
    "[AlexNet](http://papers.nips.cc/paper/4824-imagenet-classification-with-deep-convolutional-neural-networks) is a convolutional neural network and won the [ImageNet Large Scale Visual Recognition Challenge](http://www.image-net.org/challenges/LSVRC/) in 2012. \n",
    "The model has two main parts:\n",
    "- A feature extraction part, made of five convolution/pooling blocks,\n",
    "- A classification part, made of three fully connected (aka 'Linear') layers.\n",
    "\n",
    "Let's have a look on the model architecture:"
   ]
  },
  {
   "cell_type": "code",
   "execution_count": 2,
   "metadata": {},
   "outputs": [
    {
     "data": {
      "text/plain": [
       "AlexNet(\n",
       "  (features): Sequential(\n",
       "    (0): Conv2d(3, 64, kernel_size=(11, 11), stride=(4, 4), padding=(2, 2))\n",
       "    (1): ReLU(inplace=True)\n",
       "    (2): MaxPool2d(kernel_size=3, stride=2, padding=0, dilation=1, ceil_mode=False)\n",
       "    (3): Conv2d(64, 192, kernel_size=(5, 5), stride=(1, 1), padding=(2, 2))\n",
       "    (4): ReLU(inplace=True)\n",
       "    (5): MaxPool2d(kernel_size=3, stride=2, padding=0, dilation=1, ceil_mode=False)\n",
       "    (6): Conv2d(192, 384, kernel_size=(3, 3), stride=(1, 1), padding=(1, 1))\n",
       "    (7): ReLU(inplace=True)\n",
       "    (8): Conv2d(384, 256, kernel_size=(3, 3), stride=(1, 1), padding=(1, 1))\n",
       "    (9): ReLU(inplace=True)\n",
       "    (10): Conv2d(256, 256, kernel_size=(3, 3), stride=(1, 1), padding=(1, 1))\n",
       "    (11): ReLU(inplace=True)\n",
       "    (12): MaxPool2d(kernel_size=3, stride=2, padding=0, dilation=1, ceil_mode=False)\n",
       "  )\n",
       "  (avgpool): AdaptiveAvgPool2d(output_size=(6, 6))\n",
       "  (classifier): Sequential(\n",
       "    (0): Dropout(p=0.5, inplace=False)\n",
       "    (1): Linear(in_features=9216, out_features=4096, bias=True)\n",
       "    (2): ReLU(inplace=True)\n",
       "    (3): Dropout(p=0.5, inplace=False)\n",
       "    (4): Linear(in_features=4096, out_features=4096, bias=True)\n",
       "    (5): ReLU(inplace=True)\n",
       "    (6): Linear(in_features=4096, out_features=1000, bias=True)\n",
       "  )\n",
       ")"
      ]
     },
     "execution_count": 2,
     "metadata": {},
     "output_type": "execute_result"
    }
   ],
   "source": [
    "model"
   ]
  },
  {
   "cell_type": "markdown",
   "metadata": {},
   "source": [
    "As we can see above, the last Linear layer outputs 1000 values, which is the number of classes the model has originally been trained on. Here, we will fine-tune the model on the Caltech101 dataset: as it has only 101 classes, we need to set the number of output classes to 101."
   ]
  },
  {
   "cell_type": "code",
   "execution_count": null,
   "metadata": {},
   "outputs": [],
   "source": [
    "model.classifier[6] = nn.Linear(4096, 101)"
   ]
  },
  {
   "cell_type": "markdown",
   "metadata": {},
   "source": [
    "Next we store the model definition and weights in an output file. "
   ]
  },
  {
   "cell_type": "code",
   "execution_count": null,
   "metadata": {},
   "outputs": [],
   "source": [
    "checkpoint = {\"model\": model, \"state_dict\": model.state_dict()}\n",
    "\n",
    "torch.save(checkpoint, \"src/model_checkpoint\")"
   ]
  },
  {
   "cell_type": "markdown",
   "metadata": {},
   "source": [
    "The following code cell creates a SageMaker experiment:"
   ]
  },
  {
   "cell_type": "code",
   "execution_count": null,
   "metadata": {},
   "outputs": [],
   "source": [
    "import boto3\n",
    "from datetime import datetime\n",
    "from smexperiments.experiment import Experiment\n",
    "\n",
    "sagemaker_boto_client = boto3.client(\"sagemaker\")\n",
    "\n",
    "# name of experiment\n",
    "timestep = datetime.now()\n",
    "timestep = timestep.strftime(\"%d-%m-%Y-%H-%M-%S\")\n",
    "experiment_name = timestep + \"-model-pruning-experiment\"\n",
    "\n",
    "# create experiment\n",
    "Experiment.create(\n",
    "    experiment_name=experiment_name,\n",
    "    description=\"Iterative model pruning of AlexNet trained on Caltech101\",\n",
    "    sagemaker_boto_client=sagemaker_boto_client,\n",
    ")"
   ]
  },
  {
   "cell_type": "markdown",
   "metadata": {},
   "source": [
    "The following code cell defines a list of tensor names that are considered for pruning. The list contains all convolutional layers and their biases. It also includes the fully-connected layers of the classifier. The lists are defined in the Python script `model_alexnet`."
   ]
  },
  {
   "cell_type": "code",
   "execution_count": null,
   "metadata": {},
   "outputs": [],
   "source": [
    "import model_alexnet\n",
    "\n",
    "activation_outputs = model_alexnet.activation_outputs\n",
    "gradients = model_alexnet.gradients\n",
    "weights = model_alexnet.weights\n",
    "biases = model_alexnet.biases\n",
    "classifier_weights = model_alexnet.classifier_weights\n",
    "classifier_biases = model_alexnet.classifier_biases"
   ]
  },
  {
   "cell_type": "markdown",
   "metadata": {},
   "source": [
    "### Iterative model pruning: step by step\n",
    "\n",
    "Before we jump into the code for running the iterative model pruning we will walk through the code step by step. \n",
    "\n",
    "#### Step 0: Create trial and debugger hook coonfiguration\n",
    "First we create a new trial for each pruning iteration. That allows us to track our training jobs and see which models have the lowest number of parameters and best accuracy. We use the `smexperiments` library to create a trial within our experiment.                       "
   ]
  },
  {
   "cell_type": "code",
   "execution_count": null,
   "metadata": {},
   "outputs": [],
   "source": [
    "from smexperiments.trial import Trial\n",
    "\n",
    "trial = Trial.create(experiment_name=experiment_name, sagemaker_boto_client=sagemaker_boto_client)"
   ]
  },
  {
   "cell_type": "markdown",
   "metadata": {},
   "source": [
    "Next we define the experiment_config which is a dictionary that will be passed to the SageMaker training."
   ]
  },
  {
   "cell_type": "code",
   "execution_count": null,
   "metadata": {},
   "outputs": [],
   "source": [
    "experiment_config = {\n",
    "    \"ExperimentName\": experiment_name,\n",
    "    \"TrialName\": trial.trial_name,\n",
    "    \"TrialComponentDisplayName\": \"Training\",\n",
    "}"
   ]
  },
  {
   "cell_type": "markdown",
   "metadata": {},
   "source": [
    "We create a debugger hook configuration to define a custom collection of tensors to be emitted. The custom collection contains all weights and biases of the model. It also includes individual layer outputs and their gradients which will be used to compute filter ranks. Tensors are saved every 100th iteration where an iteration represents one forward and backward pass. "
   ]
  },
  {
   "cell_type": "code",
   "execution_count": null,
   "metadata": {},
   "outputs": [],
   "source": [
    "from sagemaker.debugger import DebuggerHookConfig, CollectionConfig\n",
    "\n",
    "debugger_hook_config = DebuggerHookConfig(\n",
    "    collection_configs=[\n",
    "        CollectionConfig(\n",
    "            name=\"custom_collection\",\n",
    "            parameters={\"include_regex\": \".*output|.*weight|.*bias\", \"save_interval\": \"100\"},\n",
    "        )\n",
    "    ]\n",
    ")"
   ]
  },
  {
   "cell_type": "markdown",
   "metadata": {},
   "source": [
    "#### Step 1: Start training job\n",
    "Now we define the SageMaker PyTorch Estimator. We will train the model on an `ml.p2.xlarge` instance. The model definition plus training code is defined in the entry_point file `train.py`. "
   ]
  },
  {
   "cell_type": "code",
   "execution_count": null,
   "metadata": {},
   "outputs": [],
   "source": [
    "import sagemaker\n",
    "from sagemaker.pytorch import PyTorch\n",
    "\n",
<<<<<<< HEAD
    "estimator = PyTorch(role=sagemaker.get_execution_role(),\n",
    "                  instance_count=1,\n",
    "                  instance_type='ml.p2.xlarge',\n",
    "                  volume_size=400,\n",
    "                  source_dir='src',\n",
    "                  entry_point='train.py',\n",
    "                  framework_version='1.6',\n",
    "                  py_version='py3',\n",
    "                  metric_definitions=[ {'Name':'train:loss', 'Regex':'loss:(.*?)'}, {'Name':'eval:acc', 'Regex':'acc:(.*?)'} ],\n",
    "                  enable_sagemaker_metrics=True,\n",
    "                  hyperparameters = {'epochs': 3},\n",
    "                  debugger_hook_config=debugger_hook_config\n",
    "        )"
=======
    "estimator = PyTorch(\n",
    "    role=sagemaker.get_execution_role(),\n",
    "    train_instance_count=1,\n",
    "    train_instance_type=\"ml.p2.xlarge\",\n",
    "    train_volume_size=400,\n",
    "    source_dir=\"src\",\n",
    "    entry_point=\"train.py\",\n",
    "    framework_version=\"1.6\",\n",
    "    py_version=\"py3\",\n",
    "    metric_definitions=[\n",
    "        {\"Name\": \"train:loss\", \"Regex\": \"loss:(.*?)\"},\n",
    "        {\"Name\": \"eval:acc\", \"Regex\": \"acc:(.*?)\"},\n",
    "    ],\n",
    "    enable_sagemaker_metrics=True,\n",
    "    hyperparameters={\"epochs\": 15},\n",
    "    debugger_hook_config=debugger_hook_config,\n",
    ")"
>>>>>>> 3652c046
   ]
  },
  {
   "cell_type": "markdown",
   "metadata": {},
   "source": [
    "Once we have defined the estimator object we can call `fit` which creates a ml.p2.xlarge instance on which it starts the training. We pass the experiment_config which associates the training job with a trial and an experiment. If we don't specify an `experiment_config` the training job will appear in SageMaker Experiments under `Unassigned trial components`    "
   ]
  },
  {
   "cell_type": "code",
   "execution_count": null,
   "metadata": {},
   "outputs": [],
   "source": [
    "estimator.fit(\n",
    "    inputs={\n",
<<<<<<< HEAD
    "        'train': 's3://{}/101_ObjectCategories_train'.format(bucket), \n",
    "        'test': 's3://{}/101_ObjectCategories_test'.format(bucket)\n",
    "    }, \n",
    "    experiment_config=experiment_config\n",
=======
    "        \"train\": \"s3://{}/101_ObjectCategories_train\".format(bucket),\n",
    "        \"test\": \"s3://{}/101_ObjectCategories_test\".format(bucket),\n",
    "    },\n",
    "    experiment_config=experiment_config,\n",
>>>>>>> 3652c046
    ")"
   ]
  },
  {
   "cell_type": "markdown",
   "metadata": {},
   "source": [
    "#### Step 2: Get gradients, weights, biases\n",
    "\n",
    "Once the training job has finished, we will retrieve its tensors, such as gradients, weights and biases. We use the `smdebug` library which provides functions to read and filter tensors. First we create a [trial](https://github.com/awslabs/sagemaker-debugger/blob/master/docs/analysis.md#Trial) that is reading the tensors from S3. \n",
    "\n",
    "For clarification: in the context of SageMaker Debugger a trial is an object that lets you query tensors for a given training job. In the context of SageMaker Experiments a trial is part of an experiment and it presents a collection of training steps involved in a single training job."
   ]
  },
  {
   "cell_type": "code",
   "execution_count": null,
   "metadata": {},
   "outputs": [],
   "source": [
    "from smdebug.trials import create_trial\n",
    "\n",
    "path = estimator.latest_job_debugger_artifacts_path()\n",
    "smdebug_trial = create_trial(path)"
   ]
  },
  {
   "cell_type": "markdown",
   "metadata": {},
   "source": [
    "To access tensor values, we only need to call `smdebug_trial.tensor()`. For instance to get the value of the first fully connected layer at step 0 we run  `smdebug_trial.tensor('AlexNet_classifier.1.weight').value(0, mode=modes.TRAIN)`. Next we compute a filter rank for the convolutions. \n",
    "\n",
    "Some defintions: a filter is a collection of kernels (one kernel for every single input channel) and a filter produces one feature map (output channel). In the image below the convolution creates 64 feature maps (output channels) and uses a kernel of 5x5. By pruning a filter, an entire feature map will be removed. So in the example image below the number of feature maps (output channels) would shrink to 63 and the number of learnable parameters (weights) would be reduced by 1x5x5.\n",
    "\n",
    "![](images/convolution.png) \n",
    "\n",
    "\n",
    "#### Step 3: Compute filter ranks\n",
    "\n",
    "In this notebook we compute filter ranks as described in the article [\"Pruning Convolutional Neural Networks for Resource Efficient Inference\"](https://arxiv.org/pdf/1611.06440.pdf) We basically identify filters that are less important for the final prediction of the model. The product of weights and gradients can be seen as a measure of importance. The product has the dimension `(batch_size, out_channels, width, height)` and we get the average over `axis=0,2,3` to have a single value (rank) for each filter.\n",
    "\n",
    "In the following code we retrieve activation outputs and gradients and compute the filter rank. "
   ]
  },
  {
   "cell_type": "code",
   "execution_count": null,
   "metadata": {},
   "outputs": [],
   "source": [
    "import numpy as np\n",
    "from smdebug import modes\n",
    "\n",
    "\n",
    "def compute_filter_ranks(smdebug_trial, activation_outputs, gradients):\n",
    "    filters = {}\n",
    "    for activation_output_name, gradient_name in zip(activation_outputs, gradients):\n",
    "        for step in smdebug_trial.steps(mode=modes.TRAIN):\n",
    "            activation_output = smdebug_trial.tensor(activation_output_name).value(\n",
    "                step, mode=modes.TRAIN\n",
    "            )\n",
    "            gradient = smdebug_trial.tensor(gradient_name).value(step, mode=modes.TRAIN)\n",
    "            rank = activation_output * gradient\n",
    "            rank = np.mean(rank, axis=(0, 2, 3))\n",
    "\n",
    "            if activation_output_name not in filters:\n",
    "                filters[activation_output_name] = 0\n",
    "            filters[activation_output_name] += rank\n",
    "    return filters\n",
    "\n",
    "\n",
    "filters = compute_filter_ranks(smdebug_trial, activation_outputs, gradients)"
   ]
  },
  {
   "cell_type": "markdown",
   "metadata": {},
   "source": [
    "Next we normalize the filters:"
   ]
  },
  {
   "cell_type": "code",
   "execution_count": null,
   "metadata": {},
   "outputs": [],
   "source": [
    "def normalize_filter_ranks(filters):\n",
    "    for activation_output_name in filters:\n",
    "        rank = np.abs(filters[activation_output_name])\n",
    "        rank = rank / np.sqrt(np.sum(rank * rank))\n",
    "        filters[activation_output_name] = rank\n",
    "    return filters\n",
    "\n",
    "\n",
    "filters = normalize_filter_ranks(filters)"
   ]
  },
  {
   "cell_type": "markdown",
   "metadata": {},
   "source": [
    "We create a list of filters, sort it by rank and retrieve the smallest values:"
   ]
  },
  {
   "cell_type": "code",
   "execution_count": null,
   "metadata": {},
   "outputs": [],
   "source": [
    "def get_smallest_filters(filters, n):\n",
    "    filters_list = []\n",
    "    for layer_name in sorted(filters.keys()):\n",
    "        for channel in range(filters[layer_name].shape[0]):\n",
    "            filters_list.append(\n",
    "                (\n",
    "                    layer_name,\n",
    "                    channel,\n",
    "                    filters[layer_name][channel],\n",
    "                )\n",
    "            )\n",
    "\n",
    "    filters_list.sort(key=lambda x: x[2])\n",
    "    filters_list = filters_list[:n]\n",
    "    print(\"The\", n, \"smallest filters\", filters_list)\n",
    "\n",
    "    return filters_list\n",
    "\n",
    "\n",
    "filters_list = get_smallest_filters(filters, 100)"
   ]
  },
  {
   "cell_type": "markdown",
   "metadata": {},
   "source": [
    "#### Step 4 and step 5: Prune low ranking filters and set new weights\n",
    "\n",
    "Next we prune the model, where we remove filters and their corresponding weights. "
   ]
  },
  {
   "cell_type": "code",
   "execution_count": null,
   "metadata": {},
   "outputs": [],
   "source": [
    "step = smdebug_trial.steps(mode=modes.TRAIN)[-1]\n",
    "\n",
    "model = model_alexnet.prune(\n",
    "    model,\n",
    "    activation_outputs,\n",
    "    weights,\n",
    "    biases,\n",
    "    classifier_weights,\n",
    "    classifier_biases,\n",
    "    filters_list,\n",
    "    smdebug_trial,\n",
    "    step,\n",
    ")"
   ]
  },
  {
   "cell_type": "markdown",
   "metadata": {},
   "source": [
    "#### Step 6: Start next pruning iteration\n",
    "Once we have pruned the model, the new architecture and pruned weights will be saved under src and will be used by the next training job in the next pruning iteration."
   ]
  },
  {
   "cell_type": "code",
   "execution_count": null,
   "metadata": {},
   "outputs": [],
   "source": [
    "# save pruned model\n",
    "checkpoint = {\"model\": model, \"state_dict\": model.state_dict()}\n",
    "\n",
    "torch.save(checkpoint, \"src/model_checkpoint\")\n",
    "\n",
    "# clean up\n",
    "del model"
   ]
  },
  {
   "cell_type": "markdown",
   "metadata": {},
   "source": [
    "#### Overall workflow\n",
    "The overall workflow looks like the following:\n",
    " ![](images/workflow.png)"
   ]
  },
  {
   "cell_type": "markdown",
   "metadata": {},
   "source": [
    "### Run iterative model pruning\n",
    "\n",
    "After having gone through the code step by step, we are ready to run the full worfklow. The following cell runs 1 pruning iteration for a tutorial purpose. Change the range of the for loop to 10 to replicate the same result shown in the [Pruning machine learning models with Amazon SageMaker Debugger and Amazon SageMaker Experiments blog](https://aws.amazon.com/blogs/machine-learning/pruning-machine-learning-models-with-amazon-sagemaker-debugger-and-amazon-sagemaker-experiments/) and the figure below the cell. In each iteration a new SageMaker training job is started, where it emits gradients and activation outputs to Amazon S3. Once the job has finished, filter ranks are computed and the 100 smallest filters are removed.\n",
    "\n"
   ]
  },
  {
   "cell_type": "code",
   "execution_count": null,
   "metadata": {},
   "outputs": [],
   "source": [
    "# start iterative pruning\n",
    "for pruning_step in range(1):\n",
    "\n",
    "    # create new trial for this pruning step\n",
    "    smexperiments_trial = Trial.create(\n",
    "        experiment_name=experiment_name, sagemaker_boto_client=sagemaker_boto_client\n",
    "    )\n",
    "    experiment_config[\"TrialName\"] = smexperiments_trial.trial_name\n",
    "\n",
    "    print(\"Created new trial\", smexperiments_trial.trial_name, \"for pruning step\", pruning_step)\n",
<<<<<<< HEAD
    "    \n",
    "    #start training job\n",
    "    estimator = PyTorch(role=sagemaker.get_execution_role(),\n",
    "                  instance_count=1,\n",
    "                  instance_type='ml.p2.xlarge',\n",
    "                  volume_size=400,\n",
    "                  source_dir='src',\n",
    "                  entry_point='train.py',\n",
    "                  framework_version='1.6',\n",
    "                  py_version='py3',\n",
    "                  metric_definitions=[ {'Name':'train:loss', 'Regex':'loss:(.*?)'}, {'Name':'eval:acc', 'Regex':'acc:(.*?)'} ],\n",
    "                  enable_sagemaker_metrics=True,\n",
    "                  hyperparameters = {'epochs': 3},\n",
    "                  debugger_hook_config = debugger_hook_config\n",
    "        )\n",
    "    \n",
    "    #start training job\n",
    "    estimator.fit(inputs={'train': 's3://{}/101_ObjectCategories_train'.format(bucket), \n",
    "                      'test': 's3://{}/101_ObjectCategories_test'.format(bucket)}, \n",
    "              experiment_config=experiment_config)\n",
=======
>>>>>>> 3652c046
    "\n",
    "    # start training job\n",
    "    estimator = PyTorch(\n",
    "        role=sagemaker.get_execution_role(),\n",
    "        train_instance_count=1,\n",
    "        train_instance_type=\"ml.p2.xlarge\",\n",
    "        train_volume_size=400,\n",
    "        source_dir=\"src\",\n",
    "        entry_point=\"train.py\",\n",
    "        framework_version=\"1.6\",\n",
    "        py_version=\"py3\",\n",
    "        metric_definitions=[\n",
    "            {\"Name\": \"train:loss\", \"Regex\": \"loss:(.*?)\"},\n",
    "            {\"Name\": \"eval:acc\", \"Regex\": \"acc:(.*?)\"},\n",
    "        ],\n",
    "        enable_sagemaker_metrics=True,\n",
    "        hyperparameters={\"epochs\": 10},\n",
    "        debugger_hook_config=debugger_hook_config,\n",
    "    )\n",
    "\n",
    "    # start training job\n",
    "    estimator.fit(\n",
    "        inputs={\n",
    "            \"train\": \"s3://{}/101_ObjectCategories_train\".format(bucket),\n",
    "            \"test\": \"s3://{}/101_ObjectCategories_test\".format(bucket),\n",
    "        },\n",
    "        experiment_config=experiment_config,\n",
    "    )\n",
    "\n",
    "    print(\"Training job\", estimator.latest_training_job.name, \" finished.\")\n",
    "\n",
    "    # read tensors\n",
    "    path = estimator.latest_job_debugger_artifacts_path()\n",
    "    smdebug_trial = create_trial(path)\n",
    "\n",
    "    # compute filter ranks and get 100 smallest filters\n",
    "    filters = compute_filter_ranks(smdebug_trial, activation_outputs, gradients)\n",
    "    filters_normalized = normalize_filter_ranks(filters)\n",
    "    filters_list = get_smallest_filters(filters_normalized, 100)\n",
    "\n",
    "    # load previous model\n",
    "    checkpoint = torch.load(\"src/model_checkpoint\")\n",
    "    model = checkpoint[\"model\"]\n",
    "    model.load_state_dict(checkpoint[\"state_dict\"])\n",
    "\n",
    "    # prune model\n",
    "    step = smdebug_trial.steps(mode=modes.TRAIN)[-1]\n",
    "    model = model_alexnet.prune(\n",
    "        model,\n",
    "        activation_outputs,\n",
    "        weights,\n",
    "        biases,\n",
    "        classifier_weights,\n",
    "        classifier_biases,\n",
    "        filters_list,\n",
    "        smdebug_trial,\n",
    "        step,\n",
    "    )\n",
    "\n",
    "    print(\"Saving pruned model\")\n",
    "\n",
    "    # save pruned model\n",
    "    checkpoint = {\"model\": model, \"state_dict\": model.state_dict()}\n",
    "    torch.save(checkpoint, \"src/model_checkpoint\")\n",
    "\n",
    "    # clean up\n",
    "    del model"
   ]
  },
  {
   "cell_type": "markdown",
   "metadata": {},
   "source": [
    "As the iterative model pruning is running, we can track and visualize our experiment in SageMaker Studio. In our training script we use SageMaker debugger's `save_scalar` method to store the number of parameters in the model and the model accuracy. So we can visualize those in Studio as shown in the image below.\n",
    "\n",
    "Initially the model consisted of 57 million parameters. After 11 iterations the number of parameters was reduced to 18 million, while accuracy started at 85% and it significantly dropped after the 8 pruning iteration. \n",
    "\n",
    "![](images/results_alexnet.png) "
   ]
  },
  {
   "cell_type": "markdown",
   "metadata": {},
   "source": [
    "### Results\n",
    "The following animation shows the number of parameters per layer for each pruning iteration. We can see that most of the parameters are pruned in the last convolutional layers. The model starts with 57 million parameters and a size of 218 MB. After 10 iterations it consists of only 18 million parameters and 70 MB. Less parameters means smaller model size, and hence, faster training and inference.\n",
    "\n",
    "![](images/results_alexnet.gif)"
   ]
  },
  {
   "cell_type": "markdown",
   "metadata": {},
   "source": [
    "### Additional: run iterative model pruning with custom rule\n",
    "\n",
    "In the previous example, we have seen that accuracy drops when the model has less than 22 million parameters. Clearly, we want to stop our experiment once we reach this point. We can define a custom rule that returns `True` if the accuracy drops by a certain percentage. You can find an example implementation in `custom_rule/check_accuracy.py`. Before we can use the rule we have to define a custom rule configuration:\n",
    "\n",
    "```python\n",
    "\n",
    "from sagemaker.debugger import Rule, CollectionConfig, rule_configs\n",
    "\n",
    "check_accuracy_rule = Rule.custom(\n",
    "    name='CheckAccuracy',\n",
    "    image_uri='759209512951.dkr.ecr.us-west-2.amazonaws.com/sagemaker-debugger-rule-evaluator:latest',\n",
    "    instance_type='ml.c4.xlarge',\n",
    "    volume_size_in_gb=400,\n",
    "    source='custom_rule/check_accuracy.py',\n",
    "    rule_to_invoke='check_accuracy',\n",
    "    rule_parameters={\"previous_accuracy\": \"0.0\", \n",
    "                     \"threshold\": \"0.05\", \n",
    "                     \"predictions\": \"CrossEntropyLoss_0_input_0\", \n",
    "                     \"labels\":\"CrossEntropyLoss_0_input_1\"},\n",
    ")\n",
    "```\n",
    "\n",
    "The rule reads the inputs to the loss function, which are the model predictions and the labels. It computes the accuracy and returns `True` if its value has dropped by more than 5% otherwise `False`. \n",
    "\n",
    "In each pruning iteration, we need to pass the accuracy of the previous training job to the rule, which can be retrieved via the `ExperimentAnalytics` module.\n",
    "\n",
    "```python\n",
    "from sagemaker.analytics import ExperimentAnalytics\n",
    "\n",
    "trial_component_analytics = ExperimentAnalytics(experiment_name=experiment_name)\n",
    "accuracy = trial_component_analytics.dataframe()['scalar/accuracy_EVAL - Max'][0]\n",
    "```\n",
    "And overwrite the value in the rule configuration:\n",
    "\n",
    "```python\n",
    "check_accuracy_rule.rule_parameters[\"previous_accuracy\"] = str(accuracy)\n",
    "```\n",
    "\n",
    "In the PyTorch estimator we need to add the argument `rules = [check_accuracy_rule]`.\n",
    "We can create a CloudWatch alarm and use a Lambda function to stop the training. Detailed instructions can be found [here](https://github.com/awslabs/amazon-sagemaker-examples/tree/master/sagemaker-debugger/tensorflow_action_on_rule). In each iteration we check the job status and if the previous job has been stopped, we exit the loop:\n",
    "\n",
    "```python\n",
    "job_name = estimator.latest_training_job.name\n",
    "client = estimator.sagemaker_session.sagemaker_client\n",
    "description = client.describe_training_job(TrainingJobName=job_name)\n",
    "\n",
    "if description['TrainingJobStatus'] == 'Stopped':\n",
    "      break\n",
    "```\n",
    "\n"
   ]
  },
  {
   "cell_type": "code",
   "execution_count": null,
   "metadata": {},
   "outputs": [],
   "source": []
  }
 ],
 "metadata": {
  "kernelspec": {
   "display_name": "conda_pytorch_p36",
   "language": "python",
   "name": "conda_pytorch_p36"
  },
  "language_info": {
   "codemirror_mode": {
    "name": "ipython",
    "version": 3
   },
   "file_extension": ".py",
   "mimetype": "text/x-python",
   "name": "python",
   "nbconvert_exporter": "python",
   "pygments_lexer": "ipython3",
   "version": "3.6.13"
  }
 },
 "nbformat": 4,
 "nbformat_minor": 4
}<|MERGE_RESOLUTION|>--- conflicted
+++ resolved
@@ -4,7 +4,7 @@
    "cell_type": "markdown",
    "metadata": {},
    "source": [
-    "# Using SageMaker Debugger and SageMaker Experiments for Iterative Model Pruning (AlexNet)\n",
+    "## Using SageMaker Debugger and SageMaker Experiments for iterative model pruning\n",
     "\n",
     "This notebook demonstrates how we can use [SageMaker Debugger](https://docs.aws.amazon.com/sagemaker/latest/dg/train-debugger.html) and [SageMaker Experiments](https://docs.aws.amazon.com/sagemaker/latest/dg/experiments.html) to perform iterative model pruning. Let's start first with a quick introduction into model pruning.\n",
     "\n",
@@ -19,7 +19,8 @@
    "metadata": {},
    "outputs": [],
    "source": [
-    "! pip -q install sagemaker sagemaker-experiments"
+    "! pip -q install sagemaker\n",
+    "! pip -q install sagemaker-experiments"
    ]
   },
   {
@@ -360,21 +361,6 @@
     "import sagemaker\n",
     "from sagemaker.pytorch import PyTorch\n",
     "\n",
-<<<<<<< HEAD
-    "estimator = PyTorch(role=sagemaker.get_execution_role(),\n",
-    "                  instance_count=1,\n",
-    "                  instance_type='ml.p2.xlarge',\n",
-    "                  volume_size=400,\n",
-    "                  source_dir='src',\n",
-    "                  entry_point='train.py',\n",
-    "                  framework_version='1.6',\n",
-    "                  py_version='py3',\n",
-    "                  metric_definitions=[ {'Name':'train:loss', 'Regex':'loss:(.*?)'}, {'Name':'eval:acc', 'Regex':'acc:(.*?)'} ],\n",
-    "                  enable_sagemaker_metrics=True,\n",
-    "                  hyperparameters = {'epochs': 3},\n",
-    "                  debugger_hook_config=debugger_hook_config\n",
-    "        )"
-=======
     "estimator = PyTorch(\n",
     "    role=sagemaker.get_execution_role(),\n",
     "    train_instance_count=1,\n",
@@ -392,7 +378,6 @@
     "    hyperparameters={\"epochs\": 15},\n",
     "    debugger_hook_config=debugger_hook_config,\n",
     ")"
->>>>>>> 3652c046
    ]
   },
   {
@@ -410,17 +395,10 @@
    "source": [
     "estimator.fit(\n",
     "    inputs={\n",
-<<<<<<< HEAD
-    "        'train': 's3://{}/101_ObjectCategories_train'.format(bucket), \n",
-    "        'test': 's3://{}/101_ObjectCategories_test'.format(bucket)\n",
-    "    }, \n",
-    "    experiment_config=experiment_config\n",
-=======
     "        \"train\": \"s3://{}/101_ObjectCategories_train\".format(bucket),\n",
     "        \"test\": \"s3://{}/101_ObjectCategories_test\".format(bucket),\n",
     "    },\n",
     "    experiment_config=experiment_config,\n",
->>>>>>> 3652c046
     ")"
    ]
   },
@@ -642,29 +620,6 @@
     "    experiment_config[\"TrialName\"] = smexperiments_trial.trial_name\n",
     "\n",
     "    print(\"Created new trial\", smexperiments_trial.trial_name, \"for pruning step\", pruning_step)\n",
-<<<<<<< HEAD
-    "    \n",
-    "    #start training job\n",
-    "    estimator = PyTorch(role=sagemaker.get_execution_role(),\n",
-    "                  instance_count=1,\n",
-    "                  instance_type='ml.p2.xlarge',\n",
-    "                  volume_size=400,\n",
-    "                  source_dir='src',\n",
-    "                  entry_point='train.py',\n",
-    "                  framework_version='1.6',\n",
-    "                  py_version='py3',\n",
-    "                  metric_definitions=[ {'Name':'train:loss', 'Regex':'loss:(.*?)'}, {'Name':'eval:acc', 'Regex':'acc:(.*?)'} ],\n",
-    "                  enable_sagemaker_metrics=True,\n",
-    "                  hyperparameters = {'epochs': 3},\n",
-    "                  debugger_hook_config = debugger_hook_config\n",
-    "        )\n",
-    "    \n",
-    "    #start training job\n",
-    "    estimator.fit(inputs={'train': 's3://{}/101_ObjectCategories_train'.format(bucket), \n",
-    "                      'test': 's3://{}/101_ObjectCategories_test'.format(bucket)}, \n",
-    "              experiment_config=experiment_config)\n",
-=======
->>>>>>> 3652c046
     "\n",
     "    # start training job\n",
     "    estimator = PyTorch(\n",
@@ -821,9 +776,9 @@
  ],
  "metadata": {
   "kernelspec": {
-   "display_name": "conda_pytorch_p36",
+   "display_name": "Python 3",
    "language": "python",
-   "name": "conda_pytorch_p36"
+   "name": "python3"
   },
   "language_info": {
    "codemirror_mode": {
@@ -835,7 +790,7 @@
    "name": "python",
    "nbconvert_exporter": "python",
    "pygments_lexer": "ipython3",
-   "version": "3.6.13"
+   "version": "3.7.6"
   }
  },
  "nbformat": 4,

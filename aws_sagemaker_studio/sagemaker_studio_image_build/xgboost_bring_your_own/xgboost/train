#!/usr/bin/env python3.6

# A sample training component that trains a simple scikit-learn decision tree model.
# This implementation works in File mode and makes no assumptions about the input file names.
# Input is specified as CSV with a data point in each row and the labels in the first column.

from __future__ import print_function

import json
import os
import pickle
import sys
import traceback

import pandas as pd
<<<<<<< HEAD
import smdebug.xgboost as smd
=======
>>>>>>> 17ba75e6
import xgboost as xgb

print("Libraries imported")

# These are the paths to where SageMaker mounts interesting things in your container.

prefix = '/opt/ml/'

input_path = prefix + 'input/data'
output_path = os.path.join(prefix, 'output')
model_path = os.path.join(prefix, 'model')
param_path = os.path.join(prefix, 'input/config/hyperparameters.json')

# This algorithm has a single channel of input data called 'training'. Since we run in
# File mode, the input files are copied to the directory specified here.
channel_name='training'
training_path = os.path.join(input_path, channel_name)

# The function to execute the training.
def train():
    print('Starting the training.')
    try:
        # Read in any hyperparameters that the user passed with the training job
        with open(param_path, 'r') as tc:
            trainingParams = json.load(tc)

        # Take the set of files and read them all into a single pandas dataframe
        input_files = [ os.path.join(training_path, file) for file in os.listdir(training_path) ]
        if len(input_files) == 0:
            raise ValueError(('There are no files in {}.\n' +
                              'This usually indicates that the channel ({}) was incorrectly specified,\n' +
                              'the data specification in S3 was incorrectly specified or the role specified\n' +
                              'does not have permission to access the data.').format(training_path, channel_name))
        raw_data = [pd.read_csv(file, header=None, engine='python') for file in input_files]
        train_data = pd.concat(raw_data)

        # labels are in the first column
        train_y = train_data.ix[:,0]
        train_X = train_data.ix[:,1:]

        # Here we only support a single hyperparameter. Note that hyperparameters are always passed in as
        # strings, so we need to do any necessary conversions. Here we specify a few hyperparameters. Refer to the open source
        # xgboost documentation for others. 
        
        max_depth = trainingParams.get('max_depth', None)
        if max_depth is not None:
            max_depth = int(max_depth)
        
        eta = trainingParams.get('eta', None)
        if eta is not None:
            eta = float(eta)
        
        gamma = trainingParams.get('gamma', None)
        if gamma is not None:
            gamma = int(gamma)
        
        min_child_weight = trainingParams.get('min_child_weight', None)
        if min_child_weight is not None:
            min_child_weight = int(min_child_weight)
            
        verbosity = trainingParams.get('verbosity', None)
        if verbosity is not None:
            verbosity = int(verbosity) 
        
        num_estimators = trainingParams.get('num_round', None)
        if num_estimators is not None:
            num_estimators = int(num_estimators)
            
        subsample = trainingParams.get('subsample', None)
        if subsample is not None:
            subsample = float(subsample)
                
        objective = trainingParams.get('objective', None)
        if objective is not None:
            objective = objective #this is already a string. 
        
        # Now use scikit-learn's decision tree classifier to train the model.
        clf = xgb.XGBClassifier(max_depth=max_depth, eta = eta, gamma = gamma, min_child_weight = min_child_weight,
                 verbosity = verbosity, num_estimators = num_estimators, subsample=subsample, objective=objective)
        clf = clf.fit(train_X.values, train_y)

        # save the model
        with open(os.path.join(model_path, 'xgboost.pkl'), 'wb') as out:
            pickle.dump(clf, out)
        print('Training complete.')
    except Exception as e:
        # Write out an error file. This will be returned as the failureReason in the
        # DescribeTrainingJob result.
        trc = traceback.format_exc()
        with open(os.path.join(output_path, 'failure'), 'w') as s:
            s.write('Exception during training: ' + str(e) + '\n' + trc)
        # Printing this causes the exception to be in the training job logs, as well.
        print('Exception during training: ' + str(e) + '\n' + trc, file=sys.stderr)
        # A non-zero exit code causes the training job to be marked as Failed.
        sys.exit(255)

if __name__ == '__main__':
    train()

    # A zero exit code causes the job to be marked a Succeeded.
    sys.exit(0)<|MERGE_RESOLUTION|>--- conflicted
+++ resolved
@@ -13,10 +13,6 @@
 import traceback
 
 import pandas as pd
-<<<<<<< HEAD
-import smdebug.xgboost as smd
-=======
->>>>>>> 17ba75e6
 import xgboost as xgb
 
 print("Libraries imported")

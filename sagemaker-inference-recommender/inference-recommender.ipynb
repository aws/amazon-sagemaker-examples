--- conflicted
+++ resolved
@@ -721,36 +721,22 @@
     "import pprint\n",
     "import pandas as pd\n",
     "\n",
-<<<<<<< HEAD
     "inference_client = boto3.client(\"sagemaker\", region)\n",
     "\n",
     "stopped = False\n",
     "while not stopped:\n",
     "    inference_recommender_job = inference_client.describe_inference_recommendations_job(\n",
-=======
-    "finished = False\n",
-    "while not finished:\n",
-    "    inference_recommender_job = sm_client.describe_inference_recommendations_job(\n",
->>>>>>> c23bc2fe
     "        JobName=str(default_job)\n",
     "    )\n",
     "    if inference_recommender_job[\"Status\"] in [\"COMPLETED\", \"STOPPED\", \"FAILED\"]:\n",
     "        finished = True\n",
     "    else:\n",
-<<<<<<< HEAD
     "        print(\"Inference recommender job in progress\")\n",
-=======
-    "        print(\"In progress\")\n",
->>>>>>> c23bc2fe
     "        time.sleep(300)\n",
     "\n",
     "if inference_recommender_job[\"Status\"] == \"FAILED\":\n",
     "    print(\"Inference recommender job failed \")\n",
-<<<<<<< HEAD
     "    print(\"Failed Reason: {}\".inference_recommender_job[\"FailureReason\"])\n",
-=======
-    "    print(\"Failed Reason: {}\".format(inference_recommender_job[\"FailureReason\"]))\n",
->>>>>>> c23bc2fe
     "else:\n",
     "    print(\"Inference recommender job completed\")"
    ]
@@ -809,7 +795,6 @@
    "metadata": {},
    "outputs": [],
    "source": [
-<<<<<<< HEAD
     "import boto3\n",
     "import uuid\n",
     "\n",
@@ -818,11 +803,6 @@
     "role = get_execution_role()\n",
     "advanced_job = uuid.uuid1()\n",
     "advanced_response = inference_client.create_inference_recommendations_job(\n",
-=======
-    "role = get_execution_role()\n",
-    "advanced_job = uuid.uuid1()\n",
-    "advanced_response = sm_client.create_inference_recommendations_job(\n",
->>>>>>> c23bc2fe
     "    JobName=str(advanced_job),\n",
     "    JobDescription=\"\",\n",
     "    JobType=\"Advanced\",\n",
@@ -868,7 +848,6 @@
    "metadata": {},
    "outputs": [],
    "source": [
-<<<<<<< HEAD
     "import boto3\n",
     "import uuid\n",
     "import pprint\n",
@@ -879,30 +858,17 @@
     "stopped = False\n",
     "while not stopped:\n",
     "    inference_recommender_job = inference_client.describe_inference_recommendations_job(\n",
-=======
-    "finished = False\n",
-    "while not finished:\n",
-    "    inference_recommender_job = sm_client.describe_inference_recommendations_job(\n",
->>>>>>> c23bc2fe
     "        JobName=str(advanced_job)\n",
     "    )\n",
     "    if inference_recommender_job[\"Status\"] in [\"COMPLETED\", \"STOPPED\", \"FAILED\"]:\n",
     "        finished = True\n",
     "    else:\n",
-<<<<<<< HEAD
     "        print(\"Inference recommender job in progress\")\n",
-=======
-    "        print(\"In progress\")\n",
->>>>>>> c23bc2fe
     "        time.sleep(300)\n",
     "\n",
     "if inference_recommender_job[\"Status\"] == \"FAILED\":\n",
     "    print(\"Inference recommender job failed \")\n",
-<<<<<<< HEAD
     "    print(\"Failed Reason: {}\".inference_recommender_job[\"FailureReason\"])\n",
-=======
-    "    print(\"Failed Reason: {}\".format(inference_recommender_job[\"FailureReason\"]))\n",
->>>>>>> c23bc2fe
     "else:\n",
     "    print(\"Inference recommender job completed\")"
    ]

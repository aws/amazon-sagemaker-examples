{
 "cells": [
  {
   "cell_type": "markdown",
   "id": "f6a9b2c3",
   "metadata": {},
   "source": [
    "# Deploying an Amazon Comprehend Model with SageMaker Pipelines\n",
    "\n",
    "This example notebook showcases how you can deploy a custom text classification model using Amazon Comprehend and SageMaker Pipelines.\n",
    "\n",
    "Before you start make sure that your SageMaker Execution Role has the following policies:\n",
    "\n",
    "- `ComprehendFullAccess`\n",
    "- `AmazonSageMakerFullAccess`\n",
    "- `AWSLambda_FullAccess`\n",
    "- `IAMFullAccess`\n",
    "\n",
    "Your SageMaker Execution Role should have access to S3 already. If not you can add the S3 full access policy.\n",
    "You will also need to add `iam:passRole` as an inline policy."
   ]
  },
  {
   "cell_type": "raw",
   "id": "b18b38b7",
   "metadata": {},
   "source": [
    "{\n",
    "    \"Version\": \"2012-10-17\",\n",
    "    \"Statement\": [\n",
    "        {\n",
    "            \"Action\": [\n",
    "                \"iam:PassRole\"|\n",
    "            ],\n",
    "            \"Effect\": \"Allow\",\n",
    "            \"Resource\": \"*\"\n",
    "        }\n",
    "    ]\n",
    "}"
   ]
  },
  {
   "cell_type": "markdown",
   "id": "7ba5c63c",
   "metadata": {},
   "source": [
    "Finally, you will need the following trust policies."
   ]
  },
  {
   "cell_type": "raw",
   "id": "2a5e0ed0",
   "metadata": {},
   "source": [
    "{\n",
    "  \"Version\": \"2012-10-17\",\n",
    "  \"Statement\": [\n",
    "    {\n",
    "      \"Effect\": \"Allow\",\n",
    "      \"Principal\": {\n",
    "        \"Service\": [\n",
    "          \"sagemaker.amazonaws.com\",\n",
    "          \"s3.amazonaws.com\",\n",
    "          \"comprehend.amazonaws.com\",\n",
    "          \"lambda.amazonaws.com\"\n",
    "        ]\n",
    "      },\n",
    "      \"Action\": \"sts:AssumeRole\"\n",
    "    }\n",
    "  ]\n",
    "}"
   ]
  },
  {
   "cell_type": "markdown",
   "id": "dc0d7ab1",
   "metadata": {},
   "source": [
    "## Prerequisites\n",
    "\n",
    "First, we are going to import the SageMaker SDK and set some default variables such as the `role` for permissioned execution and the `default_bucket` to store model artifacts."
   ]
  },
  {
   "cell_type": "code",
   "execution_count": null,
   "id": "4f8ca227",
   "metadata": {},
   "outputs": [],
   "source": [
    "%pip install s3path\n",
    "%pip install s3fs"
   ]
  },
  {
   "cell_type": "code",
   "execution_count": null,
   "id": "e8ddc2fd",
   "metadata": {},
   "outputs": [],
   "source": [
    "%load_ext autoreload\n",
    "%autoreload 2"
   ]
  },
  {
   "cell_type": "code",
   "execution_count": null,
   "id": "2deea8ee",
   "metadata": {},
   "outputs": [],
   "source": [
    "import boto3\n",
    "import sagemaker\n",
    "from sagemaker.sklearn.processing import SKLearnProcessor\n",
    "from sagemaker.workflow.lambda_step import (\n",
    "    LambdaStep,\n",
    "    LambdaOutput,\n",
    "    LambdaOutputTypeEnum,\n",
    ")\n",
    "from sagemaker.lambda_helper import Lambda\n",
    "from sagemaker.processing import ProcessingInput, ProcessingOutput\n",
    "from sagemaker.workflow.steps import ProcessingStep\n",
    "from sagemaker.workflow.properties import PropertyFile\n",
    "from sagemaker.workflow.parameters import ParameterInteger, ParameterString\n",
    "\n",
    "region = boto3.Session().region_name\n",
    "sagemaker_session = sagemaker.session.Session()\n",
    "role_arn = sagemaker.get_execution_role()\n",
    "default_bucket = sagemaker_session.default_bucket()"
   ]
  },
  {
   "cell_type": "markdown",
   "id": "850b90b3",
   "metadata": {},
   "source": [
    "## Dataset\n",
    "\n",
    "Let's inspect the train and test dataset we will be using in this example."
   ]
  },
  {
   "cell_type": "code",
   "execution_count": null,
   "id": "b753bf7c",
   "metadata": {},
   "outputs": [],
   "source": [
    "import pandas as pd\n",
    "\n",
    "trainFrame = pd.read_csv(\n",
    "    \"s3://aws-ml-blog/artifacts/comprehend-custom-classification/comprehend-train.csv\",\n",
    "    header=None,\n",
    ")\n",
    "trainFrame"
   ]
  },
  {
   "cell_type": "code",
   "execution_count": null,
   "id": "a1a3b873",
   "metadata": {},
   "outputs": [],
   "source": [
    "testFrame = pd.read_csv(\n",
    "    \"s3://aws-ml-blog/artifacts/comprehend-custom-classification/comprehend-test.csv\",\n",
    "    header=None,\n",
    ")\n",
    "testFrame"
   ]
  },
  {
   "cell_type": "markdown",
   "id": "60a3e50d",
   "metadata": {},
   "source": [
    "Direct S3 to S3 copy does not work if you are in a different region. Hence, we will copy the data from source to local, then local to target."
   ]
  },
  {
   "cell_type": "code",
   "execution_count": null,
   "id": "e2e29869",
   "metadata": {},
   "outputs": [],
   "source": [
    "!aws s3 cp s3://aws-ml-blog/artifacts/comprehend-custom-classification/comprehend-train.csv .\n",
    "!aws s3 cp s3://aws-ml-blog/artifacts/comprehend-custom-classification/comprehend-test.csv .\n",
    "\n",
    "!aws s3 cp ./comprehend-train.csv s3://$default_bucket/\n",
    "!aws s3 cp ./comprehend-test.csv s3://$default_bucket/"
   ]
  },
  {
   "cell_type": "markdown",
   "id": "ce42aa57",
   "metadata": {},
   "source": [
    "Next, we define parameters that can be set for the execution of the pipeline. They serve as variables. We define the following:\n",
    "\n",
    "- `TrainData`: Location of the training data in S3\n",
    "- `TestData`: Location of the test data in S3\n",
    "- `RoleArn`: ARN (Amazon Resource Name) of the role used for pipeline execution\n",
    "- `ModelOutput`: Location of the target S3 path for the Amazon Comprehend model artifact\n",
    "\n",
    "Amazon Comprehend creates its own validation set when training, so there is no need to provide one."
   ]
  },
  {
   "cell_type": "code",
   "execution_count": null,
   "id": "bdfde4f3",
   "metadata": {},
   "outputs": [],
   "source": [
    "processing_instance_count = ParameterInteger(name=\"ProcessingInstanceCount\", default_value=1)\n",
    "\n",
    "input_train = ParameterString(\n",
    "    name=\"TrainData\",\n",
    "    default_value=f\"s3://{default_bucket}/comprehend-train.csv\",\n",
    ")\n",
    "\n",
    "input_test = ParameterString(\n",
    "    name=\"TestData\",\n",
    "    default_value=f\"s3://{default_bucket}/comprehend-test.csv\",\n",
    ")\n",
    "\n",
    "model_output = ParameterString(name=\"ModelOutput\", default_value=f\"s3://{default_bucket}/model\")"
   ]
  },
  {
   "cell_type": "markdown",
   "id": "465ca7d0",
   "metadata": {},
   "source": [
    "We use [SKLearnProcessor](https://sagemaker.readthedocs.io/en/stable/frameworks/sklearn/sagemaker.sklearn.html#sagemaker.sklearn.processing.SKLearnProcessor) to run Python scripts to train, and deploy Amazon Comprehend models using `boto3`. In the next chunk, we instantiate an instance of `SKLearnProcessor` that we use in the next steps."
   ]
  },
  {
   "cell_type": "code",
   "execution_count": null,
   "id": "9e368bde",
   "metadata": {},
   "outputs": [],
   "source": [
    "sklearn_processor = SKLearnProcessor(\n",
<<<<<<< HEAD
    "    framework_version=\"1.0-1\",\n",
    "    instance_type=processing_instance_type,\n",
=======
    "    framework_version=\"0.23-1\",\n",
    "    instance_type=\"ml.m5.xlarge\",\n",
>>>>>>> 5c1bf79e
    "    instance_count=processing_instance_count,\n",
    "    base_job_name=\"comprehend-process\",\n",
    "    sagemaker_session=sagemaker_session,\n",
    "    role=role_arn,\n",
    ")"
   ]
  },
  {
   "cell_type": "markdown",
   "id": "005a430a",
   "metadata": {},
   "source": [
    "The first Amazon SageMaker [ProcessingStep](https://sagemaker.readthedocs.io/en/stable/workflows/pipelines/sagemaker.workflow.pipelines.html?highlight=ProcessingStep#sagemaker.workflow.steps.ProcessingStep) provides a containerized execution environment to run the `prepare_data.py` script."
   ]
  },
  {
   "cell_type": "code",
   "execution_count": null,
   "id": "0182a8ea",
   "metadata": {},
   "outputs": [],
   "source": [
    "preprocess = ProcessingStep(\n",
    "    name=\"ComprehendProcess\",\n",
    "    processor=sklearn_processor,\n",
    "    inputs=[\n",
    "        ProcessingInput(source=input_train, destination=\"/opt/ml/processing/input_train\"),\n",
    "        ProcessingInput(source=input_test, destination=\"/opt/ml/processing/input_test\"),\n",
    "    ],\n",
    "    outputs=[\n",
    "        ProcessingOutput(output_name=\"train\", source=\"/opt/ml/processing/train\"),\n",
    "        ProcessingOutput(output_name=\"test\", source=\"/opt/ml/processing/test\"),\n",
    "    ],\n",
    "    code=\"prepare_data.py\",\n",
    ")"
   ]
  },
  {
   "cell_type": "markdown",
   "id": "ec27749e",
   "metadata": {},
   "source": [
    "The second Amazon SageMaker processing step trains the Amazon Comprehend model by running `train_eval_comprehend.py`. Amazon Comprehend automatically evaluates the performance on an evaluation set. We will use that score as a condition for deploying the model."
   ]
  },
  {
   "cell_type": "code",
   "execution_count": null,
   "id": "131c433d",
   "metadata": {},
   "outputs": [],
   "source": [
    "evaluation_report = PropertyFile(\n",
    "    name=\"ComprehendEvaluationReport\",\n",
    "    output_name=\"evaluation\",\n",
    "    path=\"evaluation.json\",\n",
    ")"
   ]
  },
  {
   "cell_type": "code",
   "execution_count": null,
   "id": "29d7202f",
   "metadata": {},
   "outputs": [],
   "source": [
    "comprehend_train_and_eval = ProcessingStep(\n",
    "    name=\"ComprehendTrainAndEval\",\n",
    "    processor=sklearn_processor,\n",
    "    job_arguments=[\n",
    "        \"--train-input-file\",\n",
    "        preprocess.properties.ProcessingOutputConfig.Outputs[\"train\"].S3Output.S3Uri,\n",
    "        \"--train-output-path\",\n",
    "        model_output,\n",
    "        \"--iam-role-arn\",\n",
    "        role_arn,\n",
    "    ],\n",
    "    code=\"train_eval_comprehend.py\",\n",
    "    outputs=[\n",
    "        ProcessingOutput(output_name=\"evaluation\", source=\"/opt/ml/processing/evaluation\"),\n",
    "        ProcessingOutput(output_name=\"arn\", source=\"/opt/ml/processing/arn\"),\n",
    "    ],\n",
    "    property_files=[evaluation_report],\n",
    ")"
   ]
  },
  {
   "cell_type": "markdown",
   "id": "6e009d0e",
   "metadata": {},
   "source": [
    "The third Amazon SageMaker processing step deploys the Amazon Comprehend model running `deploy_comprehend.py`. If the Accuracy reported after training is lower than a certain threshold, this step does not run and the pipeline stops here."
   ]
  },
  {
   "cell_type": "code",
   "execution_count": null,
   "id": "b6b72073",
   "metadata": {},
   "outputs": [],
   "source": [
    "step_deploy_model = ProcessingStep(\n",
    "    name=\"ComprehendDeploy\",\n",
    "    processor=sklearn_processor,\n",
    "    job_arguments=[\n",
    "        \"--arn-path\",\n",
    "        comprehend_train_and_eval.properties.ProcessingOutputConfig.Outputs[\"arn\"].S3Output.S3Uri,\n",
    "    ],\n",
    "    code=\"deploy_comprehend.py\",\n",
    "    outputs=[\n",
    "        ProcessingOutput(output_name=\"endpoint_arn\", source=\"/opt/ml/processing/endpoint_arn\")\n",
    "    ],\n",
    ")"
   ]
  },
  {
   "cell_type": "code",
   "execution_count": null,
   "id": "85b5ee46",
   "metadata": {},
   "outputs": [],
   "source": [
    "comprehend_train_and_eval.properties.ProcessingOutputConfig.Outputs[\"arn\"].S3Output.S3Uri"
   ]
  },
  {
   "cell_type": "code",
   "execution_count": null,
   "id": "c129977a",
   "metadata": {},
   "outputs": [],
   "source": [
    "from sagemaker.workflow.conditions import ConditionGreaterThanOrEqualTo\n",
    "from sagemaker.workflow.condition_step import ConditionStep\n",
    "from sagemaker.workflow.functions import JsonGet\n",
    "\n",
    "cond_lte = ConditionGreaterThanOrEqualTo(\n",
    "    left=JsonGet(\n",
    "        step_name=\"ComprehendTrainAndEval\",\n",
    "        property_file=evaluation_report,\n",
    "        json_path=\"Accuracy\",\n",
    "    ),\n",
    "    right=0.65,\n",
    ")\n",
    "\n",
    "step_cond = ConditionStep(\n",
    "    name=\"ComprehendAccuracyCondition\",\n",
    "    conditions=[cond_lte],\n",
    "    if_steps=[step_deploy_model],\n",
    "    else_steps=[],\n",
    ")"
   ]
  },
  {
   "cell_type": "markdown",
   "id": "a8fc091b",
   "metadata": {},
   "source": [
    "Finally, the deployed model can be used for inference. At this stage we use [AWS Lambda](https://sagemaker.readthedocs.io/en/stable/workflows/pipelines/sagemaker.workflow.pipelines.html#sagemaker.workflow.lambda_step.LambdaStep) to call the Amazon Comprehend endpoint with the text of our choice.\n",
    "\n",
    "A role is needed to create the Lambda function. We will use a helper function in `iam_helper.py` from the [Lambda Step](https://github.com/aws/amazon-sagemaker-examples/blob/master/sagemaker-pipelines/tabular/lambda-step/iam_helper.py) example to create the role."
   ]
  },
  {
   "cell_type": "code",
   "execution_count": null,
   "id": "c5d00d29",
   "metadata": {},
   "outputs": [],
   "source": [
    "import iam_helper\n",
    "\n",
    "lambda_role_name = \"DEMO-test-comprehend-lambda-role\"\n",
    "lambda_role = iam_helper.create_lambda_role(lambda_role_name)"
   ]
  },
  {
   "cell_type": "code",
   "execution_count": null,
   "id": "398f9556",
   "metadata": {},
   "outputs": [],
   "source": [
    "example_text = (\n",
    "    \"Italian EBU Member RAI has won the 65th Eurovision Song Contest with the song \"\n",
    "    + \"Zitti e buoni performed by Måneskin. It's the 3rd win for Italy who last triumphed in 1990. \"\n",
    "    + \"26 countries took part in the Grand Final of the world’s largest live music event, \"\n",
    "    + \"hosted by Dutch EBU Members NPO, NOS and AVROTROS on Saturday 22 May in Rotterdam. \"\n",
    "    + \"Måneskin wrote the winning song which finished the night with 524 points, 25 points \"\n",
    "    + \"ahead of 2nd placed France represented by Barbara Pravi singing Voila. Switzerland’s Gjon’s Tears with Tout l’Univers finished in third place.\"\n",
    ")"
   ]
  },
  {
   "cell_type": "code",
   "execution_count": null,
   "id": "461cb554",
   "metadata": {},
   "outputs": [],
   "source": [
    "# Custom Lambda Step\n",
    "function_name = \"DEMO-sagemaker-lambda-step-endpoint-test\"\n",
    "\n",
    "# Lambda helper class can be used to create the Lambda function\n",
    "endpoint_lambda = Lambda(\n",
    "    function_name=function_name,\n",
    "    execution_role_arn=lambda_role,\n",
    "    script=\"test_comprehend_lambda.py\",\n",
    "    handler=\"test_comprehend_lambda.lambda_handler\",\n",
    ")\n",
    "\n",
    "test_endpoint = LambdaStep(\n",
    "    name=\"LambdaStep\",\n",
    "    lambda_func=endpoint_lambda,\n",
    "    inputs={\n",
    "        \"endpoint_arn_path\": step_deploy_model.properties.ProcessingOutputConfig.Outputs[\n",
    "            \"endpoint_arn\"\n",
    "        ].S3Output.S3Uri,\n",
    "        \"text\": example_text,\n",
    "    },\n",
    ")"
   ]
  },
  {
   "cell_type": "code",
   "execution_count": null,
   "id": "544abf72",
   "metadata": {},
   "outputs": [],
   "source": [
    "step_deploy_model.properties.ProcessingOutputConfig.Outputs[\"endpoint_arn\"].S3Output.S3Uri"
   ]
  },
  {
   "cell_type": "code",
   "execution_count": null,
   "id": "21d4966c",
   "metadata": {},
   "outputs": [],
   "source": [
    "from sagemaker.workflow.pipeline import Pipeline\n",
    "\n",
    "pipeline_name = \"DEMO-ComprehendPipeline\"\n",
    "pipeline = Pipeline(\n",
    "    name=pipeline_name,\n",
    "    parameters=[\n",
    "        processing_instance_count,\n",
    "        input_train,\n",
    "        input_test,\n",
    "        model_output,\n",
    "    ],\n",
    "    steps=[preprocess, comprehend_train_and_eval, step_cond, test_endpoint],\n",
    ")"
   ]
  },
  {
   "cell_type": "markdown",
   "id": "23af2887",
   "metadata": {},
   "source": [
    "Once the pipeline is successfully defined, we can start the execution."
   ]
  },
  {
   "cell_type": "code",
   "execution_count": null,
   "id": "8a6f3ddd",
   "metadata": {},
   "outputs": [],
   "source": [
    "pipeline.upsert(role_arn=role_arn)"
   ]
  },
  {
   "cell_type": "code",
   "execution_count": null,
   "id": "9bf5d09f",
   "metadata": {},
   "outputs": [],
   "source": [
    "execution = pipeline.start()"
   ]
  },
  {
   "cell_type": "code",
   "execution_count": null,
   "id": "3672f4e7",
   "metadata": {},
   "outputs": [],
   "source": [
    "execution.wait(delay=300, max_attempts=25)"
   ]
  },
  {
   "cell_type": "code",
   "execution_count": null,
   "id": "1959cc1f",
   "metadata": {},
   "outputs": [],
   "source": [
    "execution.list_steps()"
   ]
  },
  {
   "cell_type": "markdown",
   "id": "9c3f7a16",
   "metadata": {},
   "source": [
    "## Conclusion"
   ]
  },
  {
   "cell_type": "markdown",
   "id": "775ad3b4",
   "metadata": {},
   "source": [
    "In this notebook we have seen how to create a SageMaker Pipeline to train an Amazon Comprehend Custom Classifier on your own dataset."
   ]
  },
  {
   "cell_type": "markdown",
   "id": "5ce11aba",
   "metadata": {},
   "source": [
    "## Clean up\n",
    "\n",
    "Note: the Comprehend Classifier endpoint will incur charges, but the Lambda function and IAM role will not incur costs if not deleted (if the Lambda function isn't invoked)."
   ]
  },
  {
   "cell_type": "code",
   "execution_count": null,
   "id": "2138fb99",
   "metadata": {},
   "outputs": [],
   "source": [
    "import re\n",
    "import json\n",
    "from s3path import S3Path\n",
    "\n",
    "\n",
    "def get_comprehend_endpoint_arn(execution):\n",
    "    sagemaker_client = boto3.client(\"sagemaker\")\n",
    "    step_response = [\n",
    "        step for step in execution.list_steps() if step[\"StepName\"] == \"ComprehendDeploy\"\n",
    "    ][0]\n",
    "    deploy_job_arn = step_response[\"Metadata\"][\"ProcessingJob\"][\"Arn\"]\n",
    "    deploy_job_name = re.split(\":|/\", deploy_job_arn)[-1]\n",
    "    job_response = sagemaker_client.describe_processing_job(ProcessingJobName=deploy_job_name)\n",
    "    job_path = (\n",
    "        job_response[\"ProcessingOutputConfig\"][\"Outputs\"][0][\"S3Output\"][\"S3Uri\"]\n",
    "        + \"/endpoint_arn.txt\"\n",
    "    )\n",
    "    with S3Path.from_uri(job_path).open() as f:\n",
    "        comprehend_arn = f.read()\n",
    "\n",
    "    return comprehend_arn"
   ]
  },
  {
   "cell_type": "code",
   "execution_count": null,
   "id": "e586a45c",
   "metadata": {},
   "outputs": [],
   "source": [
    "# Delete Comprehend endpoint\n",
    "comprehend_client = boto3.client(\"comprehend\")\n",
    "comprehend_client.delete_endpoint(EndpointArn=get_comprehend_endpoint_arn(execution))\n",
    "\n",
    "# Delete Lambda function\n",
    "lambda_client = boto3.client(\"lambda\")\n",
    "lambda_client.delete_function(FunctionName=function_name)\n",
    "\n",
    "# Delete IAM role\n",
    "iam_helper.delete_lambda_role(lambda_role_name)\n",
    "\n",
    "# Delete SageMaker Pipeline\n",
    "pipeline.delete()"
   ]
  }
 ],
 "metadata": {
  "instance_type": "ml.t3.medium",
  "kernelspec": {
   "display_name": "Python 3 (Data Science)",
   "language": "python",
   "name": "python3__SAGEMAKER_INTERNAL__arn:aws:sagemaker:eu-west-1:470317259841:image/datascience-1.0"
  },
  "language_info": {
   "codemirror_mode": {
    "name": "ipython",
    "version": 3
   },
   "file_extension": ".py",
   "mimetype": "text/x-python",
   "name": "python",
   "nbconvert_exporter": "python",
   "pygments_lexer": "ipython3",
   "version": "3.7.10"
  }
 },
 "nbformat": 4,
 "nbformat_minor": 5
}<|MERGE_RESOLUTION|>--- conflicted
+++ resolved
@@ -245,13 +245,8 @@
    "outputs": [],
    "source": [
     "sklearn_processor = SKLearnProcessor(\n",
-<<<<<<< HEAD
     "    framework_version=\"1.0-1\",\n",
     "    instance_type=processing_instance_type,\n",
-=======
-    "    framework_version=\"0.23-1\",\n",
-    "    instance_type=\"ml.m5.xlarge\",\n",
->>>>>>> 5c1bf79e
     "    instance_count=processing_instance_count,\n",
     "    base_job_name=\"comprehend-process\",\n",
     "    sagemaker_session=sagemaker_session,\n",

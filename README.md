--- conflicted
+++ resolved
@@ -100,12 +100,9 @@
 - [Object2Vec for sentence similarity](introduction_to_amazon_algorithms/object2vec_sentence_similarity) explains how to train Object2Vec using sequence pairs as input using sentence similarity analysis as the application.
 - [IP Insights for suspicious logins](introduction_to_amazon_algorithms/ipinsights_login) shows how to train IP Insights on a login events for a web server to identify suspicious login attempts.
 - [Semantic Segmentation](introduction_to_amazon_algorithms/semantic_segmentation_pascalvoc) shows how to train a semantic segmentation algorithm using the Amazon SageMaker Semantic Segmentation algorithm. It also demonstrates how to host the model and produce segmentation masks and probability of segmentation.
-<<<<<<< HEAD
+- [JumpStart Object Detection](introduction_to_amazon_algorithms/jumpstart_object_detection) demonstrates how to use a pre-trained Object Detection model available in JumpStart for inference, how to finetune the pre-trained model on a custom dataset using JumpStart transfer learning algorithm, and how to use fine-tuned model for inference.
 - [JumpStart Machine Translation](introduction_to_amazon_algorithms/jumpstart_machine_translation) demonstrates how to translate text from one language to another language in JumpStart.
 - [JumpStart Named Entity Recognition](introduction_to_amazon_algorithms/jumpstart_named_entity_recognition) demonstrates how to identify named entities such as names, locations etc. in the text in JumpStart.
-=======
-- [JumpStart Object Detection](introduction_to_amazon_algorithms/jumpstart_object_detection) demonstrates how to use a pre-trained Object Detection model available in JumpStart for inference, how to finetune the pre-trained model on a custom dataset using JumpStart transfer learning algorithm, and how to use fine-tuned model for inference.
->>>>>>> 9aca7767
 
 ### Amazon SageMaker RL
 

{
 "cells": [
  {
   "cell_type": "markdown",
   "metadata": {},
   "source": [
    "# Building your own TensorFlow container\n",
    "\n",
    "With Amazon SageMaker, you can package your own algorithms that can then be trained and deployed in the SageMaker environment. This notebook guides you through an example using TensorFlow that shows you how to build a Docker container for SageMaker and use it for training and inference.\n",
    "\n",
    "By packaging an algorithm in a container, you can bring almost any code to the Amazon SageMaker environment, regardless of programming language, environment, framework, or dependencies. \n",
    "\n",
    "1. [Building your own TensorFlow container](#Building-your-own-tensorflow-container)\n",
    "  1. [When should I build my own algorithm container?](#When-should-I-build-my-own-algorithm-container?)\n",
    "  1. [Permissions](#Permissions)\n",
    "  1. [The example](#The-example)\n",
    "  1. [The presentation](#The-presentation)\n",
    "1. [Part 1: Packaging and Uploading your Algorithm for use with Amazon SageMaker](#Part-1:-Packaging-and-Uploading-your-Algorithm-for-use-with-Amazon-SageMaker)\n",
    "    1. [An overview of Docker](#An-overview-of-Docker)\n",
    "    1. [How Amazon SageMaker runs your Docker container](#How-Amazon-SageMaker-runs-your-Docker-container)\n",
    "      1. [Running your container during training](#Running-your-container-during-training)\n",
    "        1. [The input](#The-input)\n",
    "        1. [The output](#The-output)\n",
    "      1. [Running your container during hosting](#Running-your-container-during-hosting)\n",
    "    1. [The parts of the sample container](#The-parts-of-the-sample-container)\n",
    "    1. [The `Dockerfile`](#The-Dockerfile)\n",
    "    1. [Building and registering the container](#Building-and-registering-the-container)\n",
    "  1. [Testing your algorithm on your local machine](#Testing-your-algorithm-on-your-local-machine)\n",
    "1. [Part 2: Training and Hosting your Algorithm in Amazon SageMaker](#Part-2:-Training-and-Hosting-your-Algorithm-in-Amazon-SageMaker)\n",
    "  1. [Set up the environment](#Set-up-the-environment)\n",
    "  1. [Create the session](#Create-the-session)\n",
    "  1. [Upload the data for training](#Upload-the-data-for-training)\n",
    "  1. [Training On SageMaker](#Training-on-SageMaker)\n",
    "  1. [Optional cleanup](#Optional-cleanup)  \n",
    "1. [Reference](#Reference)\n",
    "\n",
    "_or_ I'm impatient, just [let me see the code](#The-Dockerfile)!\n",
    "\n",
    "## When should I build my own algorithm container?\n",
    "\n",
    "You may not need to create a container to bring your own code to Amazon SageMaker. When you are using a framework such as Apache MXNet or TensorFlow that has direct support in SageMaker, you can simply supply the Python code that implements your algorithm using the SDK entry points for that framework. This set of supported frameworks is regularly added to, so you should check the current list to determine whether your algorithm is written in one of these common machine learning environments.\n",
    "\n",
    "Even if there is direct SDK support for your environment or framework, you may find it more effective to build your own container. If the code that implements your algorithm is quite complex, or you need special additions to the framework, building your own container may be the right choice.\n",
    "\n",
    "Some reasons to build an already supported framework container are:\n",
    "1. A specific version isn't supported.\n",
    "2. Configure and install your dependencies and environment.\n",
    "3. Use a different training/hosting solution than provided.\n",
    "\n",
    "This walkthrough shows that it is quite straightforward to build your own container. So you can still use SageMaker even if your use case is not covered by the deep learning containers that we've built for you.\n",
    "\n",
    "## Permissions\n",
    "\n",
    "Running this notebook requires permissions in addition to the normal `SageMakerFullAccess` permissions. This is because it creates new repositories on Amazon ECR. The easiest way to add these permissions is simply to add the managed policy `AmazonEC2ContainerRegistryFullAccess` to the role that you used to start your notebook instance. There's no need to restart your notebook instance when you do this, the new permissions will be available immediately.\n",
    "\n",
    "## The example\n",
    "\n",
    "In this example we show how to package a custom TensorFlow container with a Python example which works with the CIFAR-10 dataset and uses TensorFlow Serving for inference. However, different inference solutions other than TensorFlow Serving can be used by modifying the docker container.\n",
    "\n",
    "In this example, we use a single image to support training and hosting. This simplifies the procedure because we only need to manage one image for both tasks. Sometimes you may want separate images for training and hosting because they have different requirements. In this case, separate the parts discussed below into separate `Dockerfiles` and build two images. Choosing whether to use a single image or two images is a matter of what is most convenient for you to develop and manage.\n",
    "\n",
    "If you're only using Amazon SageMaker for training or hosting, but not both, only the functionality used needs to be built into your container.\n",
    "\n",
    "[CIFAR-10]: http://www.cs.toronto.edu/~kriz/cifar.html\n",
    "\n",
    "## The presentation\n",
    "\n",
    "This presentation is divided into two parts: _building_ the container and _using_ the container."
   ]
  },
  {
   "cell_type": "markdown",
   "metadata": {},
   "source": [
    "# Part 1: Packaging and Uploading your Algorithm for use with Amazon SageMaker\n",
    "\n",
    "### An overview of Docker\n",
    "\n",
    "If you're familiar with Docker already, you can skip ahead to the next section.\n",
    "\n",
    "For many data scientists, Docker containers are a new technology. But they are not difficult and can significantly simply the deployment of your software packages. \n",
    "\n",
    "Docker provides a simple way to package arbitrary code into an _image_ that is totally self-contained. Once you have an image, you can use Docker to run a _container_ based on that image. Running a container is just like running a program on the machine except that the container creates a fully self-contained environment for the program to run. Containers are isolated from each other and from the host environment, so the way your program is set up is the way it runs, no matter where you run it.\n",
    "\n",
    "Docker is more powerful than environment managers like `conda` or `virtualenv` because (a) it is completely language independent and (b) it comprises your whole operating environment, including startup commands, and environment variable.\n",
    "\n",
    "A Docker container is like a virtual machine, but it is much lighter weight. For example, a program running in a container can start in less than a second and many containers can run simultaneously on the same physical or virtual machine instance.\n",
    "\n",
    "Docker uses a simple file called a `Dockerfile` to specify how the image is assembled. An example is provided below. You can build your Docker images based on Docker images built by yourself or by others, which can simplify things quite a bit.\n",
    "\n",
    "Docker has become very popular in programming and `devops` communities due to its flexibility and its well-defined specification of how code can be run in its containers. It is the underpinning of many services built in the past few years, such as [Amazon ECS].\n",
    "\n",
    "Amazon SageMaker uses Docker to allow users to train and deploy arbitrary algorithms.\n",
    "\n",
    "In Amazon SageMaker, Docker containers are invoked in a one way for training and another, slightly different, way for hosting. The following sections outline how to build containers for the SageMaker environment.\n",
    "\n",
    "Some helpful links:\n",
    "\n",
    "* [Docker home page](http://www.docker.com)\n",
    "* [Getting started with Docker](https://docs.docker.com/get-started/)\n",
    "* [`Dockerfile` reference](https://docs.docker.com/engine/reference/builder/)\n",
    "* [`docker run` reference](https://docs.docker.com/engine/reference/run/)\n",
    "\n",
    "[Amazon ECS]: https://aws.amazon.com/ecs/\n",
    "\n",
    "### How Amazon SageMaker runs your Docker container\n",
    "\n",
    "Because you can run the same image in training or hosting, Amazon SageMaker runs your container with the argument `train` or `serve`. How your container processes this argument depends on the container.\n",
    "\n",
    "* In this example, we don't define a `ENTRYPOINT` in the `Dockerfile`, so Docker runs the command [`train` at training time](https://docs.aws.amazon.com/sagemaker/latest/dg/your-algorithms-training-algo.html) and [`serve` at serving time](https://docs.aws.amazon.com/sagemaker/latest/dg/your-algorithms-inference-code.html). In this example, we define these as executable Python scripts, but they could be any program that we want to start in that environment.\n",
    "* If you specify a program as a `ENTRYPOINT` in the `Dockerfile`, that program will be run at startup and its first argument will be `train` or `serve`. The program can then look at that argument and decide what to do.\n",
    "* If you are building separate containers for training and hosting (or building only for one or the other), you can define a program as a `ENTRYPOINT` in the `Dockerfile` and ignore (or verify) the first argument passed in.\n",
    "\n",
    "#### Running your container during training\n",
    "\n",
    "When Amazon SageMaker runs training, your `train` script is run, as in a regular Python program. A number of files are laid out for your use, under the `/opt/ml` directory:\n",
    "\n",
    "```\n",
    "    /opt/ml\n",
    "    |-- input\n",
    "    |   |-- config\n",
    "    |   |   |-- hyperparameters.json\n",
    "    |   |    -- resourceConfig.json\n",
    "    |    -- data\n",
    "    |        -- <channel_name>\n",
    "    |            -- <input data>\n",
    "    |-- model\n",
    "    |   -- <model files>\n",
    "     -- output\n",
    "        -- failure\n",
    "```\n",
    "\n",
    "##### The input\n",
    "\n",
    "* `/opt/ml/input/config` contains information to control how your program runs. `hyperparameters.json` is a JSON-formatted dictionary of hyperparameter names to values. These values are always strings, so you may need to convert them. `resourceConfig.json` is a JSON-formatted file that describes the network layout used for distributed training.\n",
    "* `/opt/ml/input/data/<channel_name>/` (for File mode) contains the input data for that channel. The channels are created based on the call to `CreateTrainingJob`, but it's generally important that channels match algorithm expectations. The files for each channel are copied from S3 to this directory, preserving the tree structure indicated by the S3 key structure.\n",
    "* `/opt/ml/input/data/<channel_name>_<epoch_number>` (for Pipe mode) is the pipe for a given epoch. Epochs start at zero and go up by one each time you read them. There is no limit to the number of epochs that you can run, but you must close each pipe before reading the next epoch.\n",
    "\n",
    "##### The output\n",
    "\n",
    "* `/opt/ml/model/` is the directory where you write the model that your algorithm generates. Your model can be in any format that you want. It can be a single file or a whole directory tree. SageMaker packages any files in this directory into a compressed tar archive file. This file is made available at the S3 location returned to the `DescribeTrainingJob` result.\n",
    "* `/opt/ml/output` is a directory where the algorithm can write a file `failure` that describes why the job failed. The contents of this file are returned to the `FailureReason` field of the `DescribeTrainingJob` result. For jobs that succeed, there is no reason to write this file as it is ignored.\n",
    "\n",
    "#### Running your container during hosting\n",
    "\n",
    "Hosting has a very different model than training because hosting is responding to inference requests that come in via HTTP. In this example, we use [TensorFlow Serving](https://www.tensorflow.org/serving/), however the hosting solution can be customized. One example is the [Python serving stack within the `scikit learn` example](https://github.com/awslabs/amazon-sagemaker-examples/blob/master/advanced_functionality/scikit_bring_your_own/scikit_bring_your_own.ipynb).\n",
    "\n",
    "Amazon SageMaker uses two URLs in the container:\n",
    "\n",
    "* `/ping` receives `GET` requests from the infrastructure. Your program returns 200 if the container is up and accepting requests.\n",
    "* `/invocations` is the endpoint that receives client inference `POST` requests. The format of the request and the response is up to the algorithm. If the client supplied `ContentType` and `Accept` headers, these are passed in as well. \n",
    "\n",
    "The container has the model files in the same place that they were written to during training:\n",
    "\n",
    "    /opt/ml\n",
    "    `-- model\n",
    "        `-- <model files>\n",
    "\n"
   ]
  },
  {
   "cell_type": "markdown",
   "metadata": {},
   "source": [
    "### The parts of the sample container\n",
    "\n",
    "The `container` directory has all the components you need to package the sample algorithm for `Amazon SageMager`:\n",
    "```\n",
    "    .\n",
    "    |-- Dockerfile\n",
    "    |-- build_and_push.sh\n",
    "    `-- cifar10\n",
    "        |-- cifar10.py\n",
    "        |-- resnet_model.py\n",
    "        |-- nginx.conf\n",
    "        |-- serve\n",
    "        `-- train\n",
    "```\n",
    "\n",
    "Let's discuss each of these in turn:\n",
    "\n",
    "* __`Dockerfile`__ describes how to build your Docker container image. More details are provided below.\n",
    "* __`build_and_push.sh`__ is a script that uses the `Dockerfile` to build your container images and then pushes it to ECR. We invoke the commands directly later in this notebook, but you can just copy and run the script for your own algorithms.\n",
    "* __`cifar10`__ is the directory which contains the files that are installed in the container.\n",
    "\n",
    "In this simple application, we install only five files in the container. You may only need that many, but if you have many supporting routines, you may wish to install more. These five files show the standard structure of our Python containers, although you are free to choose a different tool set and therefore could have a different layout. If you're writing in a different programming language, you will have a different layout depending on the frameworks and tools you choose.\n",
    "\n",
    "The files that we put in the container are:\n",
    "\n",
    "* __`cifar10.py`__ is the program that implements our training algorithm.\n",
    "* __`resnet_model.py`__ is the program that contains our `Resnet` model.\n",
    "* __`nginx.conf`__ is the configuration file for the nginx front-end. Generally, you should be able to take this file as-is.\n",
    "* __`serve`__ is the program started when the container is started for hosting. It simply launches nginx and loads your exported model with TensorFlow Serving.\n",
    "* __`train`__ is the program that is invoked when the container is run for training. Our implementation of this script invokes `cifar10.py` with our `hyperparameter` values retrieved from /opt/ml/input/config/hyperparameters.json. The goal for doing this is to avoid having to modify our training algorithm program.\n",
    "\n",
    "In summary, the two files you probably want to change for your application are `train` and `serve`."
   ]
  },
  {
   "cell_type": "markdown",
   "metadata": {},
   "source": [
    "### The `Dockerfile`\n",
    "\n",
    "The `Dockerfile` describes the image that we want to build. You can think of it as describing the complete operating system installation of the system that you want to run. A Docker container running is quite a bit lighter than a full operating system, however, because it takes advantage of Linux on the host machine for the basic operations.\n",
    "\n",
    "For the Python science stack, we start from an official TensorFlow docker image and run the normal tools to install TensorFlow Serving. Then we add the code that implements our specific algorithm to the container and set up the right environment for it to run under.\n",
    "\n",
    "Let's look at the `Dockerfile` for this example."
   ]
  },
  {
   "cell_type": "code",
   "execution_count": null,
   "metadata": {},
   "outputs": [],
   "source": [
    "!cat container/Dockerfile"
   ]
  },
  {
   "cell_type": "markdown",
   "metadata": {},
   "source": [
    "### Building and registering the container\n",
    "\n",
    "The following shell code shows how to build the container image using `docker build` and push the container image to ECR using `docker push`. This code is also available as the shell script `container/build-and-push.sh`, which you can run as `build-and-push.sh sagemaker-tf-cifar10-example` to build the image `sagemaker-tf-cifar10-example`. \n",
    "\n",
    "This code looks for an ECR repository in the account you're using and the current default region (if you're using a SageMaker notebook instance, this is the region where the notebook instance was created). If the repository doesn't exist, the script will create it."
   ]
  },
  {
   "cell_type": "code",
   "execution_count": null,
   "metadata": {},
   "outputs": [],
   "source": [
    "%%sh\n",
    "\n",
    "# The name of our algorithm\n",
    "algorithm_name=sagemaker-tf-cifar10-example\n",
    "\n",
    "cd container\n",
    "\n",
    "chmod +x cifar10/train\n",
    "chmod +x cifar10/serve\n",
    "\n",
    "account=$(aws sts get-caller-identity --query Account --output text)\n",
    "\n",
    "# Get the region defined in the current configuration (default to us-west-2 if none defined)\n",
    "region=$(aws configure get region)\n",
    "region=${region:-us-west-2}\n",
    "\n",
    "fullname=\"${account}.dkr.ecr.${region}.amazonaws.com/${algorithm_name}:latest\"\n",
    "\n",
    "# If the repository doesn't exist in ECR, create it.\n",
    "\n",
    "aws ecr describe-repositories --repository-names \"${algorithm_name}\" > /dev/null 2>&1\n",
    "\n",
    "if [ $? -ne 0 ]\n",
    "then\n",
    "    aws ecr create-repository --repository-name \"${algorithm_name}\" > /dev/null\n",
    "fi\n",
    "\n",
    "# Get the login command from ECR and execute it directly\n",
    "$(aws ecr get-login --region ${region} --no-include-email)\n",
    "\n",
    "# Build the docker image locally with the image name and then push it to ECR\n",
    "# with the full name.\n",
    "\n",
    "docker build  -t ${algorithm_name} .\n",
    "docker tag ${algorithm_name} ${fullname}\n",
    "\n",
    "docker push ${fullname}"
   ]
  },
  {
   "cell_type": "markdown",
   "metadata": {},
   "source": [
    "## Testing your algorithm on your local machine\n",
    "\n",
    "When you're packaging you first algorithm to use with Amazon SageMaker, you probably want to test it yourself to make sure it's working correctly. We use the [SageMaker Python SDK](https://github.com/aws/sagemaker-python-sdk) to test both locally and on SageMaker. For more examples with the SageMaker Python SDK, see [Amazon SageMaker Examples](https://github.com/awslabs/amazon-sagemaker-examples/tree/master/sagemaker-python-sdk). In order to test our algorithm, we need our dataset."
   ]
  },
  {
   "cell_type": "markdown",
   "metadata": {},
   "source": [
    "## Download the CIFAR-10 dataset\n",
    "Our training algorithm is expecting our training data to be in the file format of [`TFRecords`](https://www.tensorflow.org/guide/datasets), which is a simple record-oriented binary format that many TensorFlow applications use for training data.\n",
    "Below is a Python script adapted from the [official TensorFlow CIFAR-10 example](https://github.com/tensorflow/models/tree/master/tutorials/image/cifar10_estimator), which downloads the CIFAR-10 dataset and converts them into `TFRecords`."
   ]
  },
  {
   "cell_type": "code",
   "execution_count": null,
   "metadata": {},
   "outputs": [],
   "source": [
    "! python utils/generate_cifar10_tfrecords.py --data-dir=/tmp/cifar-10-data"
   ]
  },
  {
   "cell_type": "code",
   "execution_count": null,
   "metadata": {},
   "outputs": [],
   "source": [
    "# There should be three tfrecords. (eval, train, validation)\n",
    "! ls /tmp/cifar-10-data"
   ]
  },
  {
   "cell_type": "markdown",
   "metadata": {},
   "source": [
    "## SageMaker Python SDK Local Training\n",
    "To represent our training, we use the Estimator class, which needs to be configured in five steps. \n",
    "1. IAM role - our AWS execution role\n",
    "2. train_instance_count - number of instances to use for training.\n",
    "3. train_instance_type - type of instance to use for training. For training locally, we specify `local`.\n",
    "4. image_name - our custom TensorFlow Docker image we created.\n",
    "5. hyperparameters - hyperparameters we want to pass.\n",
    "\n",
    "Let's start with setting up our IAM role. We make use of a helper function within the Python SDK. This function throw an exception if run outside a SageMaker notebook instance, as it gets metadata from the notebook instance. If running outside, you must provide an IAM role with proper access stated above in [Permissions](#Permissions)."
   ]
  },
  {
   "cell_type": "code",
   "execution_count": null,
   "metadata": {},
   "outputs": [],
   "source": [
    "from sagemaker import get_execution_role\n",
    "\n",
    "role = get_execution_role()"
   ]
  },
  {
   "cell_type": "markdown",
   "metadata": {},
   "source": [
    "## Fit, Deploy, Predict\n",
    "\n",
    "Now that the rest of our estimator is configured, we can call `fit()` with the path to our local CIFAR10 dataset prefixed with `file://`. This invokes our `TensorFlow` container with 'train' and passes in our hyperparameters and other metadata as json files in /opt/ml/input/config within the container.\n",
    "\n",
    "After our training has succeeded, our training algorithm outputs our trained model within the /opt/ml/model directory, which is used to handle predictions.\n",
    "\n",
    "We can then call `deploy()` with an instance_count and instance_type, which is 1 and `local`. This invokes our `TensorFlow` container with 'serve', which setups our container to handle prediction requests through TensorFlow Serving. What is returned is a predictor, which is used to make inferences against our trained model.\n",
    "\n",
    "After our prediction, we can delete our endpoint.\n",
    "\n",
    "We recommend testing and training your training algorithm locally first, as it provides quicker iterations and better `debuggability`."
   ]
  },
  {
   "cell_type": "code",
   "execution_count": null,
   "metadata": {},
   "outputs": [],
   "source": [
    "# Lets set up our SageMaker notebook instance for local mode.\n",
    "!/bin/bash ./utils/setup.sh"
   ]
  },
  {
   "cell_type": "code",
   "execution_count": null,
   "metadata": {},
   "outputs": [],
   "source": [
    "from sagemaker.estimator import Estimator\n",
    "\n",
    "hyperparameters = {\"train-steps\": 100}\n",
    "\n",
    "instance_type = \"local\"\n",
    "\n",
    "estimator = Estimator(\n",
    "    role=role,\n",
    "    instance_count=1,\n",
    "    instance_type=instance_type,\n",
    "    image_uri=\"sagemaker-tf-cifar10-example:latest\",\n",
    "    hyperparameters=hyperparameters,\n",
    ")\n",
    "\n",
    "estimator.fit(\"file:///tmp/cifar-10-data\")\n",
    "\n",
    "predictor = estimator.deploy(1, instance_type)"
   ]
  },
  {
   "cell_type": "markdown",
   "metadata": {},
   "source": [
    "## Making predictions using Python SDK\n",
    "\n",
    "To make predictions, we use an image that is converted using OpenCV into a json format to send as an inference request. We need to install OpenCV to deserialize the image that is used to make predictions.\n",
    "\n",
    "The JSON response will be the probabilities of the image belonging to one of the 10 classes along with the most likely class the picture belongs to. The classes can be referenced from the [CIFAR-10 website](https://www.cs.toronto.edu/~kriz/cifar.html). Since we didn't train the model for that long, we aren't expecting very accurate results."
   ]
  },
  {
   "cell_type": "code",
   "execution_count": null,
   "metadata": {},
   "outputs": [],
   "source": [
    "! pip install opencv-python"
   ]
  },
  {
   "cell_type": "code",
   "execution_count": null,
   "metadata": {},
   "outputs": [],
   "source": [
    "import cv2\n",
    "import numpy\n",
    "\n",
    "from sagemaker.serializers import JSONSerializer\n",
    "from sagemaker.deserializers import JSONDeserializer\n",
    "\n",
    "image = cv2.imread(\"data/cat.png\", 1)\n",
    "\n",
    "# resize, as our model is expecting images in 32x32.\n",
    "image = cv2.resize(image, (32, 32))\n",
    "\n",
    "data = {\"instances\": numpy.asarray(image).astype(float).tolist()}\n",
    "\n",
<<<<<<< HEAD
    "predictor.serializer = json_serializer\n",
    "predictor.deserializer = json_deserializer\n",
=======
    "predictor.serializer = JSONSerializer()\n",
    "predictor.deserializer = JSONDeserializer()\n",
>>>>>>> acaca76e
    "\n",
    "# For more information on the predictor class.\n",
    "# https://github.com/aws/sagemaker-python-sdk/blob/master/src/sagemaker/predictor.py\n",
    "predictor.predict(data)"
   ]
  },
  {
   "cell_type": "code",
   "execution_count": null,
   "metadata": {},
   "outputs": [],
   "source": [
    "predictor.delete_endpoint()"
   ]
  },
  {
   "cell_type": "markdown",
   "metadata": {},
   "source": [
    "# Part 2: Training and Hosting your Algorithm in Amazon SageMaker\n",
    "Once you have your container packaged, you can use it to train and serve models. Let's do that with the algorithm we made above.\n",
    "\n",
    "## Set up the environment\n",
    "Here we specify the bucket to use and the role that is used for working with SageMaker."
   ]
  },
  {
   "cell_type": "code",
   "execution_count": null,
   "metadata": {},
   "outputs": [],
   "source": [
    "# S3 prefix\n",
    "prefix = \"DEMO-tensorflow-cifar10\""
   ]
  },
  {
   "cell_type": "markdown",
   "metadata": {},
   "source": [
    "## Create the session\n",
    "\n",
    "The session remembers our connection parameters to SageMaker. We use it to perform all of our SageMaker operations."
   ]
  },
  {
   "cell_type": "code",
   "execution_count": null,
   "metadata": {},
   "outputs": [],
   "source": [
    "import sagemaker as sage\n",
    "\n",
    "sess = sage.Session()"
   ]
  },
  {
   "cell_type": "markdown",
   "metadata": {},
   "source": [
    "## Upload the data for training\n",
    "\n",
    "We will use the tools provided by the SageMaker Python SDK to upload the data to a default bucket."
   ]
  },
  {
   "cell_type": "code",
   "execution_count": null,
   "metadata": {},
   "outputs": [],
   "source": [
    "WORK_DIRECTORY = \"/tmp/cifar-10-data\"\n",
    "\n",
    "data_location = sess.upload_data(WORK_DIRECTORY, key_prefix=prefix)"
   ]
  },
  {
   "cell_type": "markdown",
   "metadata": {},
   "source": [
    "## Training on SageMaker\n",
    "Training a model on SageMaker with the Python SDK is done in a way that is similar to the way we trained it locally. This is done by changing our train_instance_type from `local` to one of our [supported EC2 instance types](https://aws.amazon.com/sagemaker/pricing/instance-types/).\n",
    "\n",
    "In addition, we must now specify the ECR image URL, which we just pushed above.\n",
    "\n",
    "Finally, our local training dataset has to be in Amazon S3 and the S3 URL to our dataset is passed into the `fit()` call.\n",
    "\n",
    "Let's first fetch our ECR image `url` that corresponds to the image we just built and pushed."
   ]
  },
  {
   "cell_type": "code",
   "execution_count": null,
   "metadata": {},
   "outputs": [],
   "source": [
    "import boto3\n",
    "\n",
    "client = boto3.client(\"sts\")\n",
    "account = client.get_caller_identity()[\"Account\"]\n",
    "\n",
    "my_session = boto3.session.Session()\n",
    "region = my_session.region_name\n",
    "\n",
    "algorithm_name = \"sagemaker-tf-cifar10-example\"\n",
    "\n",
    "ecr_image = \"{}.dkr.ecr.{}.amazonaws.com/{}:latest\".format(account, region, algorithm_name)\n",
    "\n",
    "print(ecr_image)"
   ]
  },
  {
   "cell_type": "code",
   "execution_count": null,
   "metadata": {},
   "outputs": [],
   "source": [
    "from sagemaker.estimator import Estimator\n",
    "\n",
    "hyperparameters = {\"train-steps\": 100}\n",
    "\n",
    "instance_type = \"ml.m4.xlarge\"\n",
    "\n",
    "estimator = Estimator(\n",
    "    role=role,\n",
    "    instance_count=1,\n",
    "    instance_type=instance_type,\n",
    "    image_uri=ecr_image,\n",
    "    hyperparameters=hyperparameters,\n",
    ")\n",
    "\n",
    "estimator.fit(data_location)\n",
    "\n",
    "predictor = estimator.deploy(1, instance_type)"
   ]
  },
  {
   "cell_type": "code",
   "execution_count": null,
   "metadata": {},
   "outputs": [],
   "source": [
    "image = cv2.imread(\"data/cat.png\", 1)\n",
    "\n",
    "# resize, as our model is expecting images in 32x32.\n",
    "image = cv2.resize(image, (32, 32))\n",
    "\n",
    "data = {\"instances\": numpy.asarray(image).astype(float).tolist()}\n",
    "\n",
    "predictor.serializer = JSONSerializer()\n",
    "predictor.deserializer = JSONDeserializer()\n",
    "\n",
    "predictor.predict(data)"
   ]
  },
  {
   "cell_type": "markdown",
   "metadata": {},
   "source": [
    "## Optional cleanup\n",
    "When you're done with the endpoint, you should clean it up.\n",
    "\n",
    "All the training jobs, models and endpoints we created can be viewed through the SageMaker console of your AWS account."
   ]
  },
  {
   "cell_type": "code",
   "execution_count": null,
   "metadata": {},
   "outputs": [],
   "source": [
    "predictor.delete_endpoint()"
   ]
  },
  {
   "cell_type": "markdown",
   "metadata": {},
   "source": [
    "# Reference\n",
    "- [How Amazon SageMaker interacts with your Docker container for training](https://docs.aws.amazon.com/sagemaker/latest/dg/your-algorithms-training-algo.html)\n",
    "- [How Amazon SageMaker interacts with your Docker container for inference](https://docs.aws.amazon.com/sagemaker/latest/dg/your-algorithms-inference-code.html)\n",
    "- [CIFAR-10 Dataset](https://www.cs.toronto.edu/~kriz/cifar.html)\n",
    "- [SageMaker Python SDK](https://github.com/aws/sagemaker-python-sdk)\n",
    "- [`Dockerfile`](https://docs.docker.com/engine/reference/builder/)\n",
    "- [scikit-bring-your-own](https://github.com/awslabs/amazon-sagemaker-examples/blob/master/advanced_functionality/scikit_bring_your_own/scikit_bring_your_own.ipynb)"
   ]
  },
  {
   "cell_type": "code",
   "execution_count": null,
   "metadata": {},
   "outputs": [],
   "source": []
  }
 ],
 "metadata": {
  "kernelspec": {
   "display_name": "conda_tensorflow_p36",
   "language": "python",
   "name": "conda_tensorflow_p36"
  },
  "language_info": {
   "codemirror_mode": {
    "name": "ipython",
    "version": 3
   },
   "file_extension": ".py",
   "mimetype": "text/x-python",
   "name": "python",
   "nbconvert_exporter": "python",
   "pygments_lexer": "ipython3",
   "version": "3.6.13"
  }
 },
 "nbformat": 4,
 "nbformat_minor": 2
}<|MERGE_RESOLUTION|>--- conflicted
+++ resolved
@@ -428,13 +428,8 @@
     "\n",
     "data = {\"instances\": numpy.asarray(image).astype(float).tolist()}\n",
     "\n",
-<<<<<<< HEAD
-    "predictor.serializer = json_serializer\n",
-    "predictor.deserializer = json_deserializer\n",
-=======
     "predictor.serializer = JSONSerializer()\n",
     "predictor.deserializer = JSONDeserializer()\n",
->>>>>>> acaca76e
     "\n",
     "# For more information on the predictor class.\n",
     "# https://github.com/aws/sagemaker-python-sdk/blob/master/src/sagemaker/predictor.py\n",

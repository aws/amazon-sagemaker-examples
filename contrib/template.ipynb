--- conflicted
+++ resolved
@@ -124,22 +124,12 @@
     "data_sets = {\n",
     "    \"diabetes\": \"load_diabetes()\",\n",
     "    \"california\": \"fetch_california_housing()\",\n",
-<<<<<<< HEAD
-    "    \"boston\": \"load_boston()\",\n",
-    "}\n",
-    "\n",
-    "# Change choosen_data_set variable to one of the data sets above.\n",
-    "choosen_data_set = \"california\"\n",
-    "assert choosen_data_set in data_sets.keys()\n",
-    "print(\"I selected the '{}' dataset!\".format(choosen_data_set))"
-=======
     "}\n",
     "\n",
     "# Change chosen_data_set variable to one of the data sets above.\n",
     "chosen_data_set = \"california\"\n",
     "assert chosen_data_set in data_sets.keys()\n",
     "print(\"I selected the '{}' dataset!\".format(chosen_data_set))"
->>>>>>> 17ba75e6
    ]
   },
   {

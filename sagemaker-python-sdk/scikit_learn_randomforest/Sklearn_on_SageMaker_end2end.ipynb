--- conflicted
+++ resolved
@@ -61,13 +61,8 @@
    "metadata": {},
    "outputs": [],
    "source": [
-<<<<<<< HEAD
-    "# we use the Boston housing dataset\n",
-    "data = load_boston()"
-=======
     "# we use the California housing dataset\n",
     "data = fetch_california_housing()"
->>>>>>> 17ba75e6
    ]
   },
   {
@@ -102,13 +97,8 @@
    "metadata": {},
    "outputs": [],
    "source": [
-<<<<<<< HEAD
-    "trainX.to_csv(\"boston_train.csv\")\n",
-    "testX.to_csv(\"boston_test.csv\")"
-=======
     "trainX.to_csv(\"california_housing_train.csv\")\n",
     "testX.to_csv(\"california_housing_test.csv\")"
->>>>>>> 17ba75e6
    ]
   },
   {
@@ -119,19 +109,11 @@
    "source": [
     "# send data to S3. SageMaker will take training data from s3\n",
     "trainpath = sess.upload_data(\n",
-<<<<<<< HEAD
-    "    path=\"boston_train.csv\", bucket=bucket, key_prefix=\"sagemaker/sklearncontainer\"\n",
-    ")\n",
-    "\n",
-    "testpath = sess.upload_data(\n",
-    "    path=\"boston_test.csv\", bucket=bucket, key_prefix=\"sagemaker/sklearncontainer\"\n",
-=======
     "    path=\"california_housing_train.csv\", bucket=bucket, key_prefix=\"sagemaker/sklearncontainer\"\n",
     ")\n",
     "\n",
     "testpath = sess.upload_data(\n",
     "    path=\"california_housing_test.csv\", bucket=bucket, key_prefix=\"sagemaker/sklearncontainer\"\n",
->>>>>>> 17ba75e6
     ")"
    ]
   },
@@ -180,13 +162,8 @@
     "    parser.add_argument(\"--model-dir\", type=str, default=os.environ.get(\"SM_MODEL_DIR\"))\n",
     "    parser.add_argument(\"--train\", type=str, default=os.environ.get(\"SM_CHANNEL_TRAIN\"))\n",
     "    parser.add_argument(\"--test\", type=str, default=os.environ.get(\"SM_CHANNEL_TEST\"))\n",
-<<<<<<< HEAD
-    "    parser.add_argument(\"--train-file\", type=str, default=\"boston_train.csv\")\n",
-    "    parser.add_argument(\"--test-file\", type=str, default=\"boston_test.csv\")\n",
-=======
     "    parser.add_argument(\"--train-file\", type=str, default=\"california_housing_train.csv\")\n",
     "    parser.add_argument(\"--test-file\", type=str, default=\"california_housing_test.csv\")\n",
->>>>>>> 17ba75e6
     "    parser.add_argument(\n",
     "        \"--features\", type=str\n",
     "    )  # in this script we ask user to explicitly name features\n",
@@ -288,11 +265,7 @@
     "    hyperparameters={\n",
     "        \"n-estimators\": 100,\n",
     "        \"min-samples-leaf\": 3,\n",
-<<<<<<< HEAD
-    "        \"features\": \"CRIM ZN INDUS CHAS NOX RM AGE DIS RAD TAX PTRATIO B LSTAT\",\n",
-=======
     "        \"features\": \"MedInc HouseAge AveRooms AveBedrms Population AveOccup Latitude Longitude\",\n",
->>>>>>> 17ba75e6
     "        \"target\": \"target\",\n",
     "    },\n",
     ")"
@@ -375,11 +348,7 @@
     "        \"n_estimators\": \"300\",\n",
     "        \"min_samples_leaf\": \"3\",\n",
     "        \"sagemaker_program\": \"script.py\",\n",
-<<<<<<< HEAD
-    "        \"features\": \"CRIM ZN INDUS CHAS NOX RM AGE DIS RAD TAX PTRATIO B LSTAT\",\n",
-=======
     "        \"features\": \"MedInc HouseAge AveRooms AveBedrms Population AveOccup Latitude Longitude\",\n",
->>>>>>> 17ba75e6
     "        \"target\": \"target\",\n",
     "        \"sagemaker_submit_directory\": \"s3://\" + bucket + \"/\" + project + \"/\" + source,\n",
     "    },\n",

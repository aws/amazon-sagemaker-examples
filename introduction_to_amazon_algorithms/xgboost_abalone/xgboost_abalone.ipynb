{
 "cells": [
  {
   "cell_type": "markdown",
   "metadata": {},
   "source": [
    "# Regression with Amazon SageMaker XGBoost algorithm\n",
    "_**Single machine training for regression with Amazon SageMaker XGBoost algorithm**_\n",
    "\n",
    "---\n",
    "\n",
    "---\n",
    "## Contents\n",
    "1. [Introduction](#Introduction)\n",
    "2. [Setup](#Setup)\n",
    "  1. [Fetching the dataset](#Fetching-the-dataset)\n",
    "  2. [Data Ingestion](#Data-ingestion)\n",
    "3. [Training the XGBoost model](#Training-the-XGBoost-model)\n",
    "  1. [Plotting evaluation metrics](#Plotting-evaluation-metrics)\n",
    "4. [Set up hosting for the model](#Set-up-hosting-for-the-model)\n",
    "  1. [Import model into hosting](#Import-model-into-hosting)\n",
    "  2. [Create endpoint configuration](#Create-endpoint-configuration)\n",
    "  3. [Create endpoint](#Create-endpoint)\n",
    "5. [Validate the model for use](#Validate-the-model-for-use)\n",
    "\n",
    "---\n",
    "## Introduction\n",
    "\n",
<<<<<<< HEAD
    "This notebook demonstrates the use of Amazon SageMaker’s implementation of the XGBoost algorithm to train and host a regression model. We use the [Abalone data](https://www.csie.ntu.edu.tw/~cjlin/libsvmtools/datasets/regression.html) originally from the [UCI data repository](https://archive.ics.uci.edu/ml/datasets/abalone). More details about the original dataset can be found [here](https://archive.ics.uci.edu/ml/machine-learning-databases/abalone/abalone.names).  In the libsvm converted [version](https://www.csie.ntu.edu.tw/~cjlin/libsvmtools/datasets/regression.html), the nominal feature (Male/Female/Infant) has been converted into a real valued feature. Age of abalone is to be predicted from eight physical measurements.  \n",
    "\n"
   ]
  },
  {
   "cell_type": "markdown",
   "metadata": {},
   "source": [
    "## Prerequisites\n",
    "\n",
    "Ensuring the latest sagemaker sdk is installed. For a major version upgrade, there might be some apis that may get deprecated. SageMaker SDK version 2 is required for XGBoost 1.2."
   ]
  },
  {
   "cell_type": "code",
   "execution_count": null,
   "metadata": {},
   "outputs": [],
   "source": [
    "# SageMaker Python SDK version 2.x is required\n",
    "import sagemaker\n",
    "import sys\n",
    "original_version = sagemaker.__version__\n",
    "%pip install 'sagemaker>=2.0.0'"
=======
    "This notebook demonstrates the use of Amazon SageMaker’s implementation of the XGBoost algorithm to train and host a regression model. We use the [Abalone data](https://www.csie.ntu.edu.tw/~cjlin/libsvmtools/datasets/regression.html) originally from the UCI data repository [1]. More details about the original dataset can be found [here](https://archive.ics.uci.edu/ml/machine-learning-databases/abalone/abalone.names).  In the libsvm converted [version](https://www.csie.ntu.edu.tw/~cjlin/libsvmtools/datasets/regression.html), the nominal feature (Male/Female/Infant) has been converted into a real valued feature. Age of abalone is to be predicted from eight physical measurements. Dataset is already processed and stored on S3. Scripts used for processing the data can be found in the [Appendix](#Appendix). These include downloading the data, splitting into train, validation and test, and uploading to S3 bucket. \n",
    "\n",
    ">[1] Dua, D. and Graff, C. (2019). UCI Machine Learning Repository [http://archive.ics.uci.edu/ml]. Irvine, CA: University of California, School of Information and Computer Science."
>>>>>>> b506da04
   ]
  },
  {
   "cell_type": "markdown",
   "metadata": {},
   "source": [
    "## Setup\n",
    "\n",
    "\n",
    "This notebook was tested in Amazon SageMaker Studio on a ml.t3.medium instance with Python 3 (Data Science) kernel.\n",
    "\n",
    "Let's start by specifying:\n",
    "1. The S3 buckets and prefixes that you want to use for saving the model and where training data is located. This should be within the same region as the Notebook Instance, training, and hosting. \n",
    "1. The IAM role arn used to give training and hosting access to your data. See the documentation for how to create these. Note, if more than one role is required for notebook instances, training, and/or hosting, please replace the boto regexp with a the appropriate full IAM role arn string(s)."
   ]
  },
  {
   "cell_type": "code",
   "execution_count": null,
   "metadata": {
    "isConfigCell": true,
    "tags": [
     "parameters"
    ]
   },
   "outputs": [],
   "source": [
    "%%time\n",
    "\n",
    "import os\n",
    "import boto3\n",
    "import re\n",
    "import sagemaker\n",
    "\n",
    "role = sagemaker.get_execution_role()\n",
    "region = boto3.Session().region_name\n",
    "\n",
    "# S3 bucket where the training data is located.\n",
    "# Feel free to specify a different bucket and prefix\n",
    "data_bucket = f\"jumpstart-cache-prod-{region}\"\n",
    "data_prefix = \"1p-notebooks-datasets/abalone/libsvm\"\n",
    "data_bucket_path = f\"s3://{data_bucket}\"\n",
    "\n",
    "# S3 bucket for saving code and model artifacts.\n",
    "# Feel free to specify a different bucket and prefix\n",
    "output_bucket = sagemaker.Session().default_bucket()\n",
    "output_prefix = \"sagemaker/DEMO-xgboost-abalone-default\"\n",
    "output_bucket_path = f\"s3://{output_bucket}\""
   ]
  },
  {
   "cell_type": "markdown",
   "metadata": {},
   "source": [
    "## Training the XGBoost model\n",
    "\n",
    "After setting training parameters, we kick off training, and poll for status until training is completed, which in this example, takes between 5 and 6 minutes."
   ]
  },
  {
   "cell_type": "code",
   "execution_count": null,
   "metadata": {},
   "outputs": [],
   "source": [
<<<<<<< HEAD
    "container = sagemaker.image_uris.retrieve(\"xgboost\", region, \"1.2-1\")"
=======
    "from sagemaker.amazon.amazon_estimator import get_image_uri\n",
    "\n",
    "container = get_image_uri(region, \"xgboost\", \"1.0-1\")"
>>>>>>> b506da04
   ]
  },
  {
   "cell_type": "code",
   "execution_count": null,
   "metadata": {},
   "outputs": [],
   "source": [
    "%%time\n",
    "import boto3\n",
    "from time import gmtime, strftime\n",
    "\n",
    "job_name = f\"DEMO-xgboost-regression-{strftime('%Y-%m-%d-%H-%M-%S', gmtime())}\"\n",
    "print(\"Training job\", job_name)\n",
    "\n",
    "# Ensure that the training and validation data folders generated above are reflected in the \"InputDataConfig\" parameter below.\n",
    "\n",
    "create_training_params = {\n",
    "    \"AlgorithmSpecification\": {\"TrainingImage\": container, \"TrainingInputMode\": \"File\"},\n",
    "    \"RoleArn\": role,\n",
    "    \"OutputDataConfig\": {\"S3OutputPath\": f\"{output_bucket_path}/{output_prefix}/single-xgboost\"},\n",
    "    \"ResourceConfig\": {\"InstanceCount\": 1, \"InstanceType\": \"ml.m5.2xlarge\", \"VolumeSizeInGB\": 5},\n",
    "    \"TrainingJobName\": job_name,\n",
    "    \"HyperParameters\": {\n",
<<<<<<< HEAD
    "        \"max_depth\":\"5\",\n",
    "        \"eta\":\"0.2\",\n",
    "        \"gamma\":\"4\",\n",
    "        \"min_child_weight\":\"6\",\n",
    "        \"subsample\":\"0.7\",\n",
    "        \"verbosity\":\"2\",\n",
    "        \"objective\":\"reg:squarederror\",\n",
    "        \"num_round\":\"50\"\n",
    "    },\n",
    "    \"StoppingCondition\": {\n",
    "        \"MaxRuntimeInSeconds\": 3600\n",
=======
    "        \"max_depth\": \"5\",\n",
    "        \"eta\": \"0.2\",\n",
    "        \"gamma\": \"4\",\n",
    "        \"min_child_weight\": \"6\",\n",
    "        \"subsample\": \"0.7\",\n",
    "        \"silent\": \"0\",\n",
    "        \"objective\": \"reg:linear\",\n",
    "        \"num_round\": \"50\",\n",
>>>>>>> b506da04
    "    },\n",
    "    \"StoppingCondition\": {\"MaxRuntimeInSeconds\": 3600},\n",
    "    \"InputDataConfig\": [\n",
    "        {\n",
    "            \"ChannelName\": \"train\",\n",
    "            \"DataSource\": {\n",
    "                \"S3DataSource\": {\n",
    "                    \"S3DataType\": \"S3Prefix\",\n",
    "                    \"S3Uri\": f\"{data_bucket_path}/{data_prefix}/train\",\n",
    "                    \"S3DataDistributionType\": \"FullyReplicated\",\n",
    "                }\n",
    "            },\n",
    "            \"ContentType\": \"libsvm\",\n",
    "            \"CompressionType\": \"None\",\n",
    "        },\n",
    "        {\n",
    "            \"ChannelName\": \"validation\",\n",
    "            \"DataSource\": {\n",
    "                \"S3DataSource\": {\n",
    "                    \"S3DataType\": \"S3Prefix\",\n",
    "                    \"S3Uri\": f\"{data_bucket_path}/{data_prefix}/validation\",\n",
    "                    \"S3DataDistributionType\": \"FullyReplicated\",\n",
    "                }\n",
    "            },\n",
    "            \"ContentType\": \"libsvm\",\n",
    "            \"CompressionType\": \"None\",\n",
    "        },\n",
    "    ],\n",
    "}\n",
    "\n",
    "\n",
    "client = boto3.client(\"sagemaker\", region_name=region)\n",
    "client.create_training_job(**create_training_params)\n",
    "\n",
    "import time\n",
    "\n",
    "status = client.describe_training_job(TrainingJobName=job_name)[\"TrainingJobStatus\"]\n",
    "print(status)\n",
    "while status != \"Completed\" and status != \"Failed\":\n",
    "    time.sleep(60)\n",
    "    status = client.describe_training_job(TrainingJobName=job_name)[\"TrainingJobStatus\"]\n",
    "    print(status)"
   ]
  },
  {
   "cell_type": "markdown",
   "metadata": {},
   "source": [
    "Note that the \"validation\" channel has been initialized too. The SageMaker XGBoost algorithm actually calculates RMSE and writes it to the CloudWatch logs on the data passed to the \"validation\" channel."
   ]
  },
  {
   "cell_type": "markdown",
   "metadata": {},
   "source": [
    "## Set up hosting for the model\n",
    "In order to set up hosting, we have to import the model from training to hosting. \n",
    "\n",
    "### Import model into hosting\n",
    "\n",
    "Register the model with hosting. This allows the flexibility of importing models trained elsewhere."
   ]
  },
  {
   "cell_type": "code",
   "execution_count": null,
   "metadata": {},
   "outputs": [],
   "source": [
    "%%time\n",
    "import boto3\n",
    "from time import gmtime, strftime\n",
    "\n",
    "model_name = f\"{job_name}-model\"\n",
    "print(model_name)\n",
    "\n",
    "info = client.describe_training_job(TrainingJobName=job_name)\n",
    "model_data = info[\"ModelArtifacts\"][\"S3ModelArtifacts\"]\n",
    "print(model_data)\n",
    "\n",
    "primary_container = {\"Image\": container, \"ModelDataUrl\": model_data}\n",
    "\n",
    "create_model_response = client.create_model(\n",
    "    ModelName=model_name, ExecutionRoleArn=role, PrimaryContainer=primary_container\n",
    ")\n",
    "\n",
    "print(create_model_response[\"ModelArn\"])"
   ]
  },
  {
   "cell_type": "markdown",
   "metadata": {},
   "source": [
    "### Create endpoint configuration\n",
    "\n",
    "SageMaker supports configuring REST endpoints in hosting with multiple models, e.g. for A/B testing purposes. In order to support this, customers create an endpoint configuration, that describes the distribution of traffic across the models, whether split, shadowed, or sampled in some way. In addition, the endpoint configuration describes the instance type required for model deployment."
   ]
  },
  {
   "cell_type": "code",
   "execution_count": null,
   "metadata": {},
   "outputs": [],
   "source": [
    "from time import gmtime, strftime\n",
    "\n",
    "endpoint_config_name = f\"DEMO-XGBoostEndpointConfig-{strftime('%Y-%m-%d-%H-%M-%S', gmtime())}\"\n",
    "print(endpoint_config_name)\n",
    "create_endpoint_config_response = client.create_endpoint_config(\n",
    "    EndpointConfigName=endpoint_config_name,\n",
    "    ProductionVariants=[\n",
    "        {\n",
    "            \"InstanceType\": \"ml.m5.xlarge\",\n",
    "            \"InitialVariantWeight\": 1,\n",
    "            \"InitialInstanceCount\": 1,\n",
    "            \"ModelName\": model_name,\n",
    "            \"VariantName\": \"AllTraffic\",\n",
    "        }\n",
    "    ],\n",
    ")\n",
    "\n",
    "print(f\"Endpoint Config Arn: {create_endpoint_config_response['EndpointConfigArn']}\")"
   ]
  },
  {
   "cell_type": "markdown",
   "metadata": {},
   "source": [
    "### Create endpoint\n",
    "Lastly, the customer creates the endpoint that serves up the model, through specifying the name and configuration defined above. The end result is an endpoint that can be validated and incorporated into production applications. This takes 9-11 minutes to complete."
   ]
  },
  {
   "cell_type": "code",
   "execution_count": null,
   "metadata": {
    "scrolled": true
   },
   "outputs": [],
   "source": [
    "%%time\n",
    "import time\n",
    "\n",
    "endpoint_name = f'DEMO-XGBoostEndpoint-{strftime(\"%Y-%m-%d-%H-%M-%S\", gmtime())}'\n",
    "print(endpoint_name)\n",
    "create_endpoint_response = client.create_endpoint(\n",
    "    EndpointName=endpoint_name, EndpointConfigName=endpoint_config_name\n",
    ")\n",
    "print(create_endpoint_response[\"EndpointArn\"])\n",
    "\n",
    "resp = client.describe_endpoint(EndpointName=endpoint_name)\n",
    "status = resp[\"EndpointStatus\"]\n",
    "while status == \"Creating\":\n",
    "    print(f\"Status: {status}\")\n",
    "    time.sleep(60)\n",
    "    resp = client.describe_endpoint(EndpointName=endpoint_name)\n",
    "    status = resp[\"EndpointStatus\"]\n",
    "\n",
    "print(f\"Arn: {resp['EndpointArn']}\")\n",
    "print(f\"Status: {status}\")"
   ]
  },
  {
   "cell_type": "markdown",
   "metadata": {},
   "source": [
    "## Validate the model for use\n",
    "Finally, the customer can now validate the model for use. They can obtain the endpoint from the client library using the result from previous operations, and generate classifications from the trained model using that endpoint.\n"
   ]
  },
  {
   "cell_type": "code",
   "execution_count": null,
   "metadata": {},
   "outputs": [],
   "source": [
    "runtime_client = boto3.client(\"runtime.sagemaker\", region_name=region)"
   ]
  },
  {
   "cell_type": "markdown",
   "metadata": {},
   "source": [
    "Download test data"
   ]
  },
  {
   "cell_type": "code",
   "execution_count": null,
   "metadata": {},
   "outputs": [],
   "source": [
    "FILE_TEST = \"abalone.test\"\n",
    "s3 = boto3.client(\"s3\")\n",
    "s3.download_file(data_bucket, f\"{data_prefix}/test/{FILE_TEST}\", FILE_TEST)"
   ]
  },
  {
   "cell_type": "markdown",
   "metadata": {},
   "source": [
    "Start with a single prediction."
   ]
  },
  {
   "cell_type": "code",
   "execution_count": null,
   "metadata": {},
   "outputs": [],
   "source": [
    "!head -1 abalone.test > abalone.single.test"
   ]
  },
  {
   "cell_type": "code",
   "execution_count": null,
   "metadata": {},
   "outputs": [],
   "source": [
    "%%time\n",
    "import json\n",
    "from itertools import islice\n",
    "import math\n",
    "import struct\n",
    "\n",
    "file_name = \"abalone.single.test\"  # customize to your test file\n",
    "with open(file_name, \"r\") as f:\n",
    "    payload = f.read().strip()\n",
    "response = runtime_client.invoke_endpoint(\n",
    "    EndpointName=endpoint_name, ContentType=\"text/x-libsvm\", Body=payload\n",
    ")\n",
    "result = response[\"Body\"].read()\n",
    "result = result.decode(\"utf-8\")\n",
    "result = result.split(\",\")\n",
    "result = [math.ceil(float(i)) for i in result]\n",
    "label = payload.strip(\" \").split()[0]\n",
    "print(f\"Label: {label}\\nPrediction: {result[0]}\")"
   ]
  },
  {
   "cell_type": "markdown",
   "metadata": {},
   "source": [
    "OK, a single prediction works. Let's do a whole batch to see how good is the predictions accuracy."
   ]
  },
  {
   "cell_type": "code",
   "execution_count": null,
   "metadata": {},
   "outputs": [],
   "source": [
    "import sys\n",
    "import math\n",
    "\n",
    "\n",
    "def do_predict(data, endpoint_name, content_type):\n",
    "    payload = \"\\n\".join(data)\n",
    "    response = runtime_client.invoke_endpoint(\n",
    "        EndpointName=endpoint_name, ContentType=content_type, Body=payload\n",
    "    )\n",
    "    result = response[\"Body\"].read()\n",
    "    result = result.decode(\"utf-8\")\n",
    "    result = result.split(\",\")\n",
    "    preds = [float((num)) for num in result]\n",
    "    preds = [math.ceil(num) for num in preds]\n",
    "    return preds\n",
    "\n",
    "\n",
    "def batch_predict(data, batch_size, endpoint_name, content_type):\n",
    "    items = len(data)\n",
    "    arrs = []\n",
    "\n",
    "    for offset in range(0, items, batch_size):\n",
    "        if offset + batch_size < items:\n",
    "            results = do_predict(data[offset : (offset + batch_size)], endpoint_name, content_type)\n",
    "            arrs.extend(results)\n",
    "        else:\n",
    "            arrs.extend(do_predict(data[offset:items], endpoint_name, content_type))\n",
    "        sys.stdout.write(\".\")\n",
    "    return arrs"
   ]
  },
  {
   "cell_type": "markdown",
   "metadata": {},
   "source": [
    "The following helps us calculate the Median Absolute Percent Error (MdAPE) on the batch dataset. "
   ]
  },
  {
   "cell_type": "code",
   "execution_count": null,
   "metadata": {
    "scrolled": true
   },
   "outputs": [],
   "source": [
    "%%time\n",
    "import json\n",
    "import numpy as np\n",
    "\n",
    "with open(FILE_TEST, \"r\") as f:\n",
    "    payload = f.read().strip()\n",
    "\n",
    "labels = [int(line.split(\" \")[0]) for line in payload.split(\"\\n\")]\n",
    "test_data = [line for line in payload.split(\"\\n\")]\n",
    "preds = batch_predict(test_data, 100, endpoint_name, \"text/x-libsvm\")\n",
    "\n",
    "print(\n",
    "    \"\\n Median Absolute Percent Error (MdAPE) = \",\n",
    "    np.median(np.abs(np.array(labels) - np.array(preds)) / np.array(labels)),\n",
    ")"
   ]
  },
  {
   "cell_type": "markdown",
   "metadata": {},
   "source": [
    "### Delete Endpoint\n",
    "Once you are done using the endpoint, you can use the following to delete it. "
   ]
  },
  {
   "cell_type": "code",
   "execution_count": null,
   "metadata": {},
   "outputs": [],
   "source": [
    "client.delete_endpoint(EndpointName=endpoint_name)"
   ]
  },
  {
   "cell_type": "markdown",
   "metadata": {},
   "source": [
<<<<<<< HEAD
    "### Cleanup\n",
    "\n",
    "Revert the SageMaker Python SDK to the original version used before running this notebook.\n",
    "This notebook upgrades the SageMaker Python SDK to 2.x, which may cause other example notebooks to break.\n",
    "To learn more about the changes introduced in the SageMaker Python SDK 2.x update, see\n",
    "[Use Version 2.x of the SageMaker Python SDK.](https://sagemaker.readthedocs.io/en/stable/v2.html)."
=======
    "# Appendix"
   ]
  },
  {
   "cell_type": "markdown",
   "metadata": {},
   "source": [
    "### Data split and upload\n",
    "\n",
    "Following methods split the data into train/test/validation datasets and upload files to S3."
   ]
  },
  {
   "cell_type": "code",
   "execution_count": null,
   "metadata": {},
   "outputs": [],
   "source": [
    "import io\n",
    "import boto3\n",
    "import random\n",
    "\n",
    "\n",
    "def data_split(\n",
    "    FILE_DATA, FILE_TRAIN, FILE_VALIDATION, FILE_TEST, PERCENT_TRAIN, PERCENT_VALIDATION, PERCENT_TEST\n",
    "):\n",
    "    data = [l for l in open(FILE_DATA, \"r\")]\n",
    "    train_file = open(FILE_TRAIN, \"w\")\n",
    "    valid_file = open(FILE_VALIDATION, \"w\")\n",
    "    tests_file = open(FILE_TEST, \"w\")\n",
    "\n",
    "    num_of_data = len(data)\n",
    "    num_train = int((PERCENT_TRAIN / 100.0) * num_of_data)\n",
    "    num_valid = int((PERCENT_VALIDATION / 100.0) * num_of_data)\n",
    "    num_tests = int((PERCENT_TEST / 100.0) * num_of_data)\n",
    "\n",
    "    data_fractions = [num_train, num_valid, num_tests]\n",
    "    split_data = [[], [], []]\n",
    "\n",
    "    rand_data_ind = 0\n",
    "\n",
    "    for split_ind, fraction in enumerate(data_fractions):\n",
    "        for i in range(fraction):\n",
    "            rand_data_ind = random.randint(0, len(data) - 1)\n",
    "            split_data[split_ind].append(data[rand_data_ind])\n",
    "            data.pop(rand_data_ind)\n",
    "\n",
    "    for l in split_data[0]:\n",
    "        train_file.write(l)\n",
    "\n",
    "    for l in split_data[1]:\n",
    "        valid_file.write(l)\n",
    "\n",
    "    for l in split_data[2]:\n",
    "        tests_file.write(l)\n",
    "\n",
    "    train_file.close()\n",
    "    valid_file.close()\n",
    "    tests_file.close()\n",
    "\n",
    "\n",
    "def write_to_s3(fobj, bucket, key):\n",
    "    return (\n",
    "        boto3.Session(region_name=region).resource(\"s3\").Bucket(bucket).Object(key).upload_fileobj(fobj)\n",
    "    )\n",
    "\n",
    "\n",
    "def upload_to_s3(bucket, channel, filename):\n",
    "    fobj = open(filename, \"rb\")\n",
    "    key = f\"{prefix}/{channel}\"\n",
    "    url = f\"s3://{bucket}/{key}/{filename}\"\n",
    "    print(f\"Writing to {url}\")\n",
    "    write_to_s3(fobj, bucket, key)"
   ]
  },
  {
   "cell_type": "markdown",
   "metadata": {},
   "source": [
    "### Data ingestion\n",
    "\n",
    "Next, we read the dataset from the existing repository into memory, for preprocessing prior to training. This processing could be done *in situ* by Amazon Athena, Apache Spark in Amazon EMR, Amazon Redshift, etc., assuming the dataset is present in the appropriate location. Then, the next step would be to transfer the data to S3 for use in training. For small datasets, such as this one, reading into memory isn't onerous, though it would be for larger datasets."
>>>>>>> b506da04
   ]
  },
  {
   "cell_type": "code",
   "execution_count": null,
   "metadata": {},
   "outputs": [],
   "source": [
<<<<<<< HEAD
    "%pip install 'sagemaker=={original_version}'"
=======
    "%%time\n",
    "import urllib.request\n",
    "\n",
    "bucket = sagemaker.Session().default_bucket()\n",
    "prefix = \"sagemaker/DEMO-xgboost-abalone-default\"\n",
    "# Load the dataset\n",
    "FILE_DATA = \"abalone\"\n",
    "urllib.request.urlretrieve(\n",
    "    \"https://www.csie.ntu.edu.tw/~cjlin/libsvmtools/datasets/regression/abalone\", FILE_DATA\n",
    ")\n",
    "\n",
    "# split the downloaded data into train/test/validation files\n",
    "FILE_TRAIN = \"abalone.train\"\n",
    "FILE_VALIDATION = \"abalone.validation\"\n",
    "FILE_TEST = \"abalone.test\"\n",
    "PERCENT_TRAIN = 70\n",
    "PERCENT_VALIDATION = 15\n",
    "PERCENT_TEST = 15\n",
    "data_split(\n",
    "    FILE_DATA, FILE_TRAIN, FILE_VALIDATION, FILE_TEST, PERCENT_TRAIN, PERCENT_VALIDATION, PERCENT_TEST\n",
    ")\n",
    "\n",
    "# upload the files to the S3 bucket\n",
    "upload_to_s3(bucket, \"train\", FILE_TRAIN)\n",
    "upload_to_s3(bucket, \"validation\", FILE_VALIDATION)\n",
    "upload_to_s3(bucket, \"test\", FILE_TEST)"
>>>>>>> b506da04
   ]
  }
 ],
 "metadata": {
  "anaconda-cloud": {},
  "celltoolbar": "Tags",
  "instance_type": "ml.t3.medium",
  "kernelspec": {
   "display_name": "Python 3 (Data Science)",
   "language": "python",
   "name": "python3__SAGEMAKER_INTERNAL__arn:aws:sagemaker:us-west-2:236514542706:image/datascience-1.0"
  },
  "language_info": {
   "codemirror_mode": {
    "name": "ipython",
    "version": 3
   },
   "file_extension": ".py",
   "mimetype": "text/x-python",
   "name": "python",
   "nbconvert_exporter": "python",
   "pygments_lexer": "ipython3",
   "version": "3.7.6"
  }
 },
 "nbformat": 4,
 "nbformat_minor": 4
}<|MERGE_RESOLUTION|>--- conflicted
+++ resolved
@@ -26,36 +26,9 @@
     "---\n",
     "## Introduction\n",
     "\n",
-<<<<<<< HEAD
-    "This notebook demonstrates the use of Amazon SageMaker’s implementation of the XGBoost algorithm to train and host a regression model. We use the [Abalone data](https://www.csie.ntu.edu.tw/~cjlin/libsvmtools/datasets/regression.html) originally from the [UCI data repository](https://archive.ics.uci.edu/ml/datasets/abalone). More details about the original dataset can be found [here](https://archive.ics.uci.edu/ml/machine-learning-databases/abalone/abalone.names).  In the libsvm converted [version](https://www.csie.ntu.edu.tw/~cjlin/libsvmtools/datasets/regression.html), the nominal feature (Male/Female/Infant) has been converted into a real valued feature. Age of abalone is to be predicted from eight physical measurements.  \n",
-    "\n"
-   ]
-  },
-  {
-   "cell_type": "markdown",
-   "metadata": {},
-   "source": [
-    "## Prerequisites\n",
-    "\n",
-    "Ensuring the latest sagemaker sdk is installed. For a major version upgrade, there might be some apis that may get deprecated. SageMaker SDK version 2 is required for XGBoost 1.2."
-   ]
-  },
-  {
-   "cell_type": "code",
-   "execution_count": null,
-   "metadata": {},
-   "outputs": [],
-   "source": [
-    "# SageMaker Python SDK version 2.x is required\n",
-    "import sagemaker\n",
-    "import sys\n",
-    "original_version = sagemaker.__version__\n",
-    "%pip install 'sagemaker>=2.0.0'"
-=======
     "This notebook demonstrates the use of Amazon SageMaker’s implementation of the XGBoost algorithm to train and host a regression model. We use the [Abalone data](https://www.csie.ntu.edu.tw/~cjlin/libsvmtools/datasets/regression.html) originally from the UCI data repository [1]. More details about the original dataset can be found [here](https://archive.ics.uci.edu/ml/machine-learning-databases/abalone/abalone.names).  In the libsvm converted [version](https://www.csie.ntu.edu.tw/~cjlin/libsvmtools/datasets/regression.html), the nominal feature (Male/Female/Infant) has been converted into a real valued feature. Age of abalone is to be predicted from eight physical measurements. Dataset is already processed and stored on S3. Scripts used for processing the data can be found in the [Appendix](#Appendix). These include downloading the data, splitting into train, validation and test, and uploading to S3 bucket. \n",
     "\n",
     ">[1] Dua, D. and Graff, C. (2019). UCI Machine Learning Repository [http://archive.ics.uci.edu/ml]. Irvine, CA: University of California, School of Information and Computer Science."
->>>>>>> b506da04
    ]
   },
   {
@@ -121,13 +94,9 @@
    "metadata": {},
    "outputs": [],
    "source": [
-<<<<<<< HEAD
-    "container = sagemaker.image_uris.retrieve(\"xgboost\", region, \"1.2-1\")"
-=======
     "from sagemaker.amazon.amazon_estimator import get_image_uri\n",
     "\n",
     "container = get_image_uri(region, \"xgboost\", \"1.0-1\")"
->>>>>>> b506da04
    ]
   },
   {
@@ -152,19 +121,6 @@
     "    \"ResourceConfig\": {\"InstanceCount\": 1, \"InstanceType\": \"ml.m5.2xlarge\", \"VolumeSizeInGB\": 5},\n",
     "    \"TrainingJobName\": job_name,\n",
     "    \"HyperParameters\": {\n",
-<<<<<<< HEAD
-    "        \"max_depth\":\"5\",\n",
-    "        \"eta\":\"0.2\",\n",
-    "        \"gamma\":\"4\",\n",
-    "        \"min_child_weight\":\"6\",\n",
-    "        \"subsample\":\"0.7\",\n",
-    "        \"verbosity\":\"2\",\n",
-    "        \"objective\":\"reg:squarederror\",\n",
-    "        \"num_round\":\"50\"\n",
-    "    },\n",
-    "    \"StoppingCondition\": {\n",
-    "        \"MaxRuntimeInSeconds\": 3600\n",
-=======
     "        \"max_depth\": \"5\",\n",
     "        \"eta\": \"0.2\",\n",
     "        \"gamma\": \"4\",\n",
@@ -173,7 +129,6 @@
     "        \"silent\": \"0\",\n",
     "        \"objective\": \"reg:linear\",\n",
     "        \"num_round\": \"50\",\n",
->>>>>>> b506da04
     "    },\n",
     "    \"StoppingCondition\": {\"MaxRuntimeInSeconds\": 3600},\n",
     "    \"InputDataConfig\": [\n",
@@ -510,14 +465,6 @@
    "cell_type": "markdown",
    "metadata": {},
    "source": [
-<<<<<<< HEAD
-    "### Cleanup\n",
-    "\n",
-    "Revert the SageMaker Python SDK to the original version used before running this notebook.\n",
-    "This notebook upgrades the SageMaker Python SDK to 2.x, which may cause other example notebooks to break.\n",
-    "To learn more about the changes introduced in the SageMaker Python SDK 2.x update, see\n",
-    "[Use Version 2.x of the SageMaker Python SDK.](https://sagemaker.readthedocs.io/en/stable/v2.html)."
-=======
     "# Appendix"
    ]
   },
@@ -600,18 +547,14 @@
     "### Data ingestion\n",
     "\n",
     "Next, we read the dataset from the existing repository into memory, for preprocessing prior to training. This processing could be done *in situ* by Amazon Athena, Apache Spark in Amazon EMR, Amazon Redshift, etc., assuming the dataset is present in the appropriate location. Then, the next step would be to transfer the data to S3 for use in training. For small datasets, such as this one, reading into memory isn't onerous, though it would be for larger datasets."
->>>>>>> b506da04
-   ]
-  },
-  {
-   "cell_type": "code",
-   "execution_count": null,
-   "metadata": {},
-   "outputs": [],
-   "source": [
-<<<<<<< HEAD
-    "%pip install 'sagemaker=={original_version}'"
-=======
+   ]
+  },
+  {
+   "cell_type": "code",
+   "execution_count": null,
+   "metadata": {},
+   "outputs": [],
+   "source": [
     "%%time\n",
     "import urllib.request\n",
     "\n",
@@ -638,7 +581,6 @@
     "upload_to_s3(bucket, \"train\", FILE_TRAIN)\n",
     "upload_to_s3(bucket, \"validation\", FILE_VALIDATION)\n",
     "upload_to_s3(bucket, \"test\", FILE_TEST)"
->>>>>>> b506da04
    ]
   }
  ],

--- conflicted
+++ resolved
@@ -124,15 +124,10 @@
     "region = boto3.Session().region_name\n",
     "sagemaker_session = sagemaker.session.Session()\n",
     "role_arn = sagemaker.get_execution_role()\n",
-<<<<<<< HEAD
-    "image_uri = sagemaker.image_uris.retrieve(framework='sklearn',region=region,version='1.0-1',image_scope='training')\n",
-    "image_acc_id = image_uri.split('.')[0]\n",
-=======
     "image_uri = sagemaker.image_uris.retrieve(\n",
-    "    framework=\"sklearn\", region=region, version=\"0.23-1\", image_scope=\"training\"\n",
+    "    framework=\"sklearn\", region=region, version=\"1.0-1\", image_scope=\"training\"\n",
     ")\n",
     "image_acc_id = image_uri.split(\".\")[0]\n",
->>>>>>> 8c80b17d
     "default_bucket = sagemaker_session.default_bucket()\n",
     "default_bucket"
    ]

{
 "cells": [
  {
   "cell_type": "markdown",
   "metadata": {},
   "source": [
    "# Bring your own pipe-mode algorithm to Amazon SageMaker\n",
    "_**Create a Docker container for training SageMaker algorithms using Pipe-mode**_\n",
    "\n",
    "---\n",
    "\n",
    "## Contents\n",
    "\n",
    "1. [Overview](#Overview)\n",
    "1. [Preparation](#Preparation)\n",
    "  1. [Permissions](#Permissions)\n",
    "1. [Code](#Code)\n",
    "  1. [train.py](#train.py)\n",
    "  1. [Dockerfile](#Dockerfile)\n",
    "1. [Customize](#Customize)\n",
    "1. [Train](#Train)\n",
    "1. [Conclusion](#Conclusion)\n",
    "\n",
    "\n",
    "---\n",
    "## Overview\n",
    "\n",
    "SageMaker Training supports two different mechanisms with which to transfer training data to a training algorithm: File-mode and Pipe-mode.\n",
    "\n",
    "In File-mode, training data is downloaded to an encrypted EBS volume prior to commencing training. Once downloaded, the training algorithm trains by reading the downloaded training data files.\n",
    "\n",
    "On the other hand, in Pipe-mode, the input data is transferred to the algorithm while it is training. This poses a few significant advantages over File-mode:\n",
    "\n",
    "\n",
    "*  In File-mode, training startup time is proportional to size of the input data. In Pipe-mode, the startup delay is constant, independent of the size of the input data. This translates to much faster training startup for training jobs with large GB/PB-scale training datasets.\n",
    "* You do not need to allocate (and pay for) a large disk volume to be able to download the dataset.\n",
    "* Throughput on IO-bound Pipe-mode algorithms can be multiple times faster than on equivalent File-mode algorithms.\n",
    "\n",
    "However, these advantages come at a cost - a more complicated programming model than simply reading from files on a disk. This notebook aims to clarify what you need to do in order to use Pipe-mode in your custom training algorithm.\n",
    "\n",
    "\n",
    "---\n",
    "## Preparation\n",
    "\n",
    "_This notebook was created and tested on an ml.t2.medium notebook instance._\n",
    "\n",
    "Let's start by specifying:\n",
    "\n",
    "- S3 URIs `s3_training_input` and `s3_model_output` that you want to use for training input and model data respectively.  These should be within the same region as the Notebook Instance, training, and hosting. Since the \"algorithm\" you're building here doesn't really have any specific data-format, feel free to point `s3_training_input` to any s3 dataset you have, the bigger the dataset the better to test the raw IO throughput performance. For this example, the California Housing dataset will be copied over to your s3 bucket.\n",
    "- The `training_instance_type` to use for training. More powerful instance types have more CPU and bandwidth which would result in higher throughput.\n",
    "- The IAM role arn used to give training access to your data.\n",
    "\n",
    "The California Housing dataset was originally published in:\n",
    "\n",
    "> Pace, R. Kelley, and Ronald Barry. \\\"Sparse spatial autoregressions.\\\" Statistics & Probability Letters 33.3 (1997): 291-297.\n",
    "\n",
    "### Permissions\n",
    "\n",
    "Running this notebook requires permissions in addition to the normal `SageMakerFullAccess` permissions. This is because you'll be creating a new repository in Amazon ECR. The easiest way to add these permissions is simply to add the managed policy `AmazonEC2ContainerRegistryFullAccess` to the role that you used to start your notebook instance. There's no need to restart your notebook instance when you do this, the new permissions will be available immediately."
   ]
  },
  {
   "cell_type": "code",
   "execution_count": null,
   "metadata": {
    "isConfigCell": true
   },
   "outputs": [],
   "source": [
    "import boto3\n",
    "import pandas as pd\n",
    "import sagemaker\n",
    "\n",
<<<<<<< HEAD
    "# to load the boston housing dataset\n",
    "from sklearn.datasets import *\n",
=======
    "from sklearn.datasets import fetch_california_housing\n",
>>>>>>> 17ba75e6
    "\n",
    "# Get SageMaker session & default S3 bucket\n",
    "role = sagemaker.get_execution_role()\n",
    "sagemaker_session = sagemaker.Session()\n",
    "region = sagemaker_session.boto_region_name\n",
    "s3 = sagemaker_session.boto_session.resource(\"s3\")\n",
    "bucket = sagemaker_session.default_bucket()  # replace with your own bucket name if you have one"
   ]
  },
  {
   "cell_type": "code",
   "execution_count": null,
   "metadata": {},
   "outputs": [],
   "source": [
    "# helper functions to upload data to s3\n",
    "def write_to_s3(filename, bucket, prefix):\n",
    "    filename_key = filename.split(\".\")[0]\n",
    "    key = \"{}/{}/{}\".format(prefix, filename_key, filename)\n",
    "    return s3.Bucket(bucket).upload_file(filename, key)\n",
    "\n",
    "\n",
    "def upload_to_s3(bucket, prefix, filename):\n",
    "    url = \"s3://{}/{}/{}\".format(bucket, prefix, filename)\n",
    "    print(\"Writing data to {}\".format(url))\n",
    "    write_to_s3(filename, bucket, prefix)"
   ]
  },
  {
   "cell_type": "markdown",
   "metadata": {},
   "source": [
    "If you have a larger dataset you want to try, here is the place to swap in your dataset."
   ]
  },
  {
   "cell_type": "code",
   "execution_count": null,
   "metadata": {},
   "outputs": [],
   "source": [
<<<<<<< HEAD
    "filename = \"boston_house.csv\"\n",
=======
    "filename = \"california_housing.csv\"\n",
>>>>>>> 17ba75e6
    "# Download files from sklearns.datasets\n",
    "tabular_data = fetch_california_housing()\n",
    "tabular_data_full = pd.DataFrame(tabular_data.data, columns=tabular_data.feature_names)\n",
    "tabular_data_full[\"target\"] = pd.DataFrame(tabular_data.target)\n",
    "tabular_data_full.to_csv(filename, index=False)"
   ]
  },
  {
   "cell_type": "markdown",
   "metadata": {},
   "source": [
    "Upload the dataset to your bucket. You'll find it with the 'pipe_bring_your_own/training' prefix."
   ]
  },
  {
   "cell_type": "code",
   "execution_count": null,
   "metadata": {},
   "outputs": [],
   "source": [
    "prefix = \"pipe_bring_your_own/training\"\n",
    "training_data = \"s3://{}/{}\".format(bucket, prefix)\n",
    "print(\"Training data in {}\".format(training_data))\n",
    "upload_to_s3(bucket, prefix, filename)"
   ]
  },
  {
   "cell_type": "markdown",
   "metadata": {},
   "source": [
    "## Code\n",
    "\n",
    "For the purposes of this demo you're going to write an extremely simple “training” algorithm in Python. In essence it will conform to the specifications required by SageMaker Training and will read data in Pipe-mode but will do nothing with the data, simply reading it and throwing it away. You're doing it this way to be able to illustrate only exactly what's needed to support Pipe-mode without complicating the code with a real training algorithm.\n",
    "\n",
    "In Pipe-mode, data is pre-fetched from S3 at high-concurrency and throughput  and streamed into Unix Named Pipes (aka FIFOs) - one FIFO per Channel per epoch. The algorithm must open the FIFO for reading and read through to <EOF> (or optionally abort mid-stream) and close its end of the file descriptor when done. It can then optionally wait for the next epoch's FIFO to get created and commence reading, iterating through epochs until it has achieved its completion criteria.\n",
    "\n",
    "For this example, you'll need two supporting files:\n",
    "\n",
    "### train.py\n",
    "\n",
    "`train.py` simply iterates through 5 epochs on the `training` Channel. Each epoch involves reading the training data stream from a FIFO named `/opt/ml/input/data/training_${epoch}`. At the end of the epoch the code simply iterates to the next epoch, waits for the new epoch's FIFO to get created and continues on.\n",
    "\n",
    "A lot of the code in `train.py` is merely boilerplate code, dealing with printing log messages, trapping termination signals etc. The main code that iterates through reading each epoch's data through its corresponding FIFO is the following:"
   ]
  },
  {
   "cell_type": "code",
   "execution_count": null,
   "metadata": {},
   "outputs": [],
   "source": [
    "!pygmentize train.py"
   ]
  },
  {
   "cell_type": "markdown",
   "metadata": {},
   "source": [
    "### Dockerfile\n",
    "You can use any of the preconfigured Docker containers that SageMaker provides, or build one from scratch. This example uses the [PyTorch - AWS Deep Learning Container](https://github.com/aws/deep-learning-containers/blob/master/available_images.md), then adds `train.py`, and finally runs `train.py` when the entrypoint is launched. To learn more about bring your own container training options, see the [Amazon SageMaker Training Toolkit](https://github.com/aws/sagemaker-training-toolkit)."
   ]
  },
  {
   "cell_type": "code",
   "execution_count": null,
   "metadata": {},
   "outputs": [],
   "source": [
    "%cat Dockerfile"
   ]
  },
  {
   "cell_type": "markdown",
   "metadata": {},
   "source": [
    "## Customize\n",
    "\n",
    "To fetch the PyTorch AWS Deep Learning Container (DLC), first login to ECR."
   ]
  },
  {
   "cell_type": "code",
   "execution_count": null,
   "metadata": {},
   "outputs": [],
   "source": [
    "%%sh\n",
    "REGION=$(aws configure get region)\n",
    "account=$(aws sts get-caller-identity --query Account --output text)\n",
    "aws ecr get-login-password --region ${REGION} | docker login --username AWS --password-stdin ${account}.dkr.ecr.${REGION}.amazonaws.com"
   ]
  },
  {
   "cell_type": "markdown",
   "metadata": {},
   "source": [
    "Next, build your custom docker container, tagging it with the name \"pipe_bring_your_own\"."
   ]
  },
  {
   "cell_type": "code",
   "execution_count": null,
   "metadata": {},
   "outputs": [],
   "source": [
    "%%sh\n",
    "docker build -t pipe_bring_your_own . --build-arg region=$(aws configure get region)"
   ]
  },
  {
   "cell_type": "markdown",
   "metadata": {},
   "source": [
    "With the container built, you can now tag it with the full name you will need when calling it for training (`ecr_image`). Then upload your custom container to ECR."
   ]
  },
  {
   "cell_type": "code",
   "execution_count": null,
   "metadata": {},
   "outputs": [],
   "source": [
    "account = !aws sts get-caller-identity --query Account --output text\n",
    "algorithm_name = \"pipe_bring_your_own\"\n",
    "ecr_image = '{}.dkr.ecr.{}.amazonaws.com/{}:latest'.format(account[0], region, algorithm_name)\n",
    "print('ecr_image: {}'.format(ecr_image))\n",
    "\n",
    "ecr_client = boto3.client('ecr')\n",
    "try:\n",
    "    response = ecr_client.describe_repositories(\n",
    "        repositoryNames=[\n",
    "            algorithm_name,\n",
    "        ],\n",
    "    )\n",
    "    print(\"Repo exists...\")\n",
    "except Exception as e:\n",
    "    create_repo = ecr_client.create_repository(repositoryName=algorithm_name)\n",
    "    print(\"Created repo...\")\n",
    "\n",
    "!docker tag {algorithm_name} {ecr_image}\n",
    "!docker push {ecr_image}"
   ]
  },
  {
   "cell_type": "markdown",
   "metadata": {},
   "source": [
    "## Train\n",
    "\n",
    "Now, you will use the `Estimator` function and pass in the information needed to run the training container in SageMaker.\n",
    "Note that `input_mode` is the parameter required for you to set pipe mode for this training run. Also note that the `base_job_name` doesn't let you use underscores, so that's why you're using dashes."
   ]
  },
  {
   "cell_type": "code",
   "execution_count": null,
   "metadata": {},
   "outputs": [],
   "source": [
    "from sagemaker.estimator import Estimator\n",
    "\n",
    "estimator = Estimator(\n",
    "    image_uri=ecr_image,\n",
    "    role=role,\n",
    "    base_job_name=\"pipe-bring-your-own-test\",\n",
    "    instance_count=1,\n",
    "    instance_type=\"ml.c4.xlarge\",\n",
    "    input_mode=\"Pipe\",\n",
    ")\n",
    "\n",
    "# Start training\n",
    "estimator.fit(training_data)"
   ]
  },
  {
   "cell_type": "markdown",
   "metadata": {},
   "source": [
    "Note the throughput logged by the training logs above. By way of comparison a File-mode algorithm will achieve at most  approximately 150MB/s on a high-end `ml.c5.18xlarge` and approximately 75MB/s on a `ml.m4.xlarge`.\n",
    "\n",
    "---\n",
    "## Conclusion\n",
    "There are a few situations where Pipe-mode may not be the optimum choice for training in which case you should stick to using File-mode:\n",
    "\n",
    "* If your algorithm needs to backtrack or skip ahead within an epoch. This is simply not possible in Pipe-mode since the underlying FIFO cannot not support `lseek()` operations.\n",
    "* If your training dataset is small enough to fit in memory and you need to run multiple epochs. In this case may be quicker and easier just to load it all into memory and iterate.\n",
    "* Your training dataset is not easily parse-able from a streaming source.\n",
    "\n",
    "In all other scenarios, if you have an IO-bound training algorithm, switching to Pipe-mode may give you a significant throughput-boost and will reduce the size of the disk volume required. This should result in both saving you time and reducing training costs.\n",
    "\n",
    "You can read more about building your own training algorithms in the [SageMaker Training documentation](https://docs.aws.amazon.com/sagemaker/latest/dg/your-algorithms-training-algo.html)."
   ]
  }
 ],
 "metadata": {
  "kernelspec": {
   "display_name": "conda_python3",
   "language": "python",
   "name": "conda_python3"
  },
  "language_info": {
   "codemirror_mode": {
    "name": "ipython",
    "version": 3
   },
   "file_extension": ".py",
   "mimetype": "text/x-python",
   "name": "python",
   "nbconvert_exporter": "python",
   "pygments_lexer": "ipython3",
   "version": "3.6.13"
  },
  "notice": "Copyright 2017 Amazon.com, Inc. or its affiliates. All Rights Reserved.  Licensed under the Apache License, Version 2.0 (the \"License\"). You may not use this file except in compliance with the License. A copy of the License is located at http://aws.amazon.com/apache2.0/ or in the \"license\" file accompanying this file. This file is distributed on an \"AS IS\" BASIS, WITHOUT WARRANTIES OR CONDITIONS OF ANY KIND, either express or implied. See the License for the specific language governing permissions and limitations under the License."
 },
 "nbformat": 4,
 "nbformat_minor": 4
}<|MERGE_RESOLUTION|>--- conflicted
+++ resolved
@@ -71,12 +71,7 @@
     "import pandas as pd\n",
     "import sagemaker\n",
     "\n",
-<<<<<<< HEAD
-    "# to load the boston housing dataset\n",
-    "from sklearn.datasets import *\n",
-=======
     "from sklearn.datasets import fetch_california_housing\n",
->>>>>>> 17ba75e6
     "\n",
     "# Get SageMaker session & default S3 bucket\n",
     "role = sagemaker.get_execution_role()\n",
@@ -118,11 +113,7 @@
    "metadata": {},
    "outputs": [],
    "source": [
-<<<<<<< HEAD
-    "filename = \"boston_house.csv\"\n",
-=======
     "filename = \"california_housing.csv\"\n",
->>>>>>> 17ba75e6
     "# Download files from sklearns.datasets\n",
     "tabular_data = fetch_california_housing()\n",
     "tabular_data_full = pd.DataFrame(tabular_data.data, columns=tabular_data.feature_names)\n",

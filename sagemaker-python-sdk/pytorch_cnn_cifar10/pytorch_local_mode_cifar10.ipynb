--- conflicted
+++ resolved
@@ -197,22 +197,13 @@
    "source": [
     "from sagemaker.pytorch import PyTorch\n",
     "\n",
-<<<<<<< HEAD
-    "cifar10_estimator = PyTorch(py_version='py3',\n",
-    "                            entry_point='source/cifar10.py',\n",
-    "                            role=role,\n",
-    "                            framework_version='1.7.1',\n",
-    "                            instance_count=1,\n",
-    "                            instance_type=instance_type)\n",
-=======
     "cifar10_estimator = PyTorch(\n",
     "    entry_point=\"source/cifar10.py\",\n",
     "    role=role,\n",
     "    framework_version=\"1.7.1\",\n",
-    "    train_instance_count=1,\n",
-    "    train_instance_type=instance_type,\n",
+    "    instance_count=1,\n",
+    "    instance_type=instance_type,\n",
     ")\n",
->>>>>>> 187e52fc
     "\n",
     "cifar10_estimator.fit(inputs)"
    ]

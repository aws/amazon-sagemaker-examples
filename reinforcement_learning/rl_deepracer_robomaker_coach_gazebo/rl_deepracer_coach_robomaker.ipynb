{
 "cells": [
  {
   "cell_type": "markdown",
   "metadata": {},
   "source": [
    "# Distributed DeepRacer RL training with SageMaker and RoboMaker\n",
    "\n",
    "---\n",
    "## Introduction\n",
    "\n",
    "\n",
    "In this notebook, we will train a fully autonomous 1/18th scale race car using reinforcement learning using Amazon SageMaker RL and AWS RoboMaker's 3D driving simulator. [AWS RoboMaker](https://console.aws.amazon.com/robomaker/home#welcome) is a service that makes it easy for developers to develop, test, and deploy robotics applications.  \n",
    "\n",
    "This notebook provides a jailbreak experience of [AWS DeepRacer](https://console.aws.amazon.com/deepracer/home#welcome), giving us more control over the training/simulation process and RL algorithm tuning.\n",
    "\n",
    "![Training in Action](./deepracer-hard-track-world.jpg)\n",
    "\n",
    "\n",
    "---\n",
    "## How it works?  \n",
    "\n",
    "![How training works](./training.png)\n",
    "\n",
    "The reinforcement learning agent (i.e. our autonomous car) learns to drive by interacting with its environment, e.g., the track, by taking an action in a given state to maximize the expected reward. The agent learns the optimal plan of actions in training by trial-and-error through repeated episodes.  \n",
    "  \n",
    "The figure above shows an example of distributed RL training across SageMaker and two RoboMaker simulation envrionments that perform the **rollouts** - execute a fixed number of episodes using the current model or policy. The rollouts collect agent experiences (state-transition tuples) and share this data with SageMaker for training. SageMaker updates the model policy which is then used to execute the next sequence of rollouts. This training loop continues until the model converges, i.e. the car learns to drive and stops going off-track. More formally, we can define the problem in terms of the following:  \n",
    "\n",
    "1. **Objective**: Learn to drive autonomously by staying close to the center of the track.\n",
    "2. **Environment**: A 3D driving simulator hosted on AWS RoboMaker.\n",
    "3. **State**: The driving POV image captured by the car's head camera, as shown in the illustration above.\n",
    "4. **Action**: Six discrete steering wheel positions at different angles (configurable)\n",
    "5. **Reward**: Positive reward for staying close to the center line; High penalty for going off-track. This is configurable and can be made more complex (for e.g. steering penalty can be added)."
   ]
  },
  {
   "cell_type": "markdown",
   "metadata": {},
   "source": [
    "## Prequisites"
   ]
  },
  {
   "cell_type": "markdown",
   "metadata": {},
   "source": [
    "### Imports"
   ]
  },
  {
   "cell_type": "markdown",
   "metadata": {},
   "source": [
    "To get started, we'll import the Python libraries we need, set up the environment with a few prerequisites for permissions and configurations."
   ]
  },
  {
   "cell_type": "markdown",
   "metadata": {},
   "source": [
    "You can run this notebook from your local machine or from a SageMaker notebook instance. In both of these scenarios, you can run the following to launch a training job on `SageMaker` and a simulation job on `RoboMaker`."
   ]
  },
  {
   "cell_type": "code",
   "execution_count": null,
   "metadata": {},
   "outputs": [],
   "source": [
    "import sagemaker\n",
    "import boto3\n",
    "import sys\n",
    "import os\n",
    "import glob\n",
    "import re\n",
    "import subprocess\n",
    "from IPython.display import Markdown\n",
    "from time import gmtime, strftime\n",
    "sys.path.append(\"common\")\n",
    "from misc import get_execution_role, wait_for_s3_object\n",
    "from sagemaker.rl import RLEstimator, RLToolkit, RLFramework\n",
    "from markdown_helper import *"
   ]
  },
  {
   "cell_type": "markdown",
   "metadata": {},
   "source": [
    "### Setup S3 bucket"
   ]
  },
  {
   "cell_type": "markdown",
   "metadata": {},
   "source": [
    "Set up the linkage and authentication to the S3 bucket that we want to use for checkpoint and metadata."
   ]
  },
  {
   "cell_type": "code",
   "execution_count": null,
   "metadata": {},
   "outputs": [],
   "source": [
    "# S3 bucket\n",
    "sage_session = sagemaker.session.Session()\n",
    "s3_bucket = sage_session.default_bucket()  \n",
    "s3_output_path = 's3://{}/'.format(s3_bucket) # SDK appends the job name and output folder"
   ]
  },
  {
   "cell_type": "markdown",
   "metadata": {},
   "source": [
    "### Define Variables"
   ]
  },
  {
   "cell_type": "markdown",
   "metadata": {},
   "source": [
    "We define variables such as the job prefix for the training jobs and s3_prefix for storing metadata required for synchronization between the training and simulation jobs"
   ]
  },
  {
   "cell_type": "code",
   "execution_count": null,
   "metadata": {},
   "outputs": [],
   "source": [
    "job_name_prefix = 'rl-deepracer'\n",
    "\n",
    "# create unique job name\n",
    "tm = gmtime()\n",
    "job_name = s3_prefix = job_name_prefix + \"-sagemaker-\" + strftime(\"%y%m%d-%H%M%S\", tm) #Ensure S3 prefix contains SageMaker\n",
    "s3_prefix_robomaker = job_name_prefix + \"-robomaker-\" + strftime(\"%y%m%d-%H%M%S\", tm) #Ensure that the S3 prefix contains the keyword 'robomaker'\n",
    "\n",
    "\n",
    "# Duration of job in seconds (5 hours)\n",
    "job_duration_in_seconds = 3600 * 5\n",
    "\n",
    "aws_region = sage_session.boto_region_name\n",
    "\n",
    "if aws_region not in [\"us-west-2\", \"us-east-1\", \"eu-west-1\"]:\n",
    "    raise Exception(\"This notebook uses RoboMaker which is available only in US East (N. Virginia), US West (Oregon) and EU (Ireland). Please switch to one of these regions.\")\n",
    "print(\"Model checkpoints and other metadata will be stored at: {}{}\".format(s3_output_path, job_name))"
   ]
  },
  {
   "cell_type": "markdown",
   "metadata": {},
   "source": [
    "### Create an IAM role\n",
    "Either get the execution role when running from a SageMaker notebook `role = sagemaker.get_execution_role()` or, when running from local machine, use utils method `role = get_execution_role('role_name')` to create an execution role."
   ]
  },
  {
   "cell_type": "code",
   "execution_count": null,
   "metadata": {},
   "outputs": [],
   "source": [
    "try:\n",
    "    role = sagemaker.get_execution_role()\n",
    "except:\n",
    "    role = get_execution_role('sagemaker')\n",
    "\n",
    "print(\"Using IAM role arn: {}\".format(role))"
   ]
  },
  {
   "cell_type": "markdown",
   "metadata": {},
   "source": [
    "> Please note that this notebook cannot be run in `SageMaker local mode` as the simulator is based on AWS RoboMaker service."
   ]
  },
  {
   "cell_type": "markdown",
   "metadata": {},
   "source": [
    "### Permission setup for invoking AWS RoboMaker from this notebook"
   ]
  },
  {
   "cell_type": "markdown",
   "metadata": {},
   "source": [
    "In order to enable this notebook to be able to execute AWS RoboMaker jobs, we need to add one trust relationship to the default execution role of this notebook.\n"
   ]
  },
  {
   "cell_type": "code",
   "execution_count": null,
   "metadata": {},
   "outputs": [],
   "source": [
    "display(Markdown(generate_help_for_robomaker_trust_relationship(role)))"
   ]
  },
  {
   "cell_type": "markdown",
   "metadata": {},
   "source": [
    "### Configure VPC"
   ]
  },
  {
   "cell_type": "markdown",
   "metadata": {},
   "source": [
    "Since SageMaker and RoboMaker have to communicate with each other over the network, both of these services need to run in VPC mode. This can be done by supplying subnets and security groups to the job launching scripts.  \n",
    "We will use the default VPC configuration for this example."
   ]
  },
  {
   "cell_type": "code",
   "execution_count": null,
   "metadata": {},
   "outputs": [],
   "source": [
    "ec2 = boto3.client('ec2')\n",
    "default_vpc = [vpc['VpcId'] for vpc in ec2.describe_vpcs()['Vpcs'] if vpc[\"IsDefault\"] == True][0]\n",
    "\n",
    "default_security_groups = [group[\"GroupId\"] for group in ec2.describe_security_groups()['SecurityGroups'] \\\n",
    "                   if group[\"GroupName\"] == \"default\" and group[\"VpcId\"] == default_vpc]\n",
    "\n",
    "default_subnets = [subnet[\"SubnetId\"] for subnet in ec2.describe_subnets()[\"Subnets\"] \\\n",
    "                  if subnet[\"VpcId\"] == default_vpc and subnet['DefaultForAz']==True]\n",
    "\n",
    "print(\"Using default VPC:\", default_vpc)\n",
    "print(\"Using default security group:\", default_security_groups)\n",
    "print(\"Using default subnets:\", default_subnets)"
   ]
  },
  {
   "cell_type": "markdown",
   "metadata": {},
   "source": [
    "A SageMaker job running in VPC mode cannot access S3 resourcs. So, we need to create a VPC S3 endpoint to allow S3 access from SageMaker container. To learn more about the VPC mode, please visit [this link.](https://docs.aws.amazon.com/sagemaker/latest/dg/train-vpc.html)"
   ]
  },
  {
   "cell_type": "code",
   "execution_count": null,
   "metadata": {},
   "outputs": [],
   "source": [
    "try:\n",
    "    route_tables = [route_table[\"RouteTableId\"] for route_table in ec2.describe_route_tables()['RouteTables']\\\n",
    "                if route_table['VpcId'] == default_vpc]\n",
    "except Exception as e:\n",
    "    if \"UnauthorizedOperation\" in str(e):\n",
    "        display(Markdown(generate_help_for_s3_endpoint_permissions(role)))\n",
    "    else:\n",
    "        display(Markdown(create_s3_endpoint_manually(aws_region, default_vpc)))\n",
    "    raise e\n",
    "\n",
    "print(\"Trying to attach S3 endpoints to the following route tables:\", route_tables)\n",
    "\n",
    "assert len(route_tables) >= 1, \"No route tables were found. Please follow the VPC S3 endpoint creation \"\\\n",
    "                              \"guide by clicking the above link.\"\n",
    "\n",
    "try:\n",
    "    ec2.create_vpc_endpoint(DryRun=False,\n",
    "                           VpcEndpointType=\"Gateway\",\n",
    "                           VpcId=default_vpc,\n",
    "                           ServiceName=\"com.amazonaws.{}.s3\".format(aws_region),\n",
    "                           RouteTableIds=route_tables)\n",
    "    print(\"S3 endpoint created successfully!\")\n",
    "except Exception as e:\n",
    "    if \"RouteAlreadyExists\" in str(e):\n",
    "        print(\"S3 endpoint already exists.\")\n",
    "    elif \"UnauthorizedOperation\" in str(e):\n",
    "        display(Markdown(generate_help_for_s3_endpoint_permissions(role)))\n",
    "        raise e\n",
    "    else:\n",
    "        display(Markdown(create_s3_endpoint_manually(aws_region, default_vpc)))\n",
    "        raise e"
   ]
  },
  {
   "cell_type": "markdown",
   "metadata": {},
   "source": [
    "## Setup the environment\n"
   ]
  },
  {
   "cell_type": "markdown",
   "metadata": {},
   "source": [
    "The environment is defined in a Python file called “deepracer_env.py” and the file can be found at `src/robomaker/environments/`. This file implements the gym interface for our Gazebo based RoboMakersimulator. This is a common environment file used by both SageMaker and RoboMaker. The environment variable - `NODE_TYPE` defines which node the code is running on. So, the expressions that have `rospy` dependencies are executed on RoboMaker only.  \n",
    "\n",
    "We can experiment with different reward functions by modifying `reward_function` in this file. Action space and steering angles can be changed by modifying the step method in `DeepRacerDiscreteEnv` class."
   ]
  },
  {
   "cell_type": "markdown",
   "metadata": {},
   "source": [
    "### Configure the preset for RL algorithm\n",
    "The parameters that configure the RL training job are defined in `src/robomaker/presets/deepracer.py`. Using the preset file, you can define agent parameters to select the specific agent algorithm. We suggest using Clipped PPO for this example.  \n",
    "You can edit this file to modify algorithm parameters like learning_rate, neural network structure, batch_size, discount factor etc."
   ]
  },
  {
   "cell_type": "code",
   "execution_count": null,
   "metadata": {},
   "outputs": [],
   "source": [
    "!pygmentize src/robomaker/presets/deepracer.py"
   ]
  },
  {
   "cell_type": "markdown",
   "metadata": {},
   "source": [
    "### Training Entrypoint\n",
    "The training code is written in the file “training_worker.py” which is uploaded in the /src directory. At a high level, it does the following:\n",
    "- Uploads SageMaker node's IP address.\n",
    "- Starts a Redis server which receives agent experiences sent by rollout worker[s] (RoboMaker simulator).\n",
    "- Trains the model everytime after a certain number of episodes are received.\n",
    "- Uploads the new model weights on S3. The rollout workers then update their model to execute the next set of episodes."
   ]
  },
  {
   "cell_type": "code",
   "execution_count": null,
   "metadata": {},
   "outputs": [],
   "source": [
    "# Uncomment the line below to see the training code\n",
    "#!pygmentize src/training_worker.py"
   ]
  },
  {
   "cell_type": "markdown",
   "metadata": {},
   "source": [
    "### Train the RL model using the Python SDK Script mode\n"
   ]
  },
  {
   "cell_type": "markdown",
   "metadata": {},
   "source": [
    "First, we upload the preset and environment file to a particular location on S3, as expected by RoboMaker."
   ]
  },
  {
   "cell_type": "code",
   "execution_count": null,
   "metadata": {},
   "outputs": [],
   "source": [
    "s3_location = \"s3://%s/%s\" % (s3_bucket, s3_prefix)\n",
    "\n",
    "# Make sure nothing exists at this S3 prefix\n",
    "!aws s3 rm --recursive {s3_location}\n",
    "\n",
    "# Make any changes to the environment and preset files below and upload these files\n",
    "!aws s3 cp src/robomaker/environments/ {s3_location}/environments/ --recursive --exclude \".ipynb_checkpoints*\" --exclude \"*.pyc\"\n",
    "!aws s3 cp src/robomaker/presets/ {s3_location}/presets/ --recursive --exclude \".ipynb_checkpoints*\" --exclude \"*.pyc\""
   ]
  },
  {
   "cell_type": "markdown",
   "metadata": {},
   "source": [
    "Next, we define the following algorithm metrics that we want to capture from cloudwatch logs to monitor the training progress. These are algorithm specific parameters and might change for different algorithm. We use [Clipped PPO](https://coach.nervanasys.com/algorithms/policy_optimization/cppo/index.html) for this example."
   ]
  },
  {
   "cell_type": "code",
   "execution_count": null,
   "metadata": {},
   "outputs": [],
   "source": [
    "metric_definitions = [\n",
    "    # Training> Name=main_level/agent, Worker=0, Episode=19, Total reward=-102.88, Steps=19019, Training iteration=1\n",
    "    {'Name': 'reward-training',\n",
    "     'Regex': '^Training>.*Total reward=(.*?),'},\n",
    "    \n",
    "    # Policy training> Surrogate loss=-0.32664725184440613, KL divergence=7.255815035023261e-06, Entropy=2.83156156539917, training epoch=0, learning_rate=0.00025\n",
    "    {'Name': 'ppo-surrogate-loss',\n",
    "     'Regex': '^Policy training>.*Surrogate loss=(.*?),'},\n",
    "     {'Name': 'ppo-entropy',\n",
    "     'Regex': '^Policy training>.*Entropy=(.*?),'},\n",
    "   \n",
    "    # Testing> Name=main_level/agent, Worker=0, Episode=19, Total reward=1359.12, Steps=20015, Training iteration=2\n",
    "    {'Name': 'reward-testing',\n",
    "     'Regex': '^Testing>.*Total reward=(.*?),'},\n",
    "]"
   ]
  },
  {
   "cell_type": "markdown",
   "metadata": {},
   "source": [
    "We use the RLEstimator for training RL jobs.\n",
    "\n",
    "1. Specify the source directory which has the environment file, preset and training code.\n",
    "2. Specify the entry point as the training code\n",
    "3. Specify the choice of RL toolkit and framework. This automatically resolves to the ECR path for the RL Container.\n",
    "4. Define the training parameters such as the instance count, instance type, job name, s3_bucket and s3_prefix for storing model checkpoints and metadata. **Only 1 training instance is supported for now.**\n",
    "4. Set the RLCOACH_PRESET as \"deepracer\" for this example.\n",
    "5. Define the metrics definitions that you are interested in capturing in your logs. These can also be visualized in CloudWatch and SageMaker Notebooks."
   ]
  },
  {
   "cell_type": "code",
   "execution_count": null,
   "metadata": {},
   "outputs": [],
   "source": [
    "RLCOACH_PRESET = \"deepracer\"\n",
    "\n",
    "instance_type = \"ml.c4.2xlarge\"\n",
    "\n",
    "estimator = RLEstimator(entry_point=\"training_worker.py\",\n",
    "                        source_dir='src',\n",
    "                        dependencies=[\"common/sagemaker_rl\"],\n",
    "                        toolkit=RLToolkit.COACH,\n",
<<<<<<< HEAD
    "                        toolkit_version='0.11.0',\n",
=======
    "                        toolkit_version='0.11',\n",
>>>>>>> 4f212a2c
    "                        framework=RLFramework.TENSORFLOW,\n",
    "                        role=role,\n",
    "                        train_instance_type=instance_type,\n",
    "                        train_instance_count=1,\n",
    "                        output_path=s3_output_path,\n",
    "                        base_job_name=job_name_prefix,\n",
    "                        train_max_run=job_duration_in_seconds, # Maximum runtime in seconds\n",
    "                        hyperparameters={\"s3_bucket\": s3_bucket,\n",
    "                                         \"s3_prefix\": s3_prefix,\n",
    "                                         \"aws_region\": aws_region,\n",
    "                                         \"RLCOACH_PRESET\": RLCOACH_PRESET,\n",
    "                                      },\n",
    "                        metric_definitions = metric_definitions,\n",
    "                        subnets=default_subnets, # Required for VPC mode\n",
    "                        security_group_ids=default_security_groups, # Required for VPC mode\n",
    "                    )\n",
    "\n",
    "estimator.fit(job_name=job_name, wait=False)"
   ]
  },
  {
   "cell_type": "markdown",
   "metadata": {},
   "source": [
    "### Start the Robomaker job"
   ]
  },
  {
   "cell_type": "code",
   "execution_count": null,
   "metadata": {},
   "outputs": [],
   "source": [
    "from botocore.exceptions import UnknownServiceError\n",
    "\n",
    "robomaker = boto3.client(\"robomaker\")"
   ]
  },
  {
   "cell_type": "markdown",
   "metadata": {},
   "source": [
    "### Create Simulation Application"
   ]
  },
  {
   "cell_type": "markdown",
   "metadata": {},
   "source": [
    "We first create a RoboMaker simulation application using the `DeepRacer public bundle`. Please refer to [RoboMaker Sample Application Github Repository](https://github.com/aws-robotics/aws-robomaker-sample-application-deepracer) if you want to learn more about this bundle or modify it."
   ]
  },
  {
   "cell_type": "code",
   "execution_count": null,
   "metadata": {},
   "outputs": [],
   "source": [
    "bundle_s3_key = 'deepracer/simulation_ws.tar.gz'\n",
    "bundle_source = {'s3Bucket': s3_bucket,\n",
    "                 's3Key': bundle_s3_key,\n",
    "                 'architecture': \"X86_64\"}\n",
    "simulation_software_suite={'name': 'Gazebo',\n",
    "                           'version': '7'}\n",
    "robot_software_suite={'name': 'ROS',\n",
    "                      'version': 'Kinetic'}\n",
    "rendering_engine={'name': 'OGRE', 'version': '1.x'}"
   ]
  },
  {
   "cell_type": "markdown",
   "metadata": {},
   "source": [
    "Download the public DeepRacer bundle provided by RoboMaker and upload it in our S3 bucket to create a RoboMaker Simulation Application"
   ]
  },
  {
   "cell_type": "code",
   "execution_count": null,
   "metadata": {},
   "outputs": [],
   "source": [
    "simulation_application_bundle_location = \"https://s3.amazonaws.com/deepracer-managed-resources/deepracer-github-simapp.tar.gz\"\n",
    "\n",
    "!wget {simulation_application_bundle_location}\n",
    "!aws s3 cp deepracer-github-simapp.tar.gz s3://{s3_bucket}/{bundle_s3_key}\n",
    "!rm deepracer-github-simapp.tar.gz"
   ]
  },
  {
   "cell_type": "code",
   "execution_count": null,
   "metadata": {},
   "outputs": [],
   "source": [
    "app_name = \"deepracer-sample-application\" + strftime(\"%y%m%d-%H%M%S\", gmtime())\n",
    "\n",
    "try:\n",
    "    response = robomaker.create_simulation_application(name=app_name,\n",
    "                                                   sources=[bundle_source],\n",
    "                                                   simulationSoftwareSuite=simulation_software_suite,\n",
    "                                                   robotSoftwareSuite=robot_software_suite,\n",
    "                                                   renderingEngine=rendering_engine\n",
    "                                                  )\n",
    "    simulation_app_arn = response[\"arn\"]\n",
    "    print(\"Created a new simulation app with ARN:\", simulation_app_arn)\n",
    "except Exception as e:\n",
    "    if \"AccessDeniedException\" in str(e):\n",
    "        display(Markdown(generate_help_for_robomaker_all_permissions(role)))\n",
    "        raise e\n",
    "    else:\n",
    "        raise e"
   ]
  },
  {
   "cell_type": "markdown",
   "metadata": {},
   "source": [
    "### Launch the Simulation job on RoboMaker\n",
    "\n",
    "We create [AWS RoboMaker](https://console.aws.amazon.com/robomaker/home#welcome) Simulation Jobs that simulates the environment and shares this data with SageMaker for training. "
   ]
  },
  {
   "cell_type": "code",
   "execution_count": null,
   "metadata": {},
   "outputs": [],
   "source": [
    "# Use more rollout workers for faster convergence\n",
    "num_simulation_workers = 1\n",
    "\n",
    "envriron_vars = {\n",
    "                 \"MODEL_S3_BUCKET\": s3_bucket,\n",
    "                 \"MODEL_S3_PREFIX\": s3_prefix,\n",
    "                 \"ROS_AWS_REGION\": aws_region,\n",
    "                 \"WORLD_NAME\": \"hard_track\",  # Can be one of \"easy_track\", \"medium_track\", \"hard_track\"\n",
    "                 \"MARKOV_PRESET_FILE\": \"%s.py\" % RLCOACH_PRESET,\n",
    "                 \"NUMBER_OF_ROLLOUT_WORKERS\": str(num_simulation_workers)}\n",
    "\n",
    "simulation_application = {\"application\": simulation_app_arn,\n",
    "                          \"launchConfig\": {\"packageName\": \"deepracer_simulation\",\n",
    "                                           \"launchFile\": \"distributed_training.launch\",\n",
    "                                           \"environmentVariables\": envriron_vars}\n",
    "                         }\n",
    "                            \n",
    "vpcConfig = {\"subnets\": default_subnets,\n",
    "             \"securityGroups\": default_security_groups,\n",
    "             \"assignPublicIp\": True}\n",
    "\n",
    "responses = []\n",
    "for job_no in range(num_simulation_workers):\n",
    "    response =  robomaker.create_simulation_job(iamRole=role,\n",
    "                                            clientRequestToken=strftime(\"%Y-%m-%d-%H-%M-%S\", gmtime()),\n",
    "                                            maxJobDurationInSeconds=job_duration_in_seconds,\n",
    "                                            failureBehavior=\"Continue\",\n",
    "                                            simulationApplications=[simulation_application],\n",
    "                                            vpcConfig=vpcConfig,\n",
    "                                            outputLocation={\"s3Bucket\":s3_bucket, \"s3Prefix\":s3_prefix_robomaker}\n",
    "                                            )\n",
    "    responses.append(response)\n",
    "\n",
    "print(\"Created the following jobs:\")\n",
    "job_arns = [response[\"arn\"] for response in responses]\n",
    "for job_arn in job_arns:\n",
    "    print(\"Job ARN\", job_arn) "
   ]
  },
  {
   "cell_type": "markdown",
   "metadata": {},
   "source": [
    "### Visualizing the simulations in RoboMaker"
   ]
  },
  {
   "cell_type": "markdown",
   "metadata": {},
   "source": [
    "You can visit the RoboMaker console to visualize the simulations or run the following cell to generate the hyperlinks."
   ]
  },
  {
   "cell_type": "code",
   "execution_count": null,
   "metadata": {},
   "outputs": [],
   "source": [
    "display(Markdown(generate_robomaker_links(job_arns, aws_region)))"
   ]
  },
  {
   "cell_type": "markdown",
   "metadata": {},
   "source": [
    "### Plot metrics for training job"
   ]
  },
  {
   "cell_type": "code",
   "execution_count": null,
   "metadata": {},
   "outputs": [],
   "source": [
    "tmp_dir = \"/tmp/{}\".format(job_name)\n",
    "os.system(\"mkdir {}\".format(tmp_dir))\n",
    "print(\"Create local folder {}\".format(tmp_dir))\n",
    "intermediate_folder_key = \"{}/output/intermediate\".format(job_name)"
   ]
  },
  {
   "cell_type": "code",
   "execution_count": null,
   "metadata": {},
   "outputs": [],
   "source": [
    "%matplotlib inline\n",
    "import pandas as pd\n",
    "\n",
    "csv_file_name = \"worker_0.simple_rl_graph.main_level.main_level.agent_0.csv\"\n",
    "key = intermediate_folder_key + \"/\" + csv_file_name\n",
    "wait_for_s3_object(s3_bucket, key, tmp_dir)\n",
    "\n",
    "csv_file = \"{}/{}\".format(tmp_dir, csv_file_name)\n",
    "df = pd.read_csv(csv_file)\n",
    "df = df.dropna(subset=['Training Reward'])\n",
    "x_axis = 'Episode #'\n",
    "y_axis = 'Training Reward'\n",
    "\n",
    "plt = df.plot(x=x_axis,y=y_axis, figsize=(12,5), legend=True, style='b-')\n",
    "plt.set_ylabel(y_axis);\n",
    "plt.set_xlabel(x_axis);"
   ]
  },
  {
   "cell_type": "markdown",
   "metadata": {},
   "source": [
    "### Clean Up"
   ]
  },
  {
   "cell_type": "markdown",
   "metadata": {},
   "source": [
    "Execute the cells below if you want to kill RoboMaker and SageMaker job."
   ]
  },
  {
   "cell_type": "code",
   "execution_count": null,
   "metadata": {},
   "outputs": [],
   "source": [
    "for job_arn in job_arns:\n",
    "    robomaker.cancel_simulation_job(job=job_arn)"
   ]
  },
  {
   "cell_type": "code",
   "execution_count": null,
   "metadata": {},
   "outputs": [],
   "source": [
    "sage_session.sagemaker_client.stop_training_job(TrainingJobName=estimator._current_job_name)"
   ]
  },
  {
   "cell_type": "markdown",
   "metadata": {},
   "source": [
    "### Evaluation"
   ]
  },
  {
   "cell_type": "code",
   "execution_count": null,
   "metadata": {},
   "outputs": [],
   "source": [
    "envriron_vars = {\"MODEL_S3_BUCKET\": s3_bucket,\n",
    "                 \"MODEL_S3_PREFIX\": s3_prefix,\n",
    "                 \"ROS_AWS_REGION\": aws_region,\n",
    "                 \"NUMBER_OF_TRIALS\": str(20),\n",
    "                 \"MARKOV_PRESET_FILE\": \"%s.py\" % RLCOACH_PRESET,\n",
    "                 \"WORLD_NAME\": \"hard_track\",\n",
    "                 }\n",
    "\n",
    "simulation_application = {\"application\":simulation_app_arn,\n",
    "                          \"launchConfig\": {\"packageName\": \"deepracer_simulation\",\n",
    "                                           \"launchFile\": \"evaluation.launch\",\n",
    "                                           \"environmentVariables\": envriron_vars}\n",
    "                         }\n",
    "                            \n",
    "vpcConfig = {\"subnets\": default_subnets,\n",
    "             \"securityGroups\": default_security_groups,\n",
    "             \"assignPublicIp\": True}\n",
    "\n",
    "response =  robomaker.create_simulation_job(iamRole=role,\n",
    "                                        clientRequestToken=strftime(\"%Y-%m-%d-%H-%M-%S\", gmtime()),\n",
    "                                        maxJobDurationInSeconds=job_duration_in_seconds,\n",
    "                                        failureBehavior=\"Continue\",\n",
    "                                        simulationApplications=[simulation_application],\n",
    "                                        vpcConfig=vpcConfig,\n",
    "                                        outputLocation={\"s3Bucket\":s3_bucket, \"s3Prefix\":s3_prefix_robomaker}\n",
    "                                        )\n",
    "print(\"Created the following job:\")\n",
    "print(\"Job ARN\", response[\"arn\"])"
   ]
  },
  {
   "cell_type": "markdown",
   "metadata": {},
   "source": [
    "### Clean Up Simulation Application Resource"
   ]
  },
  {
   "cell_type": "code",
   "execution_count": null,
   "metadata": {},
   "outputs": [],
   "source": [
    "robomaker.delete_simulation_application(application=simulation_app_arn)"
   ]
  }
 ],
 "metadata": {
  "anaconda-cloud": {},
  "kernelspec": {
   "display_name": "conda_tensorflow_p36",
   "language": "python",
   "name": "conda_tensorflow_p36"
  },
  "language_info": {
   "codemirror_mode": {
    "name": "ipython",
    "version": 3
   },
   "file_extension": ".py",
   "mimetype": "text/x-python",
   "name": "python",
   "nbconvert_exporter": "python",
   "pygments_lexer": "ipython3",
   "version": "3.6.5"
  },
  "notice": "Copyright 2018 Amazon.com, Inc. or its affiliates. All Rights Reserved. Licensed under the Apache License, Version 2.0 (the \"License\"). You may not use this file except in compliance with the License. A copy of the License is located at http://aws.amazon.com/apache2.0/ or in the \"license\" file accompanying this file. This file is distributed on an \"AS IS\" BASIS, WITHOUT WARRANTIES OR CONDITIONS OF ANY KIND, either express or implied. See the License for the specific language governing permissions and limitations under the License."
 },
 "nbformat": 4,
 "nbformat_minor": 2
}<|MERGE_RESOLUTION|>--- conflicted
+++ resolved
@@ -423,11 +423,7 @@
     "                        source_dir='src',\n",
     "                        dependencies=[\"common/sagemaker_rl\"],\n",
     "                        toolkit=RLToolkit.COACH,\n",
-<<<<<<< HEAD
-    "                        toolkit_version='0.11.0',\n",
-=======
     "                        toolkit_version='0.11',\n",
->>>>>>> 4f212a2c
     "                        framework=RLFramework.TENSORFLOW,\n",
     "                        role=role,\n",
     "                        train_instance_type=instance_type,\n",

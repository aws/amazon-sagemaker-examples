--- conflicted
+++ resolved
@@ -61,13 +61,8 @@
    "source": [
     "import sys\n",
     "\n",
-<<<<<<< HEAD
-    "#!{sys.executable} -m pip install \"sagemaker-experiments\"\n",
-    "#!{sys.executable} -m pip install \"sagemaker-studio-image-build\""
-=======
     "!{sys.executable} -m pip install \"sagemaker-experiments\"\n",
     "!{sys.executable} -m pip install \"sagemaker-studio-image-build\""
->>>>>>> 17ba75e6
    ]
   },
   {
@@ -695,13 +690,6 @@
    ]
   },
   {
-   "cell_type": "code",
-   "execution_count": null,
-   "metadata": {},
-   "outputs": [],
-   "source": []
-  },
-  {
    "cell_type": "markdown",
    "metadata": {},
    "source": [
@@ -999,9 +987,9 @@
  "metadata": {
   "instance_type": "ml.t3.medium",
   "kernelspec": {
-   "display_name": "Environment (conda_anaconda3)",
+   "display_name": "Python 3 (Data Science)",
    "language": "python",
-   "name": "conda_anaconda3"
+   "name": "python3__SAGEMAKER_INTERNAL__arn:aws:sagemaker:us-east-2:429704687514:image/datascience-1.0"
   },
   "language_info": {
    "codemirror_mode": {

# Build an image that can do training and inference in SageMaker
# This is a Python 2 image that uses the nginx, gunicorn, flask stack
# for serving inferences in a stable way.

FROM ubuntu:16.04

MAINTAINER Amazon AI <sage-learner@amazon.com>


RUN apt-get -y update && apt-get install -y --no-install-recommends \
         wget \
         python \
         nginx \
         ca-certificates \
    && rm -rf /var/lib/apt/lists/*

# Here we get all python packages.
# There's substantial overlap between scipy and numpy that we eliminate by
# linking them together. Likewise, pip leaves the install caches populated which uses
# a significant amount of space. These optimizations save a fair amount of space in the
# image, which reduces start up time.
RUN wget https://bootstrap.pypa.io/get-pip.py && python get-pip.py && \
<<<<<<< HEAD
    pip install numpy scipy scikit-learn pandas flask gevent gunicorn
=======
    pip install numpy==1.15.0 scipy scikit-learn pandas flask gevent gunicorn && \
        (cd /usr/local/lib/python2.7/dist-packages/scipy/.libs; rm *; ln ../../numpy/.libs/* .) && \
        rm -rf /root/.cache
>>>>>>> 80df7d61

# Set some environment variables. PYTHONUNBUFFERED keeps Python from buffering our standard
# output stream, which means that logs can be delivered to the user quickly. PYTHONDONTWRITEBYTECODE
# keeps Python from writing the .pyc files which are unnecessary in this case. We also update
# PATH so that the train and serve programs are found when the container is invoked.

ENV PYTHONUNBUFFERED=TRUE
ENV PYTHONDONTWRITEBYTECODE=TRUE
ENV PATH="/opt/program:${PATH}"

# Set up the program in the image
COPY decision_trees /opt/program
WORKDIR /opt/program
<|MERGE_RESOLUTION|>--- conflicted
+++ resolved
@@ -20,13 +20,9 @@
 # a significant amount of space. These optimizations save a fair amount of space in the
 # image, which reduces start up time.
 RUN wget https://bootstrap.pypa.io/get-pip.py && python get-pip.py && \
-<<<<<<< HEAD
-    pip install numpy scipy scikit-learn pandas flask gevent gunicorn
-=======
     pip install numpy==1.15.0 scipy scikit-learn pandas flask gevent gunicorn && \
         (cd /usr/local/lib/python2.7/dist-packages/scipy/.libs; rm *; ln ../../numpy/.libs/* .) && \
         rm -rf /root/.cache
->>>>>>> 80df7d61
 
 # Set some environment variables. PYTHONUNBUFFERED keeps Python from buffering our standard
 # output stream, which means that logs can be delivered to the user quickly. PYTHONDONTWRITEBYTECODE

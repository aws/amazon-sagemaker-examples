--- conflicted
+++ resolved
@@ -106,18 +106,6 @@
    ]
   },
   {
-   "cell_type": "code",
-   "execution_count": null,
-   "metadata": {},
-   "outputs": [],
-   "source": [
-    "import subprocess\n",
-    "\n",
-    "subprocess.run(\"apt-get update -y\", shell=True)\n",
-    "subprocess.run(\"apt install unzip\", shell=True)"
-   ]
-  },
-  {
    "cell_type": "markdown",
    "metadata": {},
    "source": [
@@ -135,34 +123,17 @@
    "metadata": {},
    "outputs": [],
    "source": [
-<<<<<<< HEAD
-    "# Download and unzip the data\n",
-    "subprocess.run(\n",
-    "    f\"aws s3 cp --region {region} s3://sagemaker-sample-data-{region}/autopilot/direct_marketing/bank-additional.zip .\",\n",
-    "    shell=True,\n",
-    ")\n",
-    "subprocess.run(\"unzip -qq -o bank-additional.zip\", shell=True)\n",
-    "subprocess.run(\"rm bank-additional.zip\", shell=True)\n",
-    "\n",
-    "local_data_path = \"./bank-additional/bank-additional-full.csv\"\n",
-    "data = pd.read_csv(local_data_path)\n",
-=======
     "# Download the data\n",
     "s3 = boto3.client(\"s3\")\n",
     "s3.download_file(\"autogluon\", \"datasets/Inc/train.csv\", \"train.csv\")\n",
     "s3.download_file(\"autogluon\", \"datasets/Inc/test.csv\", \"test.csv\")\n",
->>>>>>> 17ba75e6
     "\n",
     "# Split train/test data\n",
     "train = pd.read_csv('train.csv')\n",
     "test = pd.read_csv('test.csv')\n",
     "\n",
     "# Split test X/y\n",
-<<<<<<< HEAD
-    "label = \"y\"\n",
-=======
     "label = \"class\"\n",
->>>>>>> 17ba75e6
     "y_test = test[label]\n",
     "X_test = test.drop(columns=[label])"
    ]
@@ -233,11 +204,7 @@
    "outputs": [],
    "source": [
     "# Define required label and optional additional parameters\n",
-<<<<<<< HEAD
-    "init_args = {\"label\": \"y\"}\n",
-=======
     "init_args = {\"label\": \"class\"}\n",
->>>>>>> 17ba75e6
     "\n",
     "# Define additional parameters\n",
     "fit_args = {\n",

{
 "cells": [
  {
   "cell_type": "markdown",
   "metadata": {},
   "source": [
    "# Using TensorFlow Scripts in SageMaker - Quickstart\n",
    "\n",
    "Starting with TensorFlow version 1.11, you can use SageMaker's TensorFlow containers to train TensorFlow scripts the same way you would train outside SageMaker. This feature is named **Script Mode**. \n",
    "\n",
    "This example uses \n",
    "[Multi-layer Recurrent Neural Networks (LSTM, RNN) for character-level language models in Python using Tensorflow](https://github.com/sherjilozair/char-rnn-tensorflow). \n",
    "You can use the same technique for other scripts or repositories, including \n",
    "[TensorFlow Model Zoo](https://github.com/tensorflow/models) and \n",
    "[TensorFlow benchmark scripts](https://github.com/tensorflow/benchmarks/tree/master/scripts/tf_cnn_benchmarks)."
   ]
  },
  {
   "cell_type": "markdown",
   "metadata": {},
   "source": [
    "### Get the data\n",
    "For training data, we use plain text versions of Sherlock Holmes stories.\n",
    "Let's create a folder named **sherlock** to store our dataset:"
   ]
  },
  {
   "cell_type": "code",
   "execution_count": null,
   "metadata": {},
   "outputs": [],
   "source": [
    "import os\n",
    "\n",
    "data_dir = os.path.join(os.getcwd(), \"sherlock\")\n",
    "\n",
    "os.makedirs(data_dir, exist_ok=True)"
   ]
  },
  {
   "cell_type": "markdown",
   "metadata": {},
   "source": [
    "We need to download the dataset to this folder:"
   ]
  },
  {
   "cell_type": "code",
   "execution_count": null,
   "metadata": {},
   "outputs": [],
   "source": [
    "!wget https://sherlock-holm.es/stories/plain-text/cnus.txt --force-directories --output-document=sherlock/input.txt"
   ]
  },
  {
   "cell_type": "markdown",
   "metadata": {},
   "source": [
    "## Preparing the training script\n",
    "\n",
    "For training scripts, let's use Git integration for SageMaker Python SDK here. That is, you can specify a training script that is stored in a GitHub, CodeCommit or other Git repository as the entry point for the estimator, so that you don't have to download the scripts locally. If you do so, source directory and dependencies should be in the same repo if they are needed.\n",
    "\n",
    "To use Git integration, pass a dict `git_config` as a parameter when you create the `TensorFlow` Estimator object. In the `git_config` parameter, you specify the fields `repo`, `branch` and `commit` to locate the specific repo you want to use. If authentication is required to access the repo, you can specify fields `2FA_enabled`, `username`, `password` and token accordingly.\n",
    "\n",
    "The scripts we want to use for this example is stored in GitHub repo \n",
    "[https://github.com/awslabs/amazon-sagemaker-examples/tree/training-scripts](https://github.com/awslabs/amazon-sagemaker-examples/tree/training-scripts), \n",
    "under the branch `training-scripts`. It is a public repo so we don't need authentication to access it. Let's specify the `git_config` argument here: \n"
   ]
  },
  {
   "cell_type": "code",
   "execution_count": null,
   "metadata": {},
   "outputs": [],
   "source": [
    "git_config = {\n",
    "    \"repo\": \"https://github.com/awslabs/amazon-sagemaker-examples.git\",\n",
    "    \"branch\": \"training-scripts\",\n",
    "}"
   ]
  },
  {
   "cell_type": "markdown",
   "metadata": {},
   "source": [
    "Note that we did not specify `commit` in `git_config` here, so the latest commit of the specified repo and branch will be used by default. \n",
    "\n",
    "The scripts we will use are under the `char-rnn-tensorflow` directory in the repo. The directory also includes a [README.md](https://github.com/awslabs/amazon-sagemaker-examples/blob/training-scripts/README.md#basic-usage) with an overview of the project, requirements, and basic usage:\n",
    "\n",
    "> #### **Basic Usage**\n",
    "> _To train with default parameters on the tinyshakespeare corpus, run **python train.py**. \n",
    "To access all the parameters use **python train.py --help.**_\n",
    "\n",
    "[train.py](https://github.com/awslabs/amazon-sagemaker-examples/blob/training-scripts/char-rnn-tensorflow/train.py#L11) uses the [argparse](https://docs.python.org/3/library/argparse.html) library and requires the following arguments:\n",
    "\n",
    "```python\n",
    "parser = argparse.ArgumentParser(formatter_class=argparse.ArgumentDefaultsHelpFormatter)\n",
    "# Data and model checkpoints directories\n",
    "parser.add_argument('--data_dir', type=str, default='data/tinyshakespeare', help='data directory containing input.txt with training examples')\n",
    "parser.add_argument('--save_dir', type=str, default='save', help='directory to store checkpointed models')\n",
    "...\n",
    "args = parser.parse_args()\n",
    "\n",
    "```\n",
    "When SageMaker training finishes, it deletes all data generated inside the container with exception of the directories `_/opt/ml/model_` and `_/opt/ml/output_`. To ensure that model data is not lost during training, training scripts are invoked in SageMaker with an additional argument `--model_dir`. The training script should save the model data that results from the training job to this directory..\n"
   ]
  },
  {
   "cell_type": "markdown",
   "metadata": {},
   "source": [
    "The training script executes in the container as shown bellow:\n",
    "\n",
    "```bash\n",
    "python train.py --num-epochs 1 --data_dir /opt/ml/input/data/training --model_dir /opt/ml/model\n",
    "```"
   ]
  },
  {
   "cell_type": "markdown",
   "metadata": {},
   "source": [
    "## Test locally using SageMaker Python SDK TensorFlow Estimator"
   ]
  },
  {
   "cell_type": "markdown",
   "metadata": {},
   "source": [
    "You can use the SageMaker Python SDK [`TensorFlow`](https://github.com/aws/sagemaker-python-sdk/blob/master/src/sagemaker/tensorflow/README.rst#training-with-tensorflow) estimator to easily train locally and in SageMaker. \n",
    "\n",
    "Let's start by setting the training script arguments `--num_epochs` and `--data_dir` as hyperparameters. Remember that we don't need to provide `--model_dir`:"
   ]
  },
  {
   "cell_type": "code",
   "execution_count": null,
   "metadata": {},
   "outputs": [],
   "source": [
    "hyperparameters = {\"num_epochs\": 1, \"data_dir\": \"/opt/ml/input/data/training\"}"
   ]
  },
  {
   "cell_type": "markdown",
   "metadata": {},
   "source": [
    "This notebook shows how to use the SageMaker Python SDK to run your code in a local container before deploying to SageMaker's managed training or hosting environments. Just change your estimator's train_instance_type to local or local_gpu. For more information, see: https://github.com/aws/sagemaker-python-sdk#local-mode.\n",
    "\n",
    "In order to use this feature you'll need to install docker-compose (and nvidia-docker if training with a GPU). Running following script will install docker-compose or nvidia-docker-compose and configure the notebook environment for you.\n",
    "\n",
    "Note, you can only run a single local notebook at a time."
   ]
  },
  {
   "cell_type": "code",
   "execution_count": null,
   "metadata": {},
   "outputs": [],
   "source": [
    "!/bin/bash ./setup.sh"
   ]
  },
  {
   "cell_type": "markdown",
   "metadata": {},
   "source": [
    "To train locally, you set `train_instance_type` to [local](https://github.com/aws/sagemaker-python-sdk#local-mode):"
   ]
  },
  {
   "cell_type": "code",
   "execution_count": null,
   "metadata": {},
   "outputs": [],
   "source": [
    "train_instance_type = \"local\""
   ]
  },
  {
   "cell_type": "markdown",
   "metadata": {},
   "source": [
    "We create the `TensorFlow` Estimator, passing the `git_config` argument and the flag `script_mode=True`. Note that we are using Git integration here, so `source_dir` should be a relative path inside the Git repo; otherwise it should be a relative or absolute local path. the `Tensorflow` Estimator is created as following: \n"
   ]
  },
  {
   "cell_type": "code",
   "execution_count": null,
   "metadata": {},
   "outputs": [],
   "source": [
    "import os\n",
    "\n",
    "import sagemaker\n",
    "from sagemaker.tensorflow import TensorFlow\n",
    "\n",
    "\n",
<<<<<<< HEAD
    "estimator = TensorFlow(entry_point='train.py',\n",
    "                       source_dir='char-rnn-tensorflow',\n",
    "                       git_config=git_config,\n",
    "                       instance_type=train_instance_type,\n",
    "                       instance_count=1,\n",
    "                       hyperparameters=hyperparameters,\n",
    "                       role=sagemaker.get_execution_role(), # Passes to the container the AWS role that you are using on this notebook\n",
    "                       framework_version='1.15.2',\n",
    "                       py_version='py3')"
=======
    "estimator = TensorFlow(\n",
    "    entry_point=\"train.py\",\n",
    "    source_dir=\"char-rnn-tensorflow\",\n",
    "    git_config=git_config,\n",
    "    train_instance_type=train_instance_type,\n",
    "    train_instance_count=1,\n",
    "    hyperparameters=hyperparameters,\n",
    "    role=sagemaker.get_execution_role(),  # Passes to the container the AWS role that you are using on this notebook\n",
    "    framework_version=\"1.15.2\",\n",
    "    py_version=\"py3\",\n",
    "    script_mode=True,\n",
    ")"
>>>>>>> 187e52fc
   ]
  },
  {
   "cell_type": "markdown",
   "metadata": {},
   "source": [
    "To start a training job, we call `estimator.fit(inputs)`, where inputs is a dictionary where the keys, named **channels**, \n",
    "have values pointing to the data location. `estimator.fit(inputs)` downloads the TensorFlow container with TensorFlow Python 3, CPU version, locally and simulates a SageMaker training job. \n",
    "When training starts, the TensorFlow container executes **train.py**, passing `hyperparameters` and `model_dir` as script arguments, executing the example as follows:\n",
    "```bash\n",
    "python -m train --num-epochs 1 --data_dir /opt/ml/input/data/training --model_dir /opt/ml/model\n",
    "```\n"
   ]
  },
  {
   "cell_type": "code",
   "execution_count": null,
   "metadata": {},
   "outputs": [],
   "source": [
    "inputs = {\"training\": f\"file://{data_dir}\"}\n",
    "\n",
    "estimator.fit(inputs)"
   ]
  },
  {
   "cell_type": "markdown",
   "metadata": {},
   "source": [
    "Let's explain the values of `--data_dir` and `--model_dir` with more details:\n",
    "\n",
    "- **/opt/ml/input/data/training** is the directory inside the container where the training data is downloaded. The data is downloaded to this folder because `training` is the channel name defined in ```estimator.fit({'training': inputs})```. See [training data](https://docs.aws.amazon.com/sagemaker/latest/dg/your-algorithms-training-algo.html#your-algorithms-training-algo-running-container-trainingdata) for more information. \n",
    "\n",
    "- **/opt/ml/model** use this directory to save models, checkpoints, or any other data. Any data saved in this folder is saved in the S3 bucket defined for training. See [model data](https://docs.aws.amazon.com/sagemaker/latest/dg/your-algorithms-training-algo.html#your-algorithms-training-algo-envvariables) for more information.\n",
    "\n",
    "### Reading additional information from the container\n",
    "\n",
    "Often, a user script needs additional information from the container that is not available in ```hyperparameters```.\n",
    "SageMaker containers write this information as **environment variables** that are available inside the script.\n",
    "\n",
    "For example, the example above can read information about the `training` channel provided in the training job request by adding the environment variable `SM_CHANNEL_TRAINING` as the default value for the `--data_dir` argument:\n",
    "\n",
    "```python\n",
    "if __name__ == '__main__':\n",
    "  parser = argparse.ArgumentParser()\n",
    "  # reads input channels training and testing from the environment variables\n",
    "  parser.add_argument('--data_dir', type=str, default=os.environ['SM_CHANNEL_TRAINING'])\n",
    "```\n",
    "\n",
    "Script mode displays the list of available environment variables in the training logs. You can find the [entire list here](https://github.com/aws/sagemaker-containers/blob/master/README.rst#list-of-provided-environment-variables-by-sagemaker-containers)."
   ]
  },
  {
   "cell_type": "markdown",
   "metadata": {},
   "source": [
    "# Training in SageMaker"
   ]
  },
  {
   "cell_type": "markdown",
   "metadata": {},
   "source": [
    "After you test the training job locally, upload the dataset to an S3 bucket so SageMaker can access the data during training:"
   ]
  },
  {
   "cell_type": "code",
   "execution_count": null,
   "metadata": {},
   "outputs": [],
   "source": [
    "import sagemaker\n",
    "\n",
    "inputs = sagemaker.Session().upload_data(path=\"sherlock\", key_prefix=\"datasets/sherlock\")"
   ]
  },
  {
   "cell_type": "markdown",
   "metadata": {},
   "source": [
    "The returned variable inputs above is a string with a S3 location which SageMaker Tranining has permissions\n",
    "to read data from."
   ]
  },
  {
   "cell_type": "code",
   "execution_count": null,
   "metadata": {},
   "outputs": [],
   "source": [
    "inputs"
   ]
  },
  {
   "cell_type": "markdown",
   "metadata": {},
   "source": [
    "To train in SageMaker:\n",
    "- change the estimator argument `train_instance_type` to any SageMaker ml instance available for training.\n",
    "- set the `training` channel to a S3 location."
   ]
  },
  {
   "cell_type": "code",
   "execution_count": null,
   "metadata": {},
   "outputs": [],
   "source": [
<<<<<<< HEAD
    "estimator = TensorFlow(entry_point='train.py',\n",
    "                       source_dir='char-rnn-tensorflow',\n",
    "                       git_config=git_config,\n",
    "                       instance_type='ml.c4.xlarge', # Executes training in a ml.c4.xlarge instance\n",
    "                       instance_count=1,\n",
    "                       hyperparameters=hyperparameters,\n",
    "                       role=sagemaker.get_execution_role(),\n",
    "                       framework_version='1.15.2',\n",
    "                       py_version='py3')\n",
    "             \n",
=======
    "estimator = TensorFlow(\n",
    "    entry_point=\"train.py\",\n",
    "    source_dir=\"char-rnn-tensorflow\",\n",
    "    git_config=git_config,\n",
    "    train_instance_type=\"ml.c4.xlarge\",  # Executes training in a ml.c4.xlarge instance\n",
    "    train_instance_count=1,\n",
    "    hyperparameters=hyperparameters,\n",
    "    role=sagemaker.get_execution_role(),\n",
    "    framework_version=\"1.15.2\",\n",
    "    py_version=\"py3\",\n",
    "    script_mode=True,\n",
    ")\n",
    "\n",
>>>>>>> 187e52fc
    "\n",
    "estimator.fit({\"training\": inputs})"
   ]
  },
  {
   "cell_type": "code",
   "execution_count": null,
   "metadata": {},
   "outputs": [],
   "source": []
  }
 ],
 "metadata": {
  "kernelspec": {
   "display_name": "conda_tensorflow_p36",
   "language": "python",
   "name": "conda_tensorflow_p36"
  },
  "language_info": {
   "codemirror_mode": {
    "name": "ipython",
    "version": 3
   },
   "file_extension": ".py",
   "mimetype": "text/x-python",
   "name": "python",
   "nbconvert_exporter": "python",
   "pygments_lexer": "ipython3",
   "version": "3.6.13"
  }
 },
 "nbformat": 4,
 "nbformat_minor": 2
}<|MERGE_RESOLUTION|>--- conflicted
+++ resolved
@@ -197,30 +197,17 @@
     "from sagemaker.tensorflow import TensorFlow\n",
     "\n",
     "\n",
-<<<<<<< HEAD
-    "estimator = TensorFlow(entry_point='train.py',\n",
-    "                       source_dir='char-rnn-tensorflow',\n",
-    "                       git_config=git_config,\n",
-    "                       instance_type=train_instance_type,\n",
-    "                       instance_count=1,\n",
-    "                       hyperparameters=hyperparameters,\n",
-    "                       role=sagemaker.get_execution_role(), # Passes to the container the AWS role that you are using on this notebook\n",
-    "                       framework_version='1.15.2',\n",
-    "                       py_version='py3')"
-=======
     "estimator = TensorFlow(\n",
     "    entry_point=\"train.py\",\n",
     "    source_dir=\"char-rnn-tensorflow\",\n",
     "    git_config=git_config,\n",
-    "    train_instance_type=train_instance_type,\n",
-    "    train_instance_count=1,\n",
+    "    instance_type=train_instance_type,\n",
+    "    instance_count=1,\n",
     "    hyperparameters=hyperparameters,\n",
     "    role=sagemaker.get_execution_role(),  # Passes to the container the AWS role that you are using on this notebook\n",
     "    framework_version=\"1.15.2\",\n",
     "    py_version=\"py3\",\n",
-    "    script_mode=True,\n",
     ")"
->>>>>>> 187e52fc
    ]
   },
   {
@@ -330,32 +317,18 @@
    "metadata": {},
    "outputs": [],
    "source": [
-<<<<<<< HEAD
-    "estimator = TensorFlow(entry_point='train.py',\n",
-    "                       source_dir='char-rnn-tensorflow',\n",
-    "                       git_config=git_config,\n",
-    "                       instance_type='ml.c4.xlarge', # Executes training in a ml.c4.xlarge instance\n",
-    "                       instance_count=1,\n",
-    "                       hyperparameters=hyperparameters,\n",
-    "                       role=sagemaker.get_execution_role(),\n",
-    "                       framework_version='1.15.2',\n",
-    "                       py_version='py3')\n",
-    "             \n",
-=======
     "estimator = TensorFlow(\n",
     "    entry_point=\"train.py\",\n",
     "    source_dir=\"char-rnn-tensorflow\",\n",
     "    git_config=git_config,\n",
-    "    train_instance_type=\"ml.c4.xlarge\",  # Executes training in a ml.c4.xlarge instance\n",
-    "    train_instance_count=1,\n",
+    "    instance_type=\"ml.c4.xlarge\",  # Executes training in a ml.c4.xlarge instance\n",
+    "    instance_count=1,\n",
     "    hyperparameters=hyperparameters,\n",
     "    role=sagemaker.get_execution_role(),\n",
     "    framework_version=\"1.15.2\",\n",
     "    py_version=\"py3\",\n",
-    "    script_mode=True,\n",
     ")\n",
     "\n",
->>>>>>> 187e52fc
     "\n",
     "estimator.fit({\"training\": inputs})"
    ]

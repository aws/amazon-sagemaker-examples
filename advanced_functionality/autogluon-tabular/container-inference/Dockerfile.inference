--- conflicted
+++ resolved
@@ -3,11 +3,8 @@
 
 RUN pip install -U pip
 RUN pip install -U wheel setuptools
-<<<<<<< HEAD
 RUN pip install --no-cache-dir autogluon==0.1.0
-=======
-RUN pip install autogluon==0.1.0
->>>>>>> b0d06b27
+
 RUN pip install PrettyTable
 
 # Defines inference.py as script entrypoint

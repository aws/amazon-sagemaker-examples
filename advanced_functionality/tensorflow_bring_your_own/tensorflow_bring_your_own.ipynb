{
 "cells": [
  {
   "cell_type": "markdown",
   "metadata": {},
   "source": [
    "# Building your own TensorFlow container\n",
    "\n",
    "With Amazon SageMaker, you can package your own algorithms that can then be trained and deployed in the SageMaker environment. This notebook guides you through an example using TensorFlow that shows you how to build a Docker container for SageMaker and use it for training and inference.\n",
    "\n",
    "By packaging an algorithm in a container, you can bring almost any code to the Amazon SageMaker environment, regardless of programming language, environment, framework, or dependencies. \n",
    "\n",
    "1. [Building your own TensorFlow container](#Building-your-own-tensorflow-container)\n",
    "  1. [When should I build my own algorithm container?](#When-should-I-build-my-own-algorithm-container?)\n",
    "  1. [Permissions](#Permissions)\n",
    "  1. [The example](#The-example)\n",
    "  1. [The presentation](#The-presentation)\n",
    "1. [Part 1: Packaging and Uploading your Algorithm for use with Amazon SageMaker](#Part-1:-Packaging-and-Uploading-your-Algorithm-for-use-with-Amazon-SageMaker)\n",
    "    1. [An overview of Docker](#An-overview-of-Docker)\n",
    "    1. [How Amazon SageMaker runs your Docker container](#How-Amazon-SageMaker-runs-your-Docker-container)\n",
    "      1. [Running your container during training](#Running-your-container-during-training)\n",
    "        1. [The input](#The-input)\n",
    "        1. [The output](#The-output)\n",
    "      1. [Running your container during hosting](#Running-your-container-during-hosting)\n",
    "    1. [The parts of the sample container](#The-parts-of-the-sample-container)\n",
    "    1. [The `Dockerfile`](#The-Dockerfile)\n",
    "    1. [Building and registering the container](#Building-and-registering-the-container)\n",
    "  1. [Testing your algorithm on your local machine](#Testing-your-algorithm-on-your-local-machine)\n",
    "1. [Part 2: Training and Hosting your Algorithm in Amazon SageMaker](#Part-2:-Training-and-Hosting-your-Algorithm-in-Amazon-SageMaker)\n",
    "  1. [Set up the environment](#Set-up-the-environment)\n",
    "  1. [Create the session](#Create-the-session)\n",
    "  1. [Upload the data for training](#Upload-the-data-for-training)\n",
    "  1. [Training On SageMaker](#Training-on-SageMaker)\n",
    "  1. [Optional cleanup](#Optional-cleanup)  \n",
    "1. [Reference](#Reference)\n",
    "\n",
    "_or_ I'm impatient, just [let me see the code](#The-Dockerfile)!\n",
    "\n",
    "## When should I build my own algorithm container?\n",
    "\n",
    "You may not need to create a container to bring your own code to Amazon SageMaker. When you are using a framework such as Apache MXNet or TensorFlow that has direct support in SageMaker, you can simply supply the Python code that implements your algorithm using the SDK entry points for that framework. This set of supported frameworks is regularly added to, so you should check the current list to determine whether your algorithm is written in one of these common machine learning environments.\n",
    "\n",
    "Even if there is direct SDK support for your environment or framework, you may find it more effective to build your own container. If the code that implements your algorithm is quite complex, or you need special additions to the framework, building your own container may be the right choice.\n",
    "\n",
    "Some reasons to build an already supported framework container are:\n",
    "1. A specific version isn't supported.\n",
    "2. Configure and install your dependencies and environment.\n",
    "3. Use a different training/hosting solution than provided.\n",
    "\n",
    "This walkthrough shows that it is quite straightforward to build your own container. So you can still use SageMaker even if your use case is not covered by the deep learning containers that we've built for you.\n",
    "\n",
    "## Permissions\n",
    "\n",
    "Running this notebook requires permissions in addition to the normal `SageMakerFullAccess` permissions. This is because it creates new repositories on Amazon ECR. The easiest way to add these permissions is simply to add the managed policy `AmazonEC2ContainerRegistryFullAccess` to the role that you used to start your notebook instance. There's no need to restart your notebook instance when you do this, the new permissions will be available immediately.\n",
    "\n",
    "## The example\n",
    "\n",
    "In this example we show how to package a custom TensorFlow container with a Python example which works with the CIFAR-10 dataset and uses TensorFlow Serving for inference. However, different inference solutions other than TensorFlow Serving can be used by modifying the docker container.\n",
    "\n",
    "In this example, we use a single image to support training and hosting. This simplifies the procedure because we only need to manage one image for both tasks. Sometimes you may want separate images for training and hosting because they have different requirements. In this case, separate the parts discussed below into separate `Dockerfiles` and build two images. Choosing whether to use a single image or two images is a matter of what is most convenient for you to develop and manage.\n",
    "\n",
    "If you're only using Amazon SageMaker for training or hosting, but not both, only the functionality used needs to be built into your container.\n",
    "\n",
    "[CIFAR-10]: http://www.cs.toronto.edu/~kriz/cifar.html\n",
    "\n",
    "## The presentation\n",
    "\n",
    "This presentation is divided into two parts: _building_ the container and _using_ the container."
   ]
  },
  {
   "cell_type": "markdown",
   "metadata": {},
   "source": [
    "# Part 1: Packaging and Uploading your Algorithm for use with Amazon SageMaker\n",
    "\n",
    "### An overview of Docker\n",
    "\n",
    "If you're familiar with Docker already, you can skip ahead to the next section.\n",
    "\n",
    "For many data scientists, Docker containers are a new technology. But they are not difficult and can significantly simply the deployment of your software packages. \n",
    "\n",
    "Docker provides a simple way to package arbitrary code into an _image_ that is totally self-contained. Once you have an image, you can use Docker to run a _container_ based on that image. Running a container is just like running a program on the machine except that the container creates a fully self-contained environment for the program to run. Containers are isolated from each other and from the host environment, so the way your program is set up is the way it runs, no matter where you run it.\n",
    "\n",
    "Docker is more powerful than environment managers like `conda` or `virtualenv` because (a) it is completely language independent and (b) it comprises your whole operating environment, including startup commands, and environment variable.\n",
    "\n",
    "A Docker container is like a virtual machine, but it is much lighter weight. For example, a program running in a container can start in less than a second and many containers can run simultaneously on the same physical or virtual machine instance.\n",
    "\n",
    "Docker uses a simple file called a `Dockerfile` to specify how the image is assembled. An example is provided below. You can build your Docker images based on Docker images built by yourself or by others, which can simplify things quite a bit.\n",
    "\n",
    "Docker has become very popular in programming and `devops` communities due to its flexibility and its well-defined specification of how code can be run in its containers. It is the underpinning of many services built in the past few years, such as [Amazon ECS].\n",
    "\n",
    "Amazon SageMaker uses Docker to allow users to train and deploy arbitrary algorithms.\n",
    "\n",
    "In Amazon SageMaker, Docker containers are invoked in a one way for training and another, slightly different, way for hosting. The following sections outline how to build containers for the SageMaker environment.\n",
    "\n",
    "Some helpful links:\n",
    "\n",
    "* [Docker home page](http://www.docker.com)\n",
    "* [Getting started with Docker](https://docs.docker.com/get-started/)\n",
    "* [`Dockerfile` reference](https://docs.docker.com/engine/reference/builder/)\n",
    "* [`docker run` reference](https://docs.docker.com/engine/reference/run/)\n",
    "\n",
    "[Amazon ECS]: https://aws.amazon.com/ecs/\n",
    "\n",
    "### How Amazon SageMaker runs your Docker container\n",
    "\n",
    "Because you can run the same image in training or hosting, Amazon SageMaker runs your container with the argument `train` or `serve`. How your container processes this argument depends on the container.\n",
    "\n",
    "* In this example, we don't define a `ENTRYPOINT` in the `Dockerfile`, so Docker runs the command [`train` at training time](https://docs.aws.amazon.com/sagemaker/latest/dg/your-algorithms-training-algo.html) and [`serve` at serving time](https://docs.aws.amazon.com/sagemaker/latest/dg/your-algorithms-inference-code.html). In this example, we define these as executable Python scripts, but they could be any program that we want to start in that environment.\n",
    "* If you specify a program as a `ENTRYPOINT` in the `Dockerfile`, that program will be run at startup and its first argument will be `train` or `serve`. The program can then look at that argument and decide what to do.\n",
    "* If you are building separate containers for training and hosting (or building only for one or the other), you can define a program as a `ENTRYPOINT` in the `Dockerfile` and ignore (or verify) the first argument passed in.\n",
    "\n",
    "#### Running your container during training\n",
    "\n",
    "When Amazon SageMaker runs training, your `train` script is run, as in a regular Python program. A number of files are laid out for your use, under the `/opt/ml` directory:\n",
    "\n",
    "```\n",
    "    /opt/ml\n",
    "    |-- input\n",
    "    |   |-- config\n",
    "    |   |   |-- hyperparameters.json\n",
    "    |   |    -- resourceConfig.json\n",
    "    |    -- data\n",
    "    |        -- <channel_name>\n",
    "    |            -- <input data>\n",
    "    |-- model\n",
    "    |   -- <model files>\n",
    "     -- output\n",
    "        -- failure\n",
    "```\n",
    "\n",
    "##### The input\n",
    "\n",
    "* `/opt/ml/input/config` contains information to control how your program runs. `hyperparameters.json` is a JSON-formatted dictionary of hyperparameter names to values. These values are always strings, so you may need to convert them. `resourceConfig.json` is a JSON-formatted file that describes the network layout used for distributed training.\n",
    "* `/opt/ml/input/data/<channel_name>/` (for File mode) contains the input data for that channel. The channels are created based on the call to `CreateTrainingJob`, but it's generally important that channels match algorithm expectations. The files for each channel are copied from S3 to this directory, preserving the tree structure indicated by the S3 key structure.\n",
    "* `/opt/ml/input/data/<channel_name>_<epoch_number>` (for Pipe mode) is the pipe for a given epoch. Epochs start at zero and go up by one each time you read them. There is no limit to the number of epochs that you can run, but you must close each pipe before reading the next epoch.\n",
    "\n",
    "##### The output\n",
    "\n",
    "* `/opt/ml/model/` is the directory where you write the model that your algorithm generates. Your model can be in any format that you want. It can be a single file or a whole directory tree. SageMaker packages any files in this directory into a compressed tar archive file. This file is made available at the S3 location returned to the `DescribeTrainingJob` result.\n",
    "* `/opt/ml/output` is a directory where the algorithm can write a file `failure` that describes why the job failed. The contents of this file are returned to the `FailureReason` field of the `DescribeTrainingJob` result. For jobs that succeed, there is no reason to write this file as it is ignored.\n",
    "\n",
    "#### Running your container during hosting\n",
    "\n",
    "Hosting has a very different model than training because hosting is responding to inference requests that come in via HTTP. In this example, we use [TensorFlow Serving](https://www.tensorflow.org/serving/), however the hosting solution can be customized. One example is the [Python serving stack within the `scikit learn` example](https://github.com/awslabs/amazon-sagemaker-examples/blob/master/advanced_functionality/scikit_bring_your_own/scikit_bring_your_own.ipynb).\n",
    "\n",
    "Amazon SageMaker uses two URLs in the container:\n",
    "\n",
    "* `/ping` receives `GET` requests from the infrastructure. Your program returns 200 if the container is up and accepting requests.\n",
    "* `/invocations` is the endpoint that receives client inference `POST` requests. The format of the request and the response is up to the algorithm. If the client supplied `ContentType` and `Accept` headers, these are passed in as well. \n",
    "\n",
    "The container has the model files in the same place that they were written to during training:\n",
    "\n",
    "    /opt/ml\n",
    "    `-- model\n",
    "        `-- <model files>\n",
    "\n"
   ]
  },
  {
   "cell_type": "markdown",
   "metadata": {},
   "source": [
    "### The parts of the sample container\n",
    "\n",
    "The `container` directory has all the components you need to package the sample algorithm for `Amazon SageMager`:\n",
    "```\n",
    "    .\n",
    "    |-- Dockerfile\n",
    "    |-- build_and_push.sh\n",
    "    `-- cifar10\n",
    "        |-- cifar10.py\n",
    "        |-- resnet_model.py\n",
    "        |-- nginx.conf\n",
    "        |-- serve\n",
    "        `-- train\n",
    "```\n",
    "\n",
    "Let's discuss each of these in turn:\n",
    "\n",
    "* __`Dockerfile`__ describes how to build your Docker container image. More details are provided below.\n",
    "* __`build_and_push.sh`__ is a script that uses the `Dockerfile` to build your container images and then pushes it to ECR. We invoke the commands directly later in this notebook, but you can just copy and run the script for your own algorithms.\n",
    "* __`cifar10`__ is the directory which contains the files that are installed in the container.\n",
    "\n",
    "In this simple application, we install only five files in the container. You may only need that many, but if you have many supporting routines, you may wish to install more. These five files show the standard structure of our Python containers, although you are free to choose a different tool set and therefore could have a different layout. If you're writing in a different programming language, you will have a different layout depending on the frameworks and tools you choose.\n",
    "\n",
    "The files that we put in the container are:\n",
    "\n",
    "* __`cifar10.py`__ is the program that implements our training algorithm.\n",
    "* __`resnet_model.py`__ is the program that contains our `Resnet` model.\n",
    "* __`nginx.conf`__ is the configuration file for the nginx front-end. Generally, you should be able to take this file as-is.\n",
    "* __`serve`__ is the program started when the container is started for hosting. It simply launches nginx and loads your exported model with TensorFlow Serving.\n",
    "* __`train`__ is the program that is invoked when the container is run for training. Our implementation of this script invokes `cifar10.py` with our `hyperparameter` values retrieved from /opt/ml/input/config/hyperparameters.json. The goal for doing this is to avoid having to modify our training algorithm program.\n",
    "\n",
    "In summary, the two files you probably want to change for your application are `train` and `serve`."
   ]
  },
  {
   "cell_type": "markdown",
   "metadata": {},
   "source": [
    "### The `Dockerfile`\n",
    "\n",
    "The `Dockerfile` describes the image that we want to build. You can think of it as describing the complete operating system installation of the system that you want to run. A Docker container running is quite a bit lighter than a full operating system, however, because it takes advantage of Linux on the host machine for the basic operations.\n",
    "\n",
    "For the Python science stack, we start from an official TensorFlow docker image and run the normal tools to install TensorFlow Serving. Then we add the code that implements our specific algorithm to the container and set up the right environment for it to run under.\n",
    "\n",
    "Let's look at the `Dockerfile` for this example."
   ]
  },
  {
   "cell_type": "code",
   "execution_count": null,
   "metadata": {},
   "outputs": [],
   "source": [
    "!cat container/Dockerfile"
   ]
  },
  {
   "cell_type": "markdown",
   "metadata": {},
   "source": [
    "### Building and registering the container\n",
    "\n",
    "The following shell code shows how to build the container image using `docker build` and push the container image to ECR using `docker push`. This code is also available as the shell script `container/build-and-push.sh`, which you can run as `build-and-push.sh sagemaker-tf-cifar10-example` to build the image `sagemaker-tf-cifar10-example`. \n",
    "\n",
    "This code looks for an ECR repository in the account you're using and the current default region (if you're using a SageMaker notebook instance, this is the region where the notebook instance was created). If the repository doesn't exist, the script will create it."
   ]
  },
  {
   "cell_type": "code",
   "execution_count": null,
   "metadata": {},
   "outputs": [],
   "source": [
    "%%sh\n",
    "\n",
    "# The name of our algorithm\n",
    "algorithm_name=sagemaker-tf-cifar10-example\n",
    "\n",
    "cd container\n",
    "\n",
    "chmod +x cifar10/train\n",
    "chmod +x cifar10/serve\n",
    "\n",
    "account=$(aws sts get-caller-identity --query Account --output text)\n",
    "\n",
    "# Get the region defined in the current configuration (default to us-west-2 if none defined)\n",
    "region=$(aws configure get region)\n",
    "region=${region:-us-west-2}\n",
    "\n",
    "fullname=\"${account}.dkr.ecr.${region}.amazonaws.com/${algorithm_name}:latest\"\n",
    "\n",
    "# If the repository doesn't exist in ECR, create it.\n",
    "\n",
    "aws ecr describe-repositories --repository-names \"${algorithm_name}\" > /dev/null 2>&1\n",
    "\n",
    "if [ $? -ne 0 ]\n",
    "then\n",
    "    aws ecr create-repository --repository-name \"${algorithm_name}\" > /dev/null\n",
    "fi\n",
    "\n",
    "# Get the login command from ECR and execute it directly\n",
    "$(aws ecr get-login --region ${region} --no-include-email)\n",
    "\n",
    "# Build the docker image locally with the image name and then push it to ECR\n",
    "# with the full name.\n",
    "\n",
    "docker build  -t ${algorithm_name} .\n",
    "docker tag ${algorithm_name} ${fullname}\n",
    "\n",
    "docker push ${fullname}"
   ]
  },
  {
   "cell_type": "markdown",
   "metadata": {},
   "source": [
    "## Testing your algorithm on your local machine\n",
    "\n",
    "When you're packaging you first algorithm to use with Amazon SageMaker, you probably want to test it yourself to make sure it's working correctly. We use the [SageMaker Python SDK](https://github.com/aws/sagemaker-python-sdk) to test both locally and on SageMaker. For more examples with the SageMaker Python SDK, see [Amazon SageMaker Examples](https://github.com/awslabs/amazon-sagemaker-examples/tree/master/sagemaker-python-sdk). In order to test our algorithm, we need our dataset."
   ]
  },
  {
   "cell_type": "markdown",
   "metadata": {},
   "source": [
    "## Download the CIFAR-10 dataset\n",
    "Our training algorithm is expecting our training data to be in the file format of [`TFRecords`](https://www.tensorflow.org/guide/datasets), which is a simple record-oriented binary format that many TensorFlow applications use for training data.\n",
    "Below is a Python script adapted from the [official TensorFlow CIFAR-10 example](https://github.com/tensorflow/models/tree/master/tutorials/image/cifar10_estimator), which downloads the CIFAR-10 dataset and converts them into `TFRecords`."
   ]
  },
  {
   "cell_type": "code",
   "execution_count": null,
   "metadata": {},
   "outputs": [],
   "source": [
    "! python utils/generate_cifar10_tfrecords.py --data-dir=/tmp/cifar-10-data"
   ]
  },
  {
   "cell_type": "code",
   "execution_count": null,
   "metadata": {},
   "outputs": [],
   "source": [
    "# There should be three tfrecords. (eval, train, validation)\n",
    "! ls /tmp/cifar-10-data"
   ]
  },
  {
   "cell_type": "markdown",
   "metadata": {},
   "source": [
    "## SageMaker Python SDK Local Training\n",
    "To represent our training, we use the Estimator class, which needs to be configured in five steps. \n",
    "1. IAM role - our AWS execution role\n",
    "2. train_instance_count - number of instances to use for training.\n",
    "3. train_instance_type - type of instance to use for training. For training locally, we specify `local`.\n",
    "4. image_name - our custom TensorFlow Docker image we created.\n",
    "5. hyperparameters - hyperparameters we want to pass.\n",
    "\n",
    "Let's start with setting up our IAM role. We make use of a helper function within the Python SDK. This function throw an exception if run outside a SageMaker notebook instance, as it gets metadata from the notebook instance. If running outside, you must provide an IAM role with proper access stated above in [Permissions](#Permissions)."
   ]
  },
  {
   "cell_type": "code",
   "execution_count": null,
   "metadata": {},
   "outputs": [],
   "source": [
    "from sagemaker import get_execution_role\n",
    "\n",
    "role = get_execution_role()"
   ]
  },
  {
   "cell_type": "markdown",
   "metadata": {},
   "source": [
    "## Fit, Deploy, Predict\n",
    "\n",
    "Now that the rest of our estimator is configured, we can call `fit()` with the path to our local CIFAR10 dataset prefixed with `file://`. This invokes our `TensorFlow` container with 'train' and passes in our hyperparameters and other metadata as json files in /opt/ml/input/config within the container.\n",
    "\n",
    "After our training has succeeded, our training algorithm outputs our trained model within the /opt/ml/model directory, which is used to handle predictions.\n",
    "\n",
    "We can then call `deploy()` with an instance_count and instance_type, which is 1 and `local`. This invokes our `TensorFlow` container with 'serve', which setups our container to handle prediction requests through TensorFlow Serving. What is returned is a predictor, which is used to make inferences against our trained model.\n",
    "\n",
    "After our prediction, we can delete our endpoint.\n",
    "\n",
    "We recommend testing and training your training algorithm locally first, as it provides quicker iterations and better `debuggability`."
   ]
  },
  {
   "cell_type": "code",
   "execution_count": null,
   "metadata": {},
   "outputs": [],
   "source": [
    "# Lets set up our SageMaker notebook instance for local mode.\n",
    "!/bin/bash ./utils/setup.sh"
   ]
  },
  {
   "cell_type": "code",
   "execution_count": null,
   "metadata": {},
   "outputs": [],
   "source": [
    "from sagemaker.estimator import Estimator\n",
    "\n",
    "hyperparameters = {\"train-steps\": 100}\n",
    "\n",
    "instance_type = \"local\"\n",
    "\n",
    "estimator = Estimator(\n",
    "    role=role,\n",
<<<<<<< HEAD
    "    train_instance_count=1,\n",
    "    train_instance_type=instance_type,\n",
=======
    "    instance_count=1,\n",
    "    instance_type=instance_type,\n",
>>>>>>> acaca76e
    "    image_uri=\"sagemaker-tf-cifar10-example:latest\",\n",
    "    hyperparameters=hyperparameters,\n",
    ")\n",
    "\n",
    "estimator.fit(\"file:///tmp/cifar-10-data\")\n",
    "\n",
    "predictor = estimator.deploy(1, instance_type)"
   ]
  },
  {
   "cell_type": "markdown",
   "metadata": {},
   "source": [
    "## Making predictions using Python SDK\n",
    "\n",
    "To make predictions, we use an image that is converted using OpenCV into a json format to send as an inference request. We need to install OpenCV to deserialize the image that is used to make predictions.\n",
    "\n",
    "The JSON response will be the probabilities of the image belonging to one of the 10 classes along with the most likely class the picture belongs to. The classes can be referenced from the [CIFAR-10 website](https://www.cs.toronto.edu/~kriz/cifar.html). Since we didn't train the model for that long, we aren't expecting very accurate results."
   ]
  },
  {
   "cell_type": "code",
   "execution_count": null,
   "metadata": {},
   "outputs": [],
   "source": [
    "! pip install opencv-python"
   ]
  },
  {
   "cell_type": "code",
   "execution_count": null,
   "metadata": {},
   "outputs": [],
   "source": [
    "import cv2\n",
    "import numpy\n",
    "\n",
    "from sagemaker.serializers import JSONSerializer\n",
    "from sagemaker.deserializers import JSONDeserializer\n",
    "\n",
    "image = cv2.imread(\"data/cat.png\", 1)\n",
    "\n",
    "# resize, as our model is expecting images in 32x32.\n",
    "image = cv2.resize(image, (32, 32))\n",
    "\n",
    "data = {\"instances\": numpy.asarray(image).astype(float).tolist()}\n",
    "\n",
    "predictor.serializer = JSONSerializer()\n",
    "predictor.deserializer = JSONDeserializer()\n",
    "\n",
    "# For more information on the predictor class.\n",
    "# https://github.com/aws/sagemaker-python-sdk/blob/master/src/sagemaker/predictor.py\n",
    "predictor.predict(data)"
   ]
  },
  {
   "cell_type": "code",
   "execution_count": null,
   "metadata": {},
   "outputs": [],
   "source": [
    "predictor.delete_endpoint()"
   ]
  },
  {
   "cell_type": "markdown",
   "metadata": {},
   "source": [
    "# Part 2: Training and Hosting your Algorithm in Amazon SageMaker\n",
    "Once you have your container packaged, you can use it to train and serve models. Let's do that with the algorithm we made above.\n",
    "\n",
    "## Set up the environment\n",
    "Here we specify the bucket to use and the role that is used for working with SageMaker."
   ]
  },
  {
   "cell_type": "code",
   "execution_count": null,
   "metadata": {},
   "outputs": [],
   "source": [
    "# S3 prefix\n",
    "prefix = \"DEMO-tensorflow-cifar10\""
   ]
  },
  {
   "cell_type": "markdown",
   "metadata": {},
   "source": [
    "## Create the session\n",
    "\n",
    "The session remembers our connection parameters to SageMaker. We use it to perform all of our SageMaker operations."
   ]
  },
  {
   "cell_type": "code",
   "execution_count": null,
   "metadata": {},
   "outputs": [],
   "source": [
    "import sagemaker as sage\n",
    "\n",
    "sess = sage.Session()"
   ]
  },
  {
   "cell_type": "markdown",
   "metadata": {},
   "source": [
    "## Upload the data for training\n",
    "\n",
    "We will use the tools provided by the SageMaker Python SDK to upload the data to a default bucket."
   ]
  },
  {
   "cell_type": "code",
   "execution_count": null,
   "metadata": {},
   "outputs": [],
   "source": [
    "WORK_DIRECTORY = \"/tmp/cifar-10-data\"\n",
    "\n",
    "data_location = sess.upload_data(WORK_DIRECTORY, key_prefix=prefix)"
   ]
  },
  {
   "cell_type": "markdown",
   "metadata": {},
   "source": [
    "## Training on SageMaker\n",
    "Training a model on SageMaker with the Python SDK is done in a way that is similar to the way we trained it locally. This is done by changing our train_instance_type from `local` to one of our [supported EC2 instance types](https://aws.amazon.com/sagemaker/pricing/instance-types/).\n",
    "\n",
    "In addition, we must now specify the ECR image URL, which we just pushed above.\n",
    "\n",
    "Finally, our local training dataset has to be in Amazon S3 and the S3 URL to our dataset is passed into the `fit()` call.\n",
    "\n",
    "Let's first fetch our ECR image `url` that corresponds to the image we just built and pushed."
   ]
  },
  {
   "cell_type": "code",
   "execution_count": null,
   "metadata": {},
   "outputs": [],
   "source": [
    "import boto3\n",
    "\n",
    "client = boto3.client(\"sts\")\n",
    "account = client.get_caller_identity()[\"Account\"]\n",
    "\n",
    "my_session = boto3.session.Session()\n",
    "region = my_session.region_name\n",
    "\n",
    "algorithm_name = \"sagemaker-tf-cifar10-example\"\n",
    "\n",
    "ecr_image = \"{}.dkr.ecr.{}.amazonaws.com/{}:latest\".format(account, region, algorithm_name)\n",
    "\n",
    "print(ecr_image)"
   ]
  },
  {
   "cell_type": "code",
   "execution_count": null,
   "metadata": {},
   "outputs": [],
   "source": [
    "from sagemaker.estimator import Estimator\n",
    "\n",
    "hyperparameters = {\"train-steps\": 100}\n",
    "\n",
    "instance_type = \"ml.m4.xlarge\"\n",
    "\n",
    "estimator = Estimator(\n",
    "    role=role,\n",
<<<<<<< HEAD
    "    train_instance_count=1,\n",
    "    train_instance_type=instance_type,\n",
=======
    "    instance_count=1,\n",
    "    instance_type=instance_type,\n",
>>>>>>> acaca76e
    "    image_uri=ecr_image,\n",
    "    hyperparameters=hyperparameters,\n",
    ")\n",
    "\n",
    "estimator.fit(data_location)\n",
    "\n",
    "predictor = estimator.deploy(1, instance_type)"
   ]
  },
  {
   "cell_type": "code",
   "execution_count": null,
   "metadata": {},
   "outputs": [],
   "source": [
    "image = cv2.imread(\"data/cat.png\", 1)\n",
    "\n",
    "# resize, as our model is expecting images in 32x32.\n",
    "image = cv2.resize(image, (32, 32))\n",
    "\n",
    "data = {\"instances\": numpy.asarray(image).astype(float).tolist()}\n",
    "\n",
    "predictor.serializer = JSONSerializer()\n",
    "predictor.deserializer = JSONDeserializer()\n",
    "\n",
    "predictor.predict(data)"
   ]
  },
  {
   "cell_type": "markdown",
   "metadata": {},
   "source": [
    "## Optional cleanup\n",
    "When you're done with the endpoint, you should clean it up.\n",
    "\n",
    "All the training jobs, models and endpoints we created can be viewed through the SageMaker console of your AWS account."
   ]
  },
  {
   "cell_type": "code",
   "execution_count": null,
   "metadata": {},
   "outputs": [],
   "source": [
    "predictor.delete_endpoint()"
   ]
  },
  {
   "cell_type": "markdown",
   "metadata": {},
   "source": [
    "# Reference\n",
    "- [How Amazon SageMaker interacts with your Docker container for training](https://docs.aws.amazon.com/sagemaker/latest/dg/your-algorithms-training-algo.html)\n",
    "- [How Amazon SageMaker interacts with your Docker container for inference](https://docs.aws.amazon.com/sagemaker/latest/dg/your-algorithms-inference-code.html)\n",
    "- [CIFAR-10 Dataset](https://www.cs.toronto.edu/~kriz/cifar.html)\n",
    "- [SageMaker Python SDK](https://github.com/aws/sagemaker-python-sdk)\n",
    "- [`Dockerfile`](https://docs.docker.com/engine/reference/builder/)\n",
    "- [scikit-bring-your-own](https://github.com/awslabs/amazon-sagemaker-examples/blob/master/advanced_functionality/scikit_bring_your_own/scikit_bring_your_own.ipynb)"
   ]
  },
  {
   "cell_type": "code",
   "execution_count": null,
   "metadata": {},
   "outputs": [],
   "source": []
  }
 ],
 "metadata": {
  "kernelspec": {
   "display_name": "conda_tensorflow_p36",
   "language": "python",
   "name": "conda_tensorflow_p36"
  },
  "language_info": {
   "codemirror_mode": {
    "name": "ipython",
    "version": 3
   },
   "file_extension": ".py",
   "mimetype": "text/x-python",
   "name": "python",
   "nbconvert_exporter": "python",
   "pygments_lexer": "ipython3",
   "version": "3.6.13"
  }
 },
 "nbformat": 4,
 "nbformat_minor": 2
}<|MERGE_RESOLUTION|>--- conflicted
+++ resolved
@@ -378,13 +378,8 @@
     "\n",
     "estimator = Estimator(\n",
     "    role=role,\n",
-<<<<<<< HEAD
-    "    train_instance_count=1,\n",
-    "    train_instance_type=instance_type,\n",
-=======
     "    instance_count=1,\n",
     "    instance_type=instance_type,\n",
->>>>>>> acaca76e
     "    image_uri=\"sagemaker-tf-cifar10-example:latest\",\n",
     "    hyperparameters=hyperparameters,\n",
     ")\n",
@@ -560,13 +555,8 @@
     "\n",
     "estimator = Estimator(\n",
     "    role=role,\n",
-<<<<<<< HEAD
-    "    train_instance_count=1,\n",
-    "    train_instance_type=instance_type,\n",
-=======
     "    instance_count=1,\n",
     "    instance_type=instance_type,\n",
->>>>>>> acaca76e
     "    image_uri=ecr_image,\n",
     "    hyperparameters=hyperparameters,\n",
     ")\n",

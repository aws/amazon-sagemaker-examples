--- conflicted
+++ resolved
@@ -110,13 +110,8 @@
     "s3 = sagemaker_session.boto_session.resource(\"s3\")\n",
     "role = sagemaker.get_execution_role()\n",
     "role_name = role.split(\"/\")[-1]\n",
-<<<<<<< HEAD
-    "prefix = \"data/tabular/boston_house\"\n",
-    "filename = \"boston_house.csv\""
-=======
     "prefix = \"data/tabular/california_housing\"\n",
     "filename = \"california_housing.csv\""
->>>>>>> 17ba75e6
    ]
   },
   {
@@ -164,11 +159,7 @@
     "tabular_data = fetch_california_housing()\n",
     "tabular_data_full = pd.DataFrame(tabular_data.data, columns=tabular_data.feature_names)\n",
     "tabular_data_full[\"target\"] = pd.DataFrame(tabular_data.target)\n",
-<<<<<<< HEAD
-    "tabular_data_full.to_csv(\"boston_house.csv\", index=False)\n",
-=======
     "tabular_data_full.to_csv(\"california_housing.csv\", index=False)\n",
->>>>>>> 17ba75e6
     "\n",
     "upload_to_s3(bucket, \"data/tabular\", filename)"
    ]
@@ -204,13 +195,9 @@
     "        print(\"IAMFullAccessPolicy Already Attached\")\n",
     "except ClientError as e:\n",
     "    if e.response[\"Error\"][\"Code\"] == \"AccessDenied\":\n",
-<<<<<<< HEAD
-    "        print(\"You need to attach the IAMFullAccess policy in order to attach policy to the role.\")\n",
-=======
     "        print(\n",
     "            \"ERROR: You need to attach the IAMFullAccess policy in order to attach policy to the role.\"\n",
     "        )\n",
->>>>>>> 17ba75e6
     "    else:\n",
     "        print(\"Unexpected error: %s\" % e)"
    ]
@@ -349,11 +336,7 @@
    "outputs": [],
    "source": [
     "# Set Athena database name\n",
-<<<<<<< HEAD
-    "database_name = \"tabularbh\""
-=======
     "database_name = \"tabular_california_housing\""
->>>>>>> 17ba75e6
    ]
   },
   {
@@ -407,11 +390,7 @@
    "outputs": [],
    "source": [
     "prefix = \"data/tabular\"\n",
-<<<<<<< HEAD
-    "filename_key = \"boston_house\""
-=======
     "filename_key = \"california_housing\""
->>>>>>> 17ba75e6
    ]
   },
   {
@@ -429,11 +408,7 @@
    "metadata": {},
    "outputs": [],
    "source": [
-<<<<<<< HEAD
-    "table_name_csv = \"boston_house_athena\""
-=======
     "table_name_csv = \"california_housing_athena\""
->>>>>>> 17ba75e6
    ]
   },
   {

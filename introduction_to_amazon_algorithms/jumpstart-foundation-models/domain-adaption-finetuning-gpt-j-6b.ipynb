{
 "cells": [
  {
   "cell_type": "markdown",
   "id": "e960490f",
   "metadata": {},
   "source": [
    "# SageMaker JumpStart Foundation Models - Fine-tuning text generation GPT-J 6B model on domain specific dataset"
   ]
  },
  {
   "cell_type": "markdown",
   "id": "96f2327e",
   "metadata": {},
   "source": [
    "---\n",
    "Welcome to [Amazon SageMaker Built-in Algorithms](https://sagemaker.readthedocs.io/en/stable/algorithms/index.html)! You can use SageMaker Built-in algorithms to solve many Machine Learning tasks through [SageMaker Python SDK](https://sagemaker.readthedocs.io/en/stable/overview.html). You can also use these algorithms through one-click in SageMaker Studio via [JumpStart](https://docs.aws.amazon.com/sagemaker/latest/dg/studio-jumpstart.html).\n",
    "\n",
    "In this demo notebook, we demonstrate how to use the SageMaker Python SDK for finetuning Foundation Models and deploying the trained model for inference. The Foundation models perform Text Generation task. It takes a text string as input and predicts next words in the sequence.\n",
    "\n",
    "* **How to run inference on [GPT-J 6B](https://huggingface.co/EleutherAI/gpt-j-6b) model without finetuning.**\n",
    "* **How to fine-tune [GPT-J 6B](https://huggingface.co/EleutherAI/gpt-j-6b) model on a domain specific dataset, and then run inference on the fine-tuned model. In particular, the example dataset we demonstrated is [publicly available SEC filing](https://www.sec.gov/edgar/searchedgar/companysearch) of Amazon from year 2021 to 2022. The expectation is that after fine-tuning, the model should be able to generate insightful text in financial domain.**\n",
    "* **We compare the inference result for GPT-J 6B before finetuning and after finetuning.**\n",
    "\n",
    "Note: This notebook was tested on ml.t3.medium instance in Amazon SageMaker Studio with Python 3 (Data Science) kernel and in Amazon SageMaker Notebook instance with conda_python3 kernel.\n",
    "\n",
    "---"
   ]
  },
  {
   "cell_type": "markdown",
   "id": "8091e1f6",
   "metadata": {},
   "source": [
    "1. [Set Up](#1.-Set-Up)\n",
    "2. [Select Text Generation Model GTP-J 6B](#2.-Select-Text-Generation-Model-GTP-J-6B)\n",
    "3. [Run Inference on the Pre-trained Model without finetuning](#3.-Run-Inference-on-the-Pre-trained-Model-without-finetuning)\n",
    "    * [Retrieve Artifacts & Deploy an Endpoint](#3.1.-Retrieve-Artifacts-&-Deploy-an-Endpoint)\n",
    "    * [Query endpoint and parse response](#3.2.-Query-endpoint-and-parse-response)\n",
    "    * [Clean up the endpoint](#3.3.-Clean-up-the-endpoint)\n",
    "4. [Finetune the pre-trained model on a custom dataset](#4.-Fine-Tune-the-pre-trained-model-on-a-custom-dataset)\n",
    "    * [Retrieve Training artifacts](#4.1.-Retrieve-Training-artifacts)\n",
    "    * [Set Training parameters](#4.2.-Set-Training-parameters)\n",
    "    * [Train with Automatic Model Tuning](#4.3.-Train-with-Automatic-Model-Tuning-([HPO]))\n",
    "    * [Start Training](#4.4.-Start-Training)\n",
    "    * [Extract Training performance metrics](#4.5.-Extract-Training-performance-metrics)\n",
    "    * [Deploy & run Inference on the fine-tuned model](#4.6.-Deploy-&-run-Inference-on-the-fine-tuned-model)"
   ]
  },
  {
   "cell_type": "markdown",
   "id": "2007b31a",
   "metadata": {},
   "source": [
    "## 1. Set Up\n",
    "Before executing the notebook, there are some initial steps required for setup."
   ]
  },
  {
   "cell_type": "code",
   "execution_count": null,
   "id": "39b943ff",
   "metadata": {},
   "outputs": [],
   "source": [
    "!pip install ipywidgets==7.0.0 --quiet\n",
    "!pip install --upgrade sagemaker --quiet"
   ]
  },
  {
   "cell_type": "code",
   "execution_count": null,
   "id": "18834888-e4e4-405f-a2b3-132bf5f6146e",
   "metadata": {},
   "outputs": [],
   "source": [
    "import sagemaker\n",
    "\n",
    "sagemaker.__version__"
   ]
  },
  {
   "cell_type": "markdown",
   "id": "9b1051f6",
   "metadata": {},
   "source": [
    "To train and host on Amazon Sagemaker, we need to setup and authenticate the use of AWS services. Here, we use the execution role associated with the current notebook instance as the AWS account role with SageMaker access. It has necessary permissions, including access to your data in S3. "
   ]
  },
  {
   "cell_type": "code",
   "execution_count": null,
   "id": "a5a3eb07",
   "metadata": {},
   "outputs": [],
   "source": [
    "import sagemaker, boto3, json\n",
    "from sagemaker.session import Session\n",
    "\n",
    "sagemaker_session = Session()\n",
    "aws_role = sagemaker_session.get_caller_identity_arn()\n",
    "aws_region = boto3.Session().region_name\n",
    "sess = sagemaker.Session()"
   ]
  },
  {
   "cell_type": "markdown",
   "id": "ee983c64",
   "metadata": {},
   "source": [
    "## 2. Select Text Generation Model GTP-J 6B\n"
   ]
  },
  {
   "cell_type": "code",
   "execution_count": null,
   "id": "960ca9c8",
   "metadata": {},
   "outputs": [],
   "source": [
    "model_id, model_version = \"huggingface-textgeneration1-gpt-j-6b\", \"*\""
   ]
  },
  {
   "cell_type": "markdown",
   "id": "c43e49a7",
   "metadata": {},
   "source": [
    "## 3. Run Inference on the Pre-trained Model without finetuning\n",
    "\n",
    "Using SageMaker, we can directly perform inference on the pre-trained [GPT-J 6B](https://huggingface.co/EleutherAI/gpt-j-6b) model. GPT-J 6B  is an open source 6 billion parameter model released by Eleuther AI. GPT-J 6B has been trained on a large corpus of text data ([the Pile](https://pile.eleuther.ai/) dataset) and is capable of performing various natural language processing tasks such as text generation, text classification, and text summarization. "
   ]
  },
  {
   "cell_type": "markdown",
   "id": "c45f9242",
   "metadata": {},
   "source": [
    "### 3.1. Retrieve Artifacts & Deploy an Endpoint\n",
    "\n",
    "We retrieve the deploy_image_uri, deploy_source_uri, and base_model_uri for the pre-trained model. To host the pre-trained model, we create an instance of [`sagemaker.model.Model`](https://sagemaker.readthedocs.io/en/stable/api/inference/model.html) and deploy it."
   ]
  },
  {
   "cell_type": "code",
   "execution_count": null,
   "id": "fecbe672",
   "metadata": {},
   "outputs": [],
   "source": [
    "from sagemaker import image_uris, model_uris, script_uris\n",
    "from sagemaker.model import Model\n",
    "from sagemaker.predictor import Predictor\n",
    "from sagemaker.utils import name_from_base\n",
    "\n",
    "endpoint_name = name_from_base(f\"jumpstart-example-{model_id}\")\n",
    "\n",
    "inference_instance_type = \"ml.g5.12xlarge\"\n",
    "\n",
    "# Retrieve the inference docker container uri.\n",
    "deploy_image_uri = image_uris.retrieve(\n",
    "    region=None,\n",
    "    framework=None,\n",
    "    image_scope=\"inference\",\n",
    "    model_id=model_id,\n",
    "    model_version=model_version,\n",
    "    instance_type=inference_instance_type,\n",
    ")\n",
    "\n",
    "# Retrieve the model uri.\n",
    "model_uri = model_uris.retrieve(\n",
    "    model_id=model_id, model_version=model_version, model_scope=\"inference\"\n",
    ")\n",
    "\n",
    "# Create the SageMaker model instance. Note that we need to pass Predictor class when we deploy model through Model class,\n",
    "# for being able to run inference through the sagemaker API.\n",
    "model = Model(\n",
    "    image_uri=deploy_image_uri,\n",
    "    model_data=model_uri,\n",
    "    role=aws_role,\n",
    "    predictor_cls=Predictor,\n",
    "    name=endpoint_name,\n",
    ")\n",
    "\n",
    "# deploy the Model. TODO\n",
    "base_model_predictor = model.deploy(\n",
    "    initial_instance_count=1,\n",
    "    instance_type=inference_instance_type,\n",
    "    endpoint_name=endpoint_name,\n",
    ")"
   ]
  },
  {
   "cell_type": "markdown",
   "id": "cdce1248-9fa9-4617-9dfa-d432c03ad804",
   "metadata": {},
   "source": [
    "### 3.2. Query endpoint and parse response\n",
    "The model takes a text string as input and predicts next words in the sequence. We use three of following input examples.\n",
    "\n",
    "1. `This Form 10-K report shows that`\n",
    "2. `We serve consumers through`\n",
    "3. `Our vision is`\n",
    "\n",
    "**The input examples are related to company's perforamnce in financial report. You will see the outputs from the model without finetuning are limited in providing insightful contents.**"
   ]
  },
  {
   "cell_type": "code",
   "execution_count": null,
   "id": "4f12c38b-fd58-4696-824d-be15e34f5a16",
   "metadata": {},
   "outputs": [],
   "source": [
    "import json\n",
    "import boto3\n",
    "\n",
    "\n",
    "def query_endpoint_with_json_payload(encoded_json, endpoint_name):\n",
    "    client = boto3.client(\"runtime.sagemaker\")\n",
    "    response = client.invoke_endpoint(\n",
    "        EndpointName=endpoint_name, ContentType=\"application/json\", Body=encoded_json\n",
    "    )\n",
    "    return response\n",
    "\n",
    "\n",
    "def parse_response_multiple_texts(query_response):\n",
    "    generated_text = []\n",
    "    model_predictions = json.loads(query_response[\"Body\"].read())\n",
    "    return model_predictions[0]"
   ]
  },
  {
   "cell_type": "code",
   "execution_count": null,
   "id": "1c63f536-be9b-4e52-a464-d206998e7071",
   "metadata": {},
   "outputs": [],
   "source": [
    "parameters = {\n",
    "    \"max_length\": 400,\n",
    "    \"num_return_sequences\": 1,\n",
    "    \"top_k\": 250,\n",
    "    \"top_p\": 0.8,\n",
    "    \"do_sample\": True,\n",
    "    \"temperature\": 1,\n",
    "}\n",
    "\n",
    "res_gpt_before_finetune = []\n",
    "for quota_text in [\n",
    "    \"This Form 10-K report shows that\",\n",
    "    \"We serve consumers through\",\n",
    "    \"Our vision is\",\n",
    "]:\n",
    "    payload = {\"text_inputs\": f\"{quota_text}:\", **parameters}\n",
    "\n",
    "    query_response = query_endpoint_with_json_payload(\n",
    "        json.dumps(payload).encode(\"utf-8\"), endpoint_name=endpoint_name\n",
    "    )\n",
    "    generated_texts = parse_response_multiple_texts(query_response)[0][\"generated_text\"]\n",
    "    res_gpt_before_finetune.append(generated_texts)\n",
    "    print(generated_texts)\n",
    "    print(\"\\n\")"
   ]
  },
  {
   "cell_type": "markdown",
   "id": "a60dbad7",
   "metadata": {},
   "source": [
    "### 3.3. Clean up the endpoint"
   ]
  },
  {
   "cell_type": "code",
   "execution_count": null,
   "id": "45f8225e",
   "metadata": {
    "pycharm": {
     "is_executing": true
    }
   },
   "outputs": [],
   "source": [
    "# Delete the SageMaker endpoint and the attached resources\n",
    "base_model_predictor.delete_model()\n",
    "base_model_predictor.delete_endpoint()"
   ]
  },
  {
   "cell_type": "markdown",
   "id": "70950bf9",
   "metadata": {},
   "source": [
    "## 4. Fine-Tune the pre-trained model on a custom dataset"
   ]
  },
  {
   "cell_type": "markdown",
   "id": "1d1f6f8c",
   "metadata": {},
   "source": [
    "Fine-tuning refers to the process of taking a pre-trained language model and retraining it for a different but related task using specific data. This approach is also known as transfer learning, which involves transferring the knowledge learned from one task to another. Large language models (LLMs) like GPT-J 6B are trained on massive amounts of unlabeled data and can be fine-tuned on domain domain datasets, making the model perform better on that specific domain. \n",
    "\n",
    "We will use financial text from SEC filings to fine tune a LLM GPT-J 6B for financial applications. \n",
    "\n",
    "\n",
    "\n",
    "- **Input**: A train and an optional validation directory. Each directory contains a CSV/JSON/TXT file.\n",
    "    - For CSV/JSON files, the train or validation data is used from the column called 'text' or the first column if no column called 'text' is found.\n",
    "    - The number of files under train and validation (if provided) should equal to one, respectively.\n",
    "- **Output**: A trained model that can be deployed for inference.\n",
    "Below is an example of a TXT file for fine-tuning the Text Generation model. The TXT file is SEC filings of Amazon from year 2021 to 2022.\n",
    "\n",
    "---\n",
    "```\n",
    "This report includes estimates, projections, statements relating to our\n",
    "business plans, objectives, and expected operating results that are “forward-\n",
    "looking statements” within the meaning of the Private Securities Litigation\n",
    "Reform Act of 1995, Section 27A of the Securities Act of 1933, and Section 21E\n",
    "of the Securities Exchange Act of 1934. Forward-looking statements may appear\n",
    "throughout this report, including the following sections: “Business” (Part I,\n",
    "Item 1 of this Form 10-K), “Risk Factors” (Part I, Item 1A of this Form 10-K),\n",
    "and “Management’s Discussion and Analysis of Financial Condition and Results\n",
    "of Operations” (Part II, Item 7 of this Form 10-K). These forward-looking\n",
    "statements generally are identified by the words “believe,” “project,”\n",
    "“expect,” “anticipate,” “estimate,” “intend,” “strategy,” “future,”\n",
    "“opportunity,” “plan,” “may,” “should,” “will,” “would,” “will be,” “will\n",
    "continue,” “will likely result,” and similar expressions. Forward-looking\n",
    "statements are based on current expectations and assumptions that are subject\n",
    "to risks and uncertainties that may cause actual results to differ materially.\n",
    "We describe risks and uncertainties that could cause actual results and events\n",
    "to differ materially in “Risk Factors,” “Management’s Discussion and Analysis\n",
    "of Financial Condition and Results of Operations,” and “Quantitative and\n",
    "Qualitative Disclosures about Market Risk” (Part II, Item 7A of this Form\n",
    "10-K). Readers are cautioned not to place undue reliance on forward-looking\n",
    "statements, which speak only as of the date they are made. We undertake no\n",
    "obligation to update or revise publicly any forward-looking statements,\n",
    "whether because of new information, future events, or otherwise.\n",
    "\n",
    "GENERAL\n",
    "\n",
    "Embracing Our Future ...\n",
    "```\n",
    "---\n",
    "SEC filings data of Amazon is downloaded from publicly available [EDGAR](https://www.sec.gov/edgar/searchedgar/companysearch)."
   ]
  },
  {
   "cell_type": "markdown",
   "id": "f4552dd0",
   "metadata": {},
   "source": [
    "### 4.1. Retrieve Training artifacts\n",
    "Here, for the selected model, we retrieve the training docker container, the training algorithm source, the pre-trained model, and a python dictionary of the training hyper-parameters that the algorithm accepts with their default values. Note that the model_version=\"*\" fetches the latest model. Also, we do need to specify the training_instance_type to fetch train_image_uri."
   ]
  },
  {
   "cell_type": "code",
   "execution_count": null,
   "id": "c3d9fd0c",
   "metadata": {},
   "outputs": [],
   "source": [
    "from sagemaker import image_uris, model_uris, script_uris, hyperparameters\n",
    "\n",
    "training_instance_type = \"ml.g5.12xlarge\"\n",
    "\n",
    "# Retrieve the docker image\n",
    "train_image_uri = image_uris.retrieve(\n",
    "    region=None,\n",
    "    framework=None,\n",
    "    model_id=model_id,\n",
    "    model_version=model_version,\n",
    "    image_scope=\"training\",\n",
    "    instance_type=training_instance_type,\n",
    ")\n",
    "# Retrieve the training script\n",
    "train_source_uri = script_uris.retrieve(\n",
    "    model_id=model_id, model_version=model_version, script_scope=\"training\"\n",
    ")\n",
    "# Retrieve the pre-trained model tarball to further fine-tune\n",
    "train_model_uri = model_uris.retrieve(\n",
    "    model_id=model_id, model_version=model_version, model_scope=\"training\"\n",
    ")"
   ]
  },
  {
   "cell_type": "markdown",
   "id": "c0bfe06b",
   "metadata": {},
   "source": [
    "### 4.2. Set Training parameters\n",
    "Now that we are done with all the setup that is needed, we are ready to fine-tune our Text Classification model. To begin, let us create a [``sageMaker.estimator.Estimator``](https://sagemaker.readthedocs.io/en/stable/api/training/estimators.html) object. This estimator will launch the training job. \n",
    "\n",
    "There are two kinds of parameters that need to be set for training. \n",
    "\n",
    "The first one are the parameters for the training job. These include: (i) Training data path. This is S3 folder in which the input data is stored, (ii) Output path: This the s3 folder in which the training output is stored. (iii) Training instance type: This indicates the type of machine on which to run the training. Typically, we use GPU instances for these training. We defined the training instance type above to fetch the correct train_image_uri. \n",
    "***\n",
    "The second set of parameters are algorithm specific training hyper-parameters. It is also used for sepcifying the model name if we want to fine-tune on the model which is not present in the dropdown list.\n",
    "***"
   ]
  },
  {
   "cell_type": "code",
   "execution_count": null,
   "id": "036bac37",
   "metadata": {},
   "outputs": [],
   "source": [
    "# Sample training data is available in this bucket\n",
    "data_bucket = f\"jumpstart-cache-prod-{aws_region}\"\n",
    "data_prefix = \"training-datasets/sec_data\"\n",
    "\n",
    "training_dataset_s3_path = f\"s3://{data_bucket}/{data_prefix}/train/\"\n",
    "validation_dataset_s3_path = f\"s3://{data_bucket}/{data_prefix}/train/\"\n",
    "\n",
    "output_bucket = sess.default_bucket()\n",
    "output_prefix = \"jumpstart-example-tg-train\"\n",
    "\n",
    "s3_output_location = f\"s3://{output_bucket}/{output_prefix}/output\""
   ]
  },
  {
   "cell_type": "markdown",
   "id": "8ad02cf3",
   "metadata": {},
   "source": [
    "***\n",
    "For algorithm specific hyper-parameters, we start by fetching python dictionary of the training hyper-parameters that the algorithm accepts with their default values. This can then be overridden to custom values.\n",
    "***"
   ]
  },
  {
   "cell_type": "code",
   "execution_count": null,
   "id": "651f68c9",
   "metadata": {},
   "outputs": [],
   "source": [
    "from sagemaker import hyperparameters\n",
    "\n",
    "# Retrieve the default hyper-parameters for fine-tuning the model\n",
    "hyperparameters = hyperparameters.retrieve_default(model_id=model_id, model_version=model_version)\n",
    "\n",
    "# [Optional] Override default hyperparameters with custom values\n",
    "hyperparameters[\"epoch\"] = \"3\"\n",
    "hyperparameters[\"per_device_train_batch_size\"] = \"4\"\n",
    "print(hyperparameters)"
   ]
  },
  {
   "cell_type": "markdown",
   "id": "a5051d41",
   "metadata": {},
   "source": [
    "### 4.3. Train with Automatic Model Tuning ([HPO](https://docs.aws.amazon.com/sagemaker/latest/dg/automatic-model-tuning.html)) <a id='AMT'></a>\n",
    "***\n",
    "Amazon SageMaker automatic model tuning, also known as hyperparameter tuning, finds the best version of a model by running many training jobs on your dataset using the algorithm and ranges of hyperparameters that you specify. It then chooses the hyperparameter values that result in a model that performs the best, as measured by a metric that you choose. We will use a [HyperparameterTuner](https://sagemaker.readthedocs.io/en/stable/api/training/tuner.html) object to interact with Amazon SageMaker hyperparameter tuning APIs.\n",
    "***"
   ]
  },
  {
   "cell_type": "code",
   "execution_count": null,
   "id": "8c271247",
   "metadata": {},
   "outputs": [],
   "source": [
    "from sagemaker.tuner import ContinuousParameter\n",
    "\n",
    "# Use AMT for tuning and selecting the best model\n",
    "use_amt = False\n",
    "\n",
    "# Define objective metric, based on which the best model will be selected.\n",
    "amt_metric_definitions = {\n",
    "    \"metrics\": [{\"Name\": \"eval:loss\", \"Regex\": \"'eval_loss': ([0-9]+\\.[0-9]+)\"}],\n",
    "    \"type\": \"Minimize\",\n",
    "}\n",
    "\n",
    "# You can select from the hyperparameters supported by the model, and configure ranges of values to be searched for training the optimal model.(https://docs.aws.amazon.com/sagemaker/latest/dg/automatic-model-tuning-define-ranges.html)\n",
    "hyperparameter_ranges = {\n",
    "    \"learning_rate\": ContinuousParameter(0.00001, 0.0001, scaling_type=\"Logarithmic\")\n",
    "}\n",
    "\n",
    "# Increase the total number of training jobs run by AMT, for increased accuracy (and training time).\n",
    "max_jobs = 6\n",
    "# Change parallel training jobs run by AMT to reduce total training time, constrained by your account limits.\n",
    "# if max_jobs=max_parallel_jobs then Bayesian search turns to Random.\n",
    "max_parallel_jobs = 2"
   ]
  },
  {
   "cell_type": "markdown",
   "id": "0d9d2622",
   "metadata": {},
   "source": [
    "### 4.4. Start Training\n",
    "***\n",
    "We start by creating the estimator object with all the required assets and then launch the training job.\n",
    "***"
   ]
  },
  {
   "cell_type": "code",
   "execution_count": null,
   "id": "973d923c",
   "metadata": {},
   "outputs": [],
   "source": [
    "from sagemaker.estimator import Estimator\n",
    "from sagemaker.utils import name_from_base\n",
    "from sagemaker.tuner import HyperparameterTuner\n",
    "\n",
    "training_job_name = name_from_base(f\"jumpstart-example-{model_id}-transfer-learning\")\n",
    "\n",
    "metric_definitions = [\n",
    "    {\"Name\": \"train:loss\", \"Regex\": \"'loss': ([0-9]+\\.[0-9]+)\"},\n",
    "    {\"Name\": \"eval:loss\", \"Regex\": \"'eval_loss': ([0-9]+\\.[0-9]+)\"},\n",
    "    {\"Name\": \"eval:runtime\", \"Regex\": \"'eval_runtime': ([0-9]+\\.[0-9]+)\"},\n",
    "    {\"Name\": \"eval:samples_per_second\", \"Regex\": \"'eval_samples_per_second': ([0-9]+\\.[0-9]+)\"},\n",
    "    {\"Name\": \"eval:eval_steps_per_second\", \"Regex\": \"'eval_steps_per_second': ([0-9]+\\.[0-9]+)\"},\n",
    "]\n",
    "\n",
    "\n",
    "# Create SageMaker Estimator instance\n",
    "tg_estimator = Estimator(\n",
    "    role=aws_role,\n",
    "    image_uri=train_image_uri,\n",
    "    source_dir=train_source_uri,\n",
    "    model_uri=train_model_uri,\n",
    "    entry_point=\"transfer_learning.py\",\n",
    "    instance_count=1,\n",
    "    instance_type=training_instance_type,\n",
    "    max_run=360000,\n",
    "    hyperparameters=hyperparameters,\n",
    "    output_path=s3_output_location,\n",
    "    base_job_name=training_job_name,\n",
    "    metric_definitions=metric_definitions,\n",
    ")\n",
    "\n",
    "if use_amt:\n",
    "    hp_tuner = HyperparameterTuner(\n",
    "        tg_estimator,\n",
    "        amt_metric_definitions[\"metrics\"][0][\"Name\"],\n",
    "        hyperparameter_ranges,\n",
    "        amt_metric_definitions[\"metrics\"],\n",
    "        max_jobs=max_jobs,\n",
    "        max_parallel_jobs=max_parallel_jobs,\n",
    "        objective_type=amt_metric_definitions[\"type\"],\n",
    "        base_tuning_job_name=training_job_name,\n",
    "    )\n",
    "\n",
    "    # Launch a SageMaker Tuning job to search for the best hyperparameters\n",
    "    hp_tuner.fit({\"train\": training_dataset_s3_path, \"validation\": validation_dataset_s3_path})\n",
    "else:\n",
    "    # Launch a SageMaker Training job by passing s3 path of the training data\n",
    "    tg_estimator.fit(\n",
    "        {\"train\": training_dataset_s3_path, \"validation\": validation_dataset_s3_path}, logs=True\n",
    "    )"
   ]
  },
  {
   "cell_type": "markdown",
   "id": "97ed581b",
   "metadata": {},
   "source": [
    "### 4.5. Extract Training performance metrics\n",
    "***\n",
    "Performance metrics such as training loss and validation accuracy/loss can be accessed through cloudwatch while the training. We can also fetch these metrics and analyze them within the notebook\n",
    "***"
   ]
  },
  {
   "cell_type": "code",
   "execution_count": null,
   "id": "ce268cd7",
   "metadata": {},
   "outputs": [],
   "source": [
    "from sagemaker import TrainingJobAnalytics\n",
    "\n",
    "if use_amt:\n",
    "    training_job_name = hp_tuner.best_training_job()\n",
    "else:\n",
    "    training_job_name = tg_estimator.latest_training_job.job_name\n",
    "\n",
    "df = TrainingJobAnalytics(training_job_name=training_job_name).dataframe()\n",
    "df.head(10)"
   ]
  },
  {
   "cell_type": "markdown",
   "id": "bd2d20f9",
   "metadata": {},
   "source": [
    "## 4.6. Deploy & run Inference on the fine-tuned model\n",
    "***\n",
    "A trained model does nothing on its own. We now want to use the model to perform inference. For this example, that means predicting the class label of an input sentence. We follow the same steps as in [3. Run inference on the pre-trained model](#3.-Run-inference-on-the-pre-trained-model). We start by retrieving the artifacts for deploying an endpoint. However, instead of base_predictor, we  deploy the `tg_estimator` that we fine-tuned.\n",
    "***"
   ]
  },
  {
   "cell_type": "code",
   "execution_count": null,
   "id": "ce738168",
   "metadata": {},
   "outputs": [],
   "source": [
    "inference_instance_type = \"ml.g5.12xlarge\"\n",
    "\n",
    "# Retrieve the inference docker container uri\n",
    "deploy_image_uri = image_uris.retrieve(\n",
    "    region=None,\n",
    "    framework=None,\n",
    "    image_scope=\"inference\",\n",
    "    model_id=model_id,\n",
    "    model_version=model_version,\n",
    "    instance_type=inference_instance_type,\n",
    ")\n",
    "\n",
    "endpoint_name_after_finetune = name_from_base(f\"jumpstart-example-{model_id}-\")\n",
    "\n",
    "# Use the estimator from the previous step to deploy to a SageMaker endpoint\n",
    "finetuned_predictor = (hp_tuner if use_amt else tg_estimator).deploy(\n",
    "    initial_instance_count=1,\n",
    "    instance_type=inference_instance_type,\n",
    "    image_uri=deploy_image_uri,\n",
    "    endpoint_name=endpoint_name_after_finetune,\n",
    ")"
   ]
  },
  {
   "cell_type": "markdown",
   "id": "ea22eef2",
   "metadata": {},
   "source": [
    "Next, we query the finetuned model using the same set of examples above, parse the response and print the predictions."
   ]
  },
  {
   "cell_type": "code",
   "execution_count": null,
   "id": "097903dd",
   "metadata": {},
   "outputs": [],
   "source": [
    "import json\n",
    "import boto3\n",
    "\n",
    "\n",
    "def query_endpoint_with_json_payload(encoded_json, endpoint_name):\n",
    "    client = boto3.client(\"runtime.sagemaker\")\n",
    "    response = client.invoke_endpoint(\n",
    "        EndpointName=endpoint_name, ContentType=\"application/json\", Body=encoded_json\n",
    "    )\n",
    "    return response\n",
    "\n",
    "\n",
    "def parse_response_multiple_texts(query_response):\n",
    "    generated_text = []\n",
    "    model_predictions = json.loads(query_response[\"Body\"].read())\n",
    "    return model_predictions[0]"
   ]
  },
  {
   "cell_type": "markdown",
   "id": "f541ccf7-d26e-4088-b52a-8fd0bf93bafc",
   "metadata": {},
   "source": [
    "The outputs from fine-tune model are generated as below. We can see that after being fine-tuned, the model can generate more insightful contents related to financial domain."
   ]
  },
  {
   "cell_type": "code",
   "execution_count": null,
   "id": "7a6aa706-99d1-47c2-b712-c279a89eb63e",
   "metadata": {},
   "outputs": [],
   "source": [
    "parameters = {\n",
    "    \"max_length\": 400,\n",
    "    \"num_return_sequences\": 1,\n",
    "    \"top_k\": 250,\n",
    "    \"top_p\": 0.8,\n",
    "    \"do_sample\": True,\n",
    "    \"temperature\": 1,\n",
    "}\n",
    "\n",
    "res_gpt_finetune = []\n",
    "for quota_text in [\n",
    "    \"This Form 10-K report shows that\",\n",
    "    \"We serve consumers through\",\n",
    "    \"Our vision is\",\n",
    "]:\n",
    "    payload = {\"text_inputs\": f\"{quota_text}:\", **parameters}\n",
    "\n",
    "    query_response = query_endpoint_with_json_payload(\n",
    "        json.dumps(payload).encode(\"utf-8\"), endpoint_name_after_finetune\n",
    "    )\n",
    "    generated_texts = parse_response_multiple_texts(query_response)[0][\"generated_text\"]\n",
    "    res_gpt_finetune.append(generated_texts)\n",
    "    print(generated_texts)\n",
    "    print(\"\\n\")"
   ]
  },
  {
   "cell_type": "markdown",
   "id": "dc10989f-71f7-4f0e-ba5c-5dd7b375cf69",
   "metadata": {},
   "source": [
    "We compare the outputs between the model before fine-tuning and after fine-tuning."
   ]
  },
  {
   "cell_type": "code",
   "execution_count": null,
   "id": "280a1d7c-4236-4dd5-aeab-912ff582d498",
   "metadata": {},
   "outputs": [],
   "source": [
    "import pandas as pd\n",
    "\n",
    "pd.DataFrame(\n",
    "    {\n",
    "        \"Input example\": [\n",
    "            \"This Form 10-K report shows that\",\n",
    "            \"We serve consumers through\",\n",
    "            \"Our vision is\",\n",
    "        ],\n",
    "        \"Output before finetuning\": res_gpt_before_finetune,\n",
    "        \"Output after finetuning\": res_gpt_finetune,\n",
    "    }\n",
    ")"
   ]
  },
  {
   "cell_type": "markdown",
   "id": "5a3d9168",
   "metadata": {},
   "source": [
    "---\n",
    "Next, we clean up the deployed endpoint.\n",
    "\n",
    "---"
   ]
  },
  {
   "cell_type": "code",
   "execution_count": null,
   "id": "49f98c21",
   "metadata": {},
   "outputs": [],
   "source": [
    "# Delete the SageMaker endpoint and the attached resources\n",
    "finetuned_predictor.delete_model()\n",
    "finetuned_predictor.delete_endpoint()"
   ]
  }
 ],
 "metadata": {
  "kernelspec": {
   "display_name": "conda_python3",
   "language": "python",
   "name": "conda_python3"
  },
  "language_info": {
   "codemirror_mode": {
    "name": "ipython",
    "version": 3
   },
   "file_extension": ".py",
   "mimetype": "text/x-python",
   "name": "python",
   "nbconvert_exporter": "python",
   "pygments_lexer": "ipython3",
   "version": "3.10.6"
  }
 },
 "nbformat": 4,
 "nbformat_minor": 5
<<<<<<< HEAD
}
=======
}
>>>>>>> bf4728216a009db7e80b2a538348d3fa5225b38a<|MERGE_RESOLUTION|>--- conflicted
+++ resolved
@@ -343,7 +343,7 @@
     "Embracing Our Future ...\n",
     "```\n",
     "---\n",
-    "SEC filings data of Amazon is downloaded from publicly available [EDGAR](https://www.sec.gov/edgar/searchedgar/companysearch)."
+    "SEC filings data of Amazon is downloaded from publicly available [EDGAR](https://www.sec.gov/edgar/searchedgar/companysearch). Instruction of accessing the data is shown [here](https://www.sec.gov/os/accessing-edgar-data)."
    ]
   },
   {
@@ -779,8 +779,4 @@
  },
  "nbformat": 4,
  "nbformat_minor": 5
-<<<<<<< HEAD
-}
-=======
-}
->>>>>>> bf4728216a009db7e80b2a538348d3fa5225b38a+}
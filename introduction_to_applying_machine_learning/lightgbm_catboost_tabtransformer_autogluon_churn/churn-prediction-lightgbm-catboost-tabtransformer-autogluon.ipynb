{
 "cells": [
  {
   "cell_type": "markdown",
   "id": "7ef64164",
   "metadata": {},
   "source": [
    "# Customer Churn Prediction using Amazon SageMaker LightGBM, CatBoost, TabTransformer, and AutoGluon-Tabular with SageMaker AMT (Automatic Model Tuning)"
   ]
  },
  {
   "cell_type": "markdown",
   "id": "0ca3e116",
   "metadata": {},
   "source": [
    "---\n",
    "Losing customers is costly for any business. Identifying unhappy customers early on gives you a chance to offer them incentives to stay. This notebook describes using machine learning (ML) for the automated identification of unhappy customers, also known as customer churn prediction. ML models rarely give perfect predictions though, so this notebook is also about how to incorporate the relative costs of prediction mistakes when determining the financial outcome of using ML.\n",
    "\n",
    "This notebook demonstrates the use of Amazon SageMaker’s implementation of the [LightGBM](https://lightgbm.readthedocs.io/en/latest/), [CatBoost](https://catboost.ai/en/docs/), [TabTransformer](https://arxiv.org/abs/2012.06678), and [AutoGluon-Tabular](https://auto.gluon.ai/stable/tutorials/tabular_prediction/index.html) algorithm to train and host a customer churn prediction model with [SageMaker AMT](https://docs.aws.amazon.com/sagemaker/latest/dg/automatic-model-tuning.html)(Automatic Model tuning).\n",
    "\n",
    "In this notebook, we demonstrate two use cases for each algorithm:\n",
    "\n",
    "* How to train a tabular model on the customer churn dataset with AMT.\n",
    "* How to use the trained tabular model to perform inference, i.e., classifying new samples.\n",
    "\n",
    "In the end, we compare the performance of four models trained with AMT on the same test data.\n",
    "\n",
    "Note: This notebook was tested in Amazon SageMaker Studio on ml.t3.medium instance with Python 3 (Data Science) kernel.\n",
    "\n",
    "---"
   ]
  },
  {
   "cell_type": "markdown",
   "id": "5291f501",
   "metadata": {},
   "source": [
    "1. [Set Up](#1.-Set-Up)\n",
    "2. [Data Preparation and Visualization](#2.-Data-Preparation-and-Visualization)\n",
    "3. [Train A LightGBM Model with AMT](#3.-Train-A-LightGBM-Model-with-AMT)\n",
    "    * [Retrieve Training Artifacts](#3.1.-Retrieve-Training-Artifacts)\n",
    "    * [Set Training Parameters](#3.2.-Set-Training-Parameters)\n",
    "    * [Train with Automatic Model Tuning](#3.3.-Train-with-Automatic-Model-Tuning)   \n",
    "    * [Start Training](#3.4.-Start-Training)\n",
    "    * [Deploy and Run Inference on the Trained Tabular Model](#3.5.-Deploy-and-Run-Inference-on-the-Trained-Tabular-Model)\n",
    "    * [Evaluate the Prediction Results Returned from the Endpoint](#3.6.-Evaluate-the-Prediction-Results-Returned-from-the-Endpoint)\n",
    "4. [Train A CatBoost model with AMT](#4.-Train-A-CatBoost-model-with-AMT)\n",
    "    * [Train with Automatic Model Tuning](#4.1.-Train-with-Automatic-Model-Tuning) \n",
    "    * [Deploy and Run Inference on the Trained Tabular Model](#4.2.-Deploy-and-Run-Inference-on-the-Trained-Tabular-Model)\n",
    "5. [Train A TabTransformer model with AMT](#5.-Train-A-TabTransformer-model-with-AMT)\n",
    "    * [Train with Automatic Model Tuning](#5.1.-Train-with-Automatic-Model-Tuning) \n",
    "    * [Deploy and Run Inference on the Trained Tabular Model](#5.2.-Deploy-and-Run-Inference-on-the-Trained-Tabular-Model)\n",
    "6. [Train An AutoGluon-Tabular model](#6.-Train-An-AutoGluon-Tabular-model)\n",
    "    * [Train with AutoGluon-Tabular model](#6.1.-Train-with-AutoGluon-Tabular-model) \n",
    "    * [Deploy and Run Inference on the Trained Tabular Model](#6.2.-Deploy-and-Run-Inference-on-the-Trained-Tabular-Model)\n",
    "7. [Compare Prediction Results of Four Trained Models on the Same Test Data](#7.-Compare-Prediction-Results-of-Four-Trained-Models-on-the-Same-Test-Data)"
   ]
  },
  {
   "cell_type": "markdown",
   "id": "62af3c2e",
   "metadata": {},
   "source": [
    "## 1. Set Up\n",
    "\n",
    "---\n",
    "Before executing the notebook, there are some initial steps required for setup. This notebook requires latest version of sagemaker and ipywidgets.\n",
    "\n",
    "---"
   ]
  },
  {
   "cell_type": "code",
   "execution_count": null,
   "id": "def1e09f",
   "metadata": {},
   "outputs": [],
   "source": [
    "!pip install sagemaker ipywidgets --upgrade --quiet"
   ]
  },
  {
   "cell_type": "markdown",
   "id": "26a8ccde",
   "metadata": {},
   "source": [
    "\n",
    "---\n",
    "To train and host on Amazon SageMaker, we need to setup and authenticate the use of AWS services. Here, we use the execution role associated with the current notebook instance as the AWS account role with SageMaker access. It has necessary permissions, including access to your data in S3.\n",
    "\n",
    "---"
   ]
  },
  {
   "cell_type": "code",
   "execution_count": null,
   "id": "7516a221",
   "metadata": {},
   "outputs": [],
   "source": [
    "import sagemaker, boto3, json\n",
    "from sagemaker import get_execution_role\n",
    "\n",
    "aws_role = get_execution_role()\n",
    "aws_region = boto3.Session().region_name\n",
    "sess = sagemaker.Session()\n",
    "\n",
    "bucket = sess.default_bucket()\n",
    "prefix = \"sagemaker/DEMO-churn\""
   ]
  },
  {
   "cell_type": "code",
   "execution_count": null,
   "id": "6087cdb0",
   "metadata": {},
   "outputs": [],
   "source": [
    "import pandas as pd\n",
    "import numpy as np\n",
    "import matplotlib.pyplot as plt\n",
    "import io\n",
    "import os\n",
    "import sys\n",
    "import time\n",
    "import json\n",
    "from IPython.display import display\n",
    "from time import strftime, gmtime\n",
    "from sagemaker.inputs import TrainingInput\n",
    "from sagemaker.serializers import CSVSerializer\n",
    "from sklearn import preprocessing"
   ]
  },
  {
   "cell_type": "markdown",
   "id": "efe1573f",
   "metadata": {},
   "source": [
    "## 2. Data Preparation and Visualization\n",
    "\n",
    "Mobile operators have historical records on which customers ultimately ended up churning and which continued using the service. We can use this historical information to construct an ML model of one mobile operator’s churn using a process called training. After training the model, we can pass the profile information of an arbitrary customer (the same profile information that we used to train the model) to the model, and have the model predict whether this customer is going to churn. Of course, we expect the model to make mistakes. After all, predicting the future is tricky business! But we’ll learn how to deal with prediction errors.\n",
    "\n",
    "The dataset we use is publicly available and was mentioned in the book [Discovering Knowledge in Data](https://www.amazon.com/dp/0470908742/) by Daniel T. Larose. It is attributed by the author to the University of California Irvine Repository of Machine Learning Datasets. Let’s download and read that dataset in now:"
   ]
  },
  {
   "cell_type": "code",
   "execution_count": null,
   "id": "985aeaf4",
   "metadata": {},
   "outputs": [],
   "source": [
    "s3 = boto3.client(\"s3\")\n",
    "s3.download_file(f\"sagemaker-sample-files\", \"datasets/tabular/synthetic/churn.txt\", \"churn.txt\")"
   ]
  },
  {
   "cell_type": "code",
   "execution_count": null,
   "id": "47abdc80",
   "metadata": {},
   "outputs": [],
   "source": [
    "churn = pd.read_csv(\"./churn.txt\")\n",
    "pd.set_option(\"display.max_columns\", 500)\n",
    "churn.head(5)"
   ]
  },
  {
   "cell_type": "markdown",
   "id": "f41f0f8a",
   "metadata": {},
   "source": [
    "By modern standards, it’s a relatively small dataset, with only 5,000 records, where each record uses 21 attributes to describe the profile of a customer of an unknown US mobile operator. The attributes are:\n",
    "\n",
    "`State`: the US state in which the customer resides, indicated by a two-letter abbreviation; for example, OH or NJ\n",
    "\n",
    "`Account Length`: the number of days that this account has been active\n",
    "\n",
    "`Area Code`: the three-digit area code of the corresponding customer’s phone number\n",
    "\n",
    "`Phone`: the remaining seven-digit phone number\n",
    "\n",
    "`Int’l Plan`: whether the customer has an international calling plan: yes/no\n",
    "\n",
    "`VMail Plan`: whether the customer has a voice mail feature: yes/no\n",
    "\n",
    "`VMail Message`: the average number of voice mail messages per month\n",
    "\n",
    "`Day Mins`: the total number of calling minutes used during the day\n",
    "\n",
    "`Day Calls`: the total number of calls placed during the day\n",
    "\n",
    "`Day Charge`: the billed cost of daytime calls\n",
    "\n",
    "`Eve Mins`, `Eve Calls`, `Eve Charge`: the billed cost for calls placed during the evening\n",
    "\n",
    "`Night Mins`, `Night Calls`, `Night Charge`: the billed cost for calls placed during nighttime\n",
    "\n",
    "`Intl Mins`, `Intl Calls`, `Intl Charge`: the billed cost for international calls\n",
    "\n",
    "`CustServ Calls`: the number of calls placed to Customer Service\n",
    "\n",
    "`Churn?`: whether the customer left the service: true/false\n",
    "\n",
    "The last attribute, `Churn?`, is known as the target attribute: the attribute that we want the ML model to predict. Because the target attribute is binary, our model will be performing binary prediction, also known as binary classification.\n",
    "\n",
    "Let’s begin exploring the data:"
   ]
  },
  {
   "cell_type": "code",
   "execution_count": null,
   "id": "ddb61970",
   "metadata": {},
   "outputs": [],
   "source": [
    "# Histograms for each numeric features\n",
    "display(churn.describe())\n",
    "%matplotlib inline\n",
    "hist = churn.hist(bins=30, sharey=True, figsize=(10, 10))"
   ]
  },
  {
   "cell_type": "markdown",
   "id": "a2339e7e",
   "metadata": {},
   "source": [
    "We can see immediately that: - `State` appears to be quite evenly distributed. - `Phone` takes on too many unique values to be of any practical use. It’s possible that parsing out the prefix could have some value, but without more context on how these are allocated, we should avoid using it. - Most of the numeric features are surprisingly nicely distributed, with many showing bell-like gaussianity. `VMail Message` is a notable exception."
   ]
  },
  {
   "cell_type": "code",
   "execution_count": null,
   "id": "cfb7d029",
   "metadata": {},
   "outputs": [],
   "source": [
    "churn = churn.drop(\"Phone\", axis=1)\n",
    "churn[\"Area Code\"] = churn[\"Area Code\"].astype(object)"
   ]
  },
  {
   "cell_type": "markdown",
   "id": "7100fb95",
   "metadata": {},
   "source": [
    "Next let’s look at the relationship between each of the features and our target variable."
   ]
  },
  {
   "cell_type": "code",
   "execution_count": null,
   "id": "c5f5b300",
   "metadata": {},
   "outputs": [],
   "source": [
    "for column in churn.select_dtypes(include=[\"object\"]).columns:\n",
    "    if column != \"Churn?\":\n",
    "        display(pd.crosstab(index=churn[column], columns=churn[\"Churn?\"], normalize=\"columns\"))\n",
    "\n",
    "for column in churn.select_dtypes(exclude=[\"object\"]).columns:\n",
    "    print(column)\n",
    "    hist = churn[[column, \"Churn?\"]].hist(by=\"Churn?\", bins=30)\n",
    "    plt.show()"
   ]
  },
  {
   "cell_type": "markdown",
   "id": "ead0fead",
   "metadata": {},
   "source": [
    "We convert the target attribute to binary value and move it to the first column of the dataset to meet requirements of SageMaker built-in tabular algorithms (For an example, see [SageMaker LightGBM documentation](https://docs.aws.amazon.com/sagemaker/latest/dg/lightgbm.html))."
   ]
  },
  {
   "cell_type": "code",
   "execution_count": null,
   "id": "df47dff8",
   "metadata": {},
   "outputs": [],
   "source": [
    "churn[\"target\"] = churn[\"Churn?\"].map({\"True.\": 1, \"False.\": 0})\n",
    "churn.drop([\"Churn?\"], axis=1, inplace=True)"
   ]
  },
  {
   "cell_type": "code",
   "execution_count": null,
   "id": "9769380f",
   "metadata": {},
   "outputs": [],
   "source": [
    "churn = churn[[\"target\"] + churn.columns.tolist()[:-1]]"
   ]
  },
  {
   "cell_type": "markdown",
   "id": "076403fe",
   "metadata": {},
   "source": [
    "We identify the column indexes of the categorical attribute, which is required by LightGBM, CatBoost, and TabTransformer algorithm (AutoGluon-Tabular has built-in feature engineering to identify the categorical attribute automatically, and thus does not require such input)."
   ]
  },
  {
   "cell_type": "code",
   "execution_count": null,
   "id": "0421ab18",
   "metadata": {},
   "outputs": [],
   "source": [
    "cat_columns = [\n",
    "    \"State\",\n",
    "    \"Account Length\",\n",
    "    \"Area Code\",\n",
    "    \"Phone\",\n",
    "    \"Int'l Plan\",\n",
    "    \"VMail Plan\",\n",
    "    \"VMail Message\",\n",
    "    \"Day Calls\",\n",
    "    \"Eve Calls\",\n",
    "    \"Night Calls\",\n",
    "    \"Intl Calls\",\n",
    "    \"CustServ Calls\",\n",
    "]\n",
    "\n",
    "cat_idx = []\n",
    "for idx, col_name in enumerate(churn.columns.tolist()):\n",
    "    if col_name in cat_columns:\n",
    "        cat_idx.append(idx)"
   ]
  },
  {
   "cell_type": "code",
   "execution_count": null,
   "id": "a865ba04",
   "metadata": {},
   "outputs": [],
   "source": [
    "with open(\"cat_idx.json\", \"w\") as outfile:\n",
    "    json.dump({\"cat_idx\": cat_idx}, outfile)"
   ]
  },
  {
   "cell_type": "markdown",
   "id": "4092e255",
   "metadata": {},
   "source": [
    "[LightGBM official documentation](https://lightgbm.readthedocs.io/en/latest/Advanced-Topics.html#categorical-feature-support) requires that all categorical features should be encoded as non-negative integers. We do it consistently for all the other algorithms."
   ]
  },
  {
   "cell_type": "code",
   "execution_count": null,
   "id": "740e6b02",
   "metadata": {},
   "outputs": [],
   "source": [
    "for idx, col_name in enumerate(churn.columns.tolist()):\n",
    "    if col_name in cat_columns:\n",
    "        le = preprocessing.LabelEncoder()\n",
    "        churn[col_name] = le.fit_transform(churn[col_name])"
   ]
  },
  {
   "cell_type": "markdown",
   "id": "0a11d76b",
   "metadata": {},
   "source": [
    "We split the churn dataset into train, validation, and test set using stratified sampling. Validation set is used for early stopping and AMT. Test set is used for performance evaluations in the end. Next, we upload them into a S3 path for training.\n",
    "\n",
    "The structure of the S3 path for training should be structured as below. The `cat_idx.json` is categorical column indexes.\n",
    "\n",
    "-- `train`<br>\n",
    "    &nbsp;&nbsp;&nbsp;&nbsp;&nbsp;-- `data.csv`<br>\n",
    "-- `validation`<br>\n",
    "    &nbsp;&nbsp;&nbsp;&nbsp;&nbsp;-- `data.csv`    \n",
    "-- `cat_idx.json`"
   ]
  },
  {
   "cell_type": "code",
   "execution_count": null,
   "id": "fee4296f",
   "metadata": {},
   "outputs": [],
   "source": [
    "from sklearn.model_selection import train_test_split\n",
    "\n",
    "train, val_n_test = train_test_split(\n",
    "    churn, test_size=0.3, random_state=42, stratify=churn[\"target\"]\n",
    ")"
   ]
  },
  {
   "cell_type": "code",
   "execution_count": null,
   "id": "48080aca",
   "metadata": {},
   "outputs": [],
   "source": [
    "val, test = train_test_split(\n",
    "    val_n_test, test_size=0.3, random_state=42, stratify=val_n_test[\"target\"]\n",
    ")"
   ]
  },
  {
   "cell_type": "code",
   "execution_count": null,
   "id": "1771b769",
   "metadata": {},
   "outputs": [],
   "source": [
    "train.to_csv(\"train.csv\", header=False, index=False)\n",
    "val.to_csv(\"validation.csv\", header=False, index=False)\n",
    "test.to_csv(\"test.csv\", header=False, index=False)"
   ]
  },
  {
   "cell_type": "code",
   "execution_count": null,
   "id": "c26e7053",
   "metadata": {},
   "outputs": [],
   "source": [
    "boto3.Session().resource(\"s3\").Bucket(bucket).Object(\n",
    "    os.path.join(prefix, \"train/data.csv\")\n",
    ").upload_file(\"train.csv\")"
   ]
  },
  {
   "cell_type": "code",
   "execution_count": null,
   "id": "c297dff2",
   "metadata": {},
   "outputs": [],
   "source": [
    "boto3.Session().resource(\"s3\").Bucket(bucket).Object(\n",
    "    os.path.join(prefix, \"validation/data.csv\")\n",
    ").upload_file(\"validation.csv\")"
   ]
  },
  {
   "cell_type": "code",
   "execution_count": null,
   "id": "3cb55d7a",
   "metadata": {},
   "outputs": [],
   "source": [
    "boto3.Session().resource(\"s3\").Bucket(bucket).Object(\n",
    "    os.path.join(prefix, \"test/data.csv\")\n",
    ").upload_file(\"test.csv\")"
   ]
  },
  {
   "cell_type": "code",
   "execution_count": null,
   "id": "042b6f55",
   "metadata": {},
   "outputs": [],
   "source": [
    "boto3.Session().resource(\"s3\").Bucket(bucket).Object(\n",
    "    os.path.join(prefix, \"cat_idx.json\")\n",
    ").upload_file(\"cat_idx.json\")"
   ]
  },
  {
   "cell_type": "markdown",
   "id": "b278de2a",
   "metadata": {},
   "source": [
    "## 3. Train A LightGBM Model with AMT"
   ]
  },
  {
   "cell_type": "markdown",
   "id": "26d18ad9",
   "metadata": {},
   "source": [
    "### 3.1. Retrieve Training Artifacts\n",
    "\n",
    "___\n",
    "\n",
    "Here, we retrieve the training docker container, the training algorithm source, and the tabular algorithm. Note that model_version=\"*\" fetches the latest model.\n",
    "\n",
    "For the training algorithm, we have four choices in this demonstration for classification task.\n",
    "* [LightGBM](https://lightgbm.readthedocs.io/en/latest/): To use this algorithm, specify `train_model_id` as `lightgbm-classification-model` in the cell below.\n",
    "* [CatBoost](https://catboost.ai/en/docs/): To use this algorithm, specify `train_model_id` as `catboost-classification-model` in the cell below.\n",
    "* [TabTransformer](https://arxiv.org/abs/2012.06678): To use this algorithm, specify `train_model_id` as `pytorch-tabtransformerclassification-model` in the cell below.\n",
    "* [AutoGluon Tabular](https://auto.gluon.ai/stable/tutorials/tabular_prediction/index.html): To use this algorithm, specify `train_model_id` as `autogluon-classification-ensemble` in the cell below.\n",
    "\n",
    "Note. [XGBoost](https://xgboost.readthedocs.io/en/latest/) (`train_model_id: xgboost-classification-model`) and [Linear Learner](https://scikit-learn.org/stable/modules/generated/sklearn.linear_model.LogisticRegression.html#sklearn.linear_model.LogisticRegression) (`train_model_id: sklearn-classification-linear`) are the other choices in the tabular classification category. Since they have different input-format requirements, please check separate notebooks `xgboost_linear_learner_tabular/Amazon_Tabular_Classification_XGBoost_LinearLearner.ipynb`, `tabtransformer_tabular/Amazon_Tabular_Classification_TabTransformer.ipynb`, and `autogluon_tabular/Amazon_Tabular_Classification_AutoGluon.ipynb` for details.\n",
    "\n",
    "For regression task, you just need replace `classification` in the `train_model_id` with `regression`.\n",
    "\n",
    "\n",
    "---"
   ]
  },
  {
   "cell_type": "code",
   "execution_count": null,
   "id": "0ad11b96",
   "metadata": {},
   "outputs": [],
   "source": [
    "from sagemaker import image_uris, model_uris, script_uris\n",
    "\n",
    "train_model_id, train_model_version, train_scope = \"lightgbm-classification-model\", \"*\", \"training\"\n",
    "training_instance_type = \"ml.m5.4xlarge\"\n",
    "\n",
    "# Retrieve the docker image\n",
    "train_image_uri = image_uris.retrieve(\n",
    "    region=None,\n",
    "    framework=None,\n",
    "    model_id=train_model_id,\n",
    "    model_version=train_model_version,\n",
    "    image_scope=train_scope,\n",
    "    instance_type=training_instance_type,\n",
    ")\n",
    "# Retrieve the training script\n",
    "train_source_uri = script_uris.retrieve(\n",
    "    model_id=train_model_id, model_version=train_model_version, script_scope=train_scope\n",
    ")\n",
    "# Retrieve the pre-trained model tarball to further fine-tune\n",
    "train_model_uri = model_uris.retrieve(\n",
    "    model_id=train_model_id, model_version=train_model_version, model_scope=train_scope\n",
    ")"
   ]
  },
  {
   "cell_type": "markdown",
   "id": "e8a4d3d3",
   "metadata": {},
   "source": [
    "### 3.2. Set Training Parameters\n",
    "\n",
    "---\n",
    "\n",
    "Now that we are done with all the setup that is needed, we are ready to train our tabular algorithm. To begin, let us create a [``sageMaker.estimator.Estimator``](https://sagemaker.readthedocs.io/en/stable/api/training/estimators.html) object. This estimator will launch the training job. \n",
    "\n",
    "There are two kinds of parameters that need to be set for training. The first one are the parameters for the training job. These include: (i) Training data path. This is S3 folder in which the input data is stored, (ii) Output path: This the s3 folder in which the training output is stored. (iii) Training instance type: This indicates the type of machine on which to run the training.\n",
    "\n",
    "The second set of parameters are algorithm specific training hyper-parameters. \n",
    "\n",
    "---"
   ]
  },
  {
   "cell_type": "code",
   "execution_count": null,
   "id": "7a1f8559",
   "metadata": {},
   "outputs": [],
   "source": [
    "training_dataset_s3_path = f\"s3://{bucket}/{prefix}\"\n",
    "\n",
    "output_prefix = \"jumpstart-example-tabular-training\"\n",
    "s3_output_location = f\"s3://{bucket}/{output_prefix}/output_lgb\""
   ]
  },
  {
   "cell_type": "markdown",
   "id": "8828563c",
   "metadata": {},
   "source": [
    "---\n",
    "For algorithm specific hyper-parameters, we start by fetching python dictionary of the training hyper-parameters that the algorithm accepts with their default values. This can then be overridden to custom values. For the evaluation metric that is used by early stopping and automatic model tuning, we choose `auc` score. Note. LightGBM does not have built-in F1 score supported. See [LightGBM documentation](https://lightgbm.readthedocs.io/en/latest/Parameters.html#metric-parameters).\n",
    "\n",
    "---"
   ]
  },
  {
   "cell_type": "code",
   "execution_count": null,
   "id": "8cd5d2fd",
   "metadata": {},
   "outputs": [],
   "source": [
    "from sagemaker import hyperparameters\n",
    "\n",
    "# Retrieve the default hyper-parameters for fine-tuning the model\n",
    "hyperparameters = hyperparameters.retrieve_default(\n",
    "    model_id=train_model_id, model_version=train_model_version\n",
    ")\n",
    "\n",
    "# [Optional] Override default hyperparameters with custom values\n",
    "hyperparameters[\n",
    "    \"num_boost_round\"\n",
    "] = \"500\"  # The same hyperparameter is named as \"iterations\" for CatBoost\n",
    "\n",
    "\n",
    "hyperparameters[\"metric\"] = \"auc\"\n",
    "print(hyperparameters)"
   ]
  },
  {
   "cell_type": "markdown",
   "id": "f43ec07c",
   "metadata": {},
   "source": [
    "### 3.3. Train with Automatic Model Tuning  \n",
    "\n",
    "\n",
    "Amazon SageMaker automatic model tuning, also known as hyperparameter tuning, finds the best version of a model by running many training jobs on your dataset using the algorithm and ranges of hyperparameters that you specify. It then chooses the hyperparameter values that result in a model that performs the best, as measured by a metric that you choose. We will use a HyperparameterTuner object to interact with Amazon SageMaker hyperparameter tuning APIs.\n",
    "\n",
    "* Note. In this notebook, we set AMT budget (total tuning jobs) as 10 for each of the tabular algorithm except AutoGluon-Tabular. For [AutoGluon-Tabular](https://arxiv.org/abs/2003.06505), it succeeds by ensembling multiple models and stacking them in multiple layers.  "
   ]
  },
  {
   "cell_type": "code",
   "execution_count": null,
   "id": "b136b897",
   "metadata": {},
   "outputs": [],
   "source": [
    "from sagemaker.tuner import ContinuousParameter, IntegerParameter, HyperparameterTuner\n",
    "\n",
    "use_amt = True\n",
    "\n",
    "hyperparameter_ranges_lgb = {\n",
    "    \"learning_rate\": ContinuousParameter(1e-4, 1, scaling_type=\"Logarithmic\"),\n",
    "    \"num_boost_round\": IntegerParameter(2, 30),\n",
    "    \"num_leaves\": IntegerParameter(10, 50),\n",
    "    \"feature_fraction\": ContinuousParameter(0, 1),\n",
    "    \"bagging_fraction\": ContinuousParameter(0, 1),\n",
    "    \"bagging_freq\": IntegerParameter(1, 10),\n",
    "    \"max_depth\": IntegerParameter(5, 30),\n",
    "    \"min_data_in_leaf\": IntegerParameter(5, 50),\n",
    "}"
   ]
  },
  {
   "cell_type": "markdown",
   "id": "f209be30",
   "metadata": {},
   "source": [
    "### 3.4. Start Training"
   ]
  },
  {
   "cell_type": "markdown",
   "id": "caf86ae9",
   "metadata": {},
   "source": [
    "---\n",
    "We start by creating the estimator object with all the required assets and then launch the training job.\n",
    "\n",
    "---"
   ]
  },
  {
   "cell_type": "code",
   "execution_count": null,
   "id": "6c6d9bab",
   "metadata": {},
   "outputs": [],
   "source": [
    "from sagemaker.estimator import Estimator\n",
    "from sagemaker.utils import name_from_base\n",
    "\n",
<<<<<<< HEAD
    "training_job_name = name_from_base(\"jumpstart-example-churn-lgb-g\")\n",
=======
    "training_job_name = \"jumpstart-example-churn-lgb-g\"\n",
>>>>>>> 5bd1d125
    "\n",
    "# Create SageMaker Estimator instance\n",
    "tabular_estimator = Estimator(\n",
    "    role=aws_role,\n",
    "    image_uri=train_image_uri,\n",
    "    source_dir=train_source_uri,\n",
    "    model_uri=train_model_uri,\n",
    "    entry_point=\"transfer_learning.py\",\n",
    "    instance_count=1,\n",
    "    instance_type=training_instance_type,\n",
    "    max_run=360000,\n",
    "    hyperparameters=hyperparameters,\n",
    "    output_path=s3_output_location,\n",
    ")\n",
    "\n",
    "if use_amt:\n",
    "\n",
    "    tuner = HyperparameterTuner(\n",
    "        tabular_estimator,\n",
    "        \"auc\",\n",
    "        hyperparameter_ranges_lgb,\n",
    "        [{\"Name\": \"auc\", \"Regex\": \"auc: ([0-9\\\\.]+)\"}],\n",
    "        max_jobs=50,\n",
    "        max_parallel_jobs=5,\n",
    "        objective_type=\"Maximize\",\n",
    "        base_tuning_job_name=training_job_name,\n",
    "    )\n",
    "\n",
    "    tuner.fit({\"training\": training_dataset_s3_path}, logs=True)\n",
    "else:\n",
    "    # Launch a SageMaker Training job by passing s3 path of the training data\n",
    "    tabular_estimator.fit(\n",
    "        {\"training\": training_dataset_s3_path}, logs=True, job_name=training_job_name\n",
    "    )"
   ]
  },
  {
   "cell_type": "markdown",
   "id": "1f1c8f37",
   "metadata": {},
   "source": [
    "### 3.5. Deploy and Run Inference on the Trained Tabular Model\n",
    "\n",
    "---\n",
    "\n",
    "In this section, you learn how to query an existing endpoint and make predictions of the examples you input. For each example, the model will output the probability of the sample for each class in the model. \n",
    "Next, the predicted class label is obtained by taking the class label with the maximum probability over others.\n",
    "\n",
    "\n",
    "We start by retrieving the artifacts and deploy the `tabular_estimator` that we trained.\n",
    "\n",
    "---"
   ]
  },
  {
   "cell_type": "code",
   "execution_count": null,
   "id": "d0d18d65",
   "metadata": {},
   "outputs": [],
   "source": [
    "inference_instance_type = \"ml.m5.4xlarge\"\n",
    "\n",
    "# Retrieve the inference docker container uri\n",
    "deploy_image_uri = image_uris.retrieve(\n",
    "    region=None,\n",
    "    framework=None,\n",
    "    image_scope=\"inference\",\n",
    "    model_id=train_model_id,\n",
    "    model_version=train_model_version,\n",
    "    instance_type=inference_instance_type,\n",
    ")\n",
    "# Retrieve the inference script uri\n",
    "deploy_source_uri = script_uris.retrieve(\n",
    "    model_id=train_model_id, model_version=train_model_version, script_scope=\"inference\"\n",
    ")\n",
    "\n",
<<<<<<< HEAD
    "endpoint_name = name_from_base(\"jumpstart-example-churn-lgb-g\")\n",
=======
    "endpoint_name = \"jumpstart-example-churn-lgb-g\"\n",
>>>>>>> 5bd1d125
    "\n",
    "# Use the estimator from the previous step to deploy to a SageMaker endpoint\n",
    "predictor = (tuner if use_amt else tabular_estimator).deploy(\n",
    "    initial_instance_count=1,\n",
    "    instance_type=inference_instance_type,\n",
    "    entry_point=\"inference.py\",\n",
    "    image_uri=deploy_image_uri,\n",
    "    source_dir=deploy_source_uri,\n",
    "    endpoint_name=endpoint_name,\n",
    ")"
   ]
  },
  {
   "cell_type": "markdown",
   "id": "57a3c147",
   "metadata": {},
   "source": [
    "---\n",
    "Next, we read the customer churn test data into pandas data frame, prepare the ground truth target and predicting features to send into the endpoint. \n",
    "\n",
    "Below is the screenshot of the first 5 examples in the test set.\n",
    "\n",
    "---"
   ]
  },
  {
   "cell_type": "code",
   "execution_count": null,
   "id": "a0f8fdb7",
   "metadata": {},
   "outputs": [],
   "source": [
    "newline, bold, unbold = \"\\n\", \"\\033[1m\", \"\\033[0m\"\n",
    "\n",
    "import numpy as np\n",
    "import pandas as pd\n",
    "from sklearn.metrics import accuracy_score, f1_score, roc_auc_score\n",
    "from sklearn.metrics import confusion_matrix\n",
    "import matplotlib.pyplot as plt\n",
    "\n",
    "# read the data\n",
    "test_data_file_name = \"test.csv\"\n",
    "test_data = pd.read_csv(test_data_file_name, header=None)\n",
    "test_data.columns = [\"Target\"] + [f\"Feature_{i}\" for i in range(1, test_data.shape[1])]\n",
    "\n",
    "num_examples, num_columns = test_data.shape\n",
    "print(\n",
    "    f\"{bold}The test dataset contains {num_examples} examples and {num_columns} columns.{unbold}\\n\"\n",
    ")\n",
    "\n",
    "# prepare the ground truth target and predicting features to send into the endpoint.\n",
    "ground_truth_label, features = test_data.iloc[:, :1], test_data.iloc[:, 1:]\n",
    "\n",
    "print(f\"{bold}The first 5 observations of the data: {unbold} \\n\")\n",
    "test_data.head(5)"
   ]
  },
  {
   "cell_type": "markdown",
   "id": "4f628562",
   "metadata": {},
   "source": [
    "---\n",
    "The following code queries the endpoint you have created to get the prediction for each test example. \n",
    "The `query_endpoint()` function returns an array-like of shape (num_examples, num_classes), where each row indicates \n",
    "the probability of the example for each class in the model. The num_classes is 2 in above test data. \n",
    "Next, the predicted class label is obtained by taking the class label with the maximum probability over others for each example. \n",
    "\n",
    "---"
   ]
  },
  {
   "cell_type": "code",
   "execution_count": null,
   "id": "da19a629",
   "metadata": {},
   "outputs": [],
   "source": [
    "content_type = \"text/csv\"\n",
    "\n",
    "\n",
    "def query_endpoint(encoded_tabular_data, endpoint_name):\n",
    "    client = boto3.client(\"runtime.sagemaker\")\n",
    "    response = client.invoke_endpoint(\n",
    "        EndpointName=endpoint_name,\n",
    "        ContentType=content_type,\n",
    "        Body=encoded_tabular_data,\n",
    "    )\n",
    "    return response\n",
    "\n",
    "\n",
    "def parse_response(query_response):\n",
    "    model_predictions = json.loads(query_response[\"Body\"].read())\n",
    "    predicted_probabilities = model_predictions[\"probabilities\"]\n",
    "    return np.array(predicted_probabilities)\n",
    "\n",
    "\n",
    "# split the test data into smaller size of batches to query the endpoint if test data has large size.\n",
    "batch_size = 1500\n",
    "predict_prob = []\n",
    "for i in np.arange(0, num_examples, step=batch_size):\n",
    "    query_response_batch = query_endpoint(\n",
    "        features.iloc[i : (i + batch_size), :].to_csv(header=False, index=False).encode(\"utf-8\"),\n",
    "        endpoint_name,\n",
    "    )\n",
    "    predict_prob_batch = parse_response(query_response_batch)  # prediction probability per batch\n",
    "    predict_prob.append(predict_prob_batch)\n",
    "\n",
    "\n",
    "predict_prob = np.concatenate(predict_prob, axis=0)\n",
    "predict_label = np.argmax(predict_prob, axis=1)"
   ]
  },
  {
   "cell_type": "markdown",
   "id": "aabdee3e",
   "metadata": {},
   "source": [
    "## 3.6. Evaluate the Prediction Results Returned from the Endpoint\n",
    "\n",
    "---\n",
    "We evaluate the predictions results returned from the endpoint by following two ways.\n",
    "\n",
    "* Visualize the predictions results by plotting the confusion matrix.\n",
    "\n",
    "* Measure the prediction results quantitatively.\n",
    "\n",
    "---"
   ]
  },
  {
   "cell_type": "code",
   "execution_count": null,
   "id": "1f3610bc",
   "metadata": {},
   "outputs": [],
   "source": [
    "# Visualize the predictions results by plotting the confusion matrix.\n",
    "conf_matrix = confusion_matrix(y_true=ground_truth_label.values, y_pred=predict_label)\n",
    "fig, ax = plt.subplots(figsize=(7.5, 7.5))\n",
    "ax.matshow(conf_matrix, cmap=plt.cm.Blues, alpha=0.3)\n",
    "for i in range(conf_matrix.shape[0]):\n",
    "    for j in range(conf_matrix.shape[1]):\n",
    "        ax.text(x=j, y=i, s=conf_matrix[i, j], va=\"center\", ha=\"center\", size=\"xx-large\")\n",
    "\n",
    "plt.xlabel(\"Predictions\", fontsize=18)\n",
    "plt.ylabel(\"Actuals\", fontsize=18)\n",
    "plt.title(\"Confusion Matrix\", fontsize=18)\n",
    "plt.show()"
   ]
  },
  {
   "cell_type": "code",
   "execution_count": null,
   "id": "a59c801e",
   "metadata": {},
   "outputs": [],
   "source": [
    "# Measure the prediction results quantitatively.\n",
    "eval_accuracy = accuracy_score(ground_truth_label.values, predict_label)\n",
    "eval_f1 = f1_score(ground_truth_label.values, predict_label)\n",
    "eval_auc = roc_auc_score(ground_truth_label.values, predict_prob[:, 1])\n",
    "\n",
    "lgb_results = pd.DataFrame.from_dict(\n",
    "    {\n",
    "        \"Accuracy\": eval_accuracy,\n",
    "        \"F1\": eval_f1,\n",
    "        \"AUC\": eval_auc,\n",
    "    },\n",
    "    orient=\"index\",\n",
    "    columns=[\"LightGBM with AMT\"],\n",
    ")\n",
    "\n",
    "lgb_results"
   ]
  },
  {
   "cell_type": "markdown",
   "id": "ab7d2f6d",
   "metadata": {},
   "source": [
    "## 4. Train A CatBoost model with AMT\n"
   ]
  },
  {
   "cell_type": "markdown",
   "id": "c49487ca",
   "metadata": {},
   "source": [
    "### 4.1. Train with Automatic Model Tuning\n"
   ]
  },
  {
   "cell_type": "markdown",
   "id": "0e3350a3",
   "metadata": {},
   "source": [
    "Retrieve Training Artifacts"
   ]
  },
  {
   "cell_type": "code",
   "execution_count": null,
   "id": "a67cce3a",
   "metadata": {},
   "outputs": [],
   "source": [
    "from sagemaker import image_uris, model_uris, script_uris\n",
    "\n",
    "train_model_id, train_model_version, train_scope = \"catboost-classification-model\", \"*\", \"training\"\n",
    "training_instance_type = \"ml.m5.4xlarge\"\n",
    "\n",
    "# Retrieve the docker image\n",
    "train_image_uri = image_uris.retrieve(\n",
    "    region=None,\n",
    "    framework=None,\n",
    "    model_id=train_model_id,\n",
    "    model_version=train_model_version,\n",
    "    image_scope=train_scope,\n",
    "    instance_type=training_instance_type,\n",
    ")\n",
    "# Retrieve the training script\n",
    "train_source_uri = script_uris.retrieve(\n",
    "    model_id=train_model_id, model_version=train_model_version, script_scope=train_scope\n",
    ")\n",
    "# Retrieve the pre-trained model tarball to further fine-tune\n",
    "train_model_uri = model_uris.retrieve(\n",
    "    model_id=train_model_id, model_version=train_model_version, model_scope=train_scope\n",
    ")"
   ]
  },
  {
   "cell_type": "markdown",
   "id": "5798369b",
   "metadata": {},
   "source": [
    "Set training parameters"
   ]
  },
  {
   "cell_type": "code",
   "execution_count": null,
   "id": "b7ada7ad",
   "metadata": {},
   "outputs": [],
   "source": [
    "from sagemaker import hyperparameters\n",
    "\n",
    "# Retrieve the default hyper-parameters for fine-tuning the model\n",
    "hyperparameters = hyperparameters.retrieve_default(\n",
    "    model_id=train_model_id, model_version=train_model_version\n",
    ")\n",
    "\n",
    "# [Optional] Override default hyperparameters with custom values\n",
    "hyperparameters[\"iterations\"] = \"500\"\n",
    "\n",
    "\n",
    "hyperparameters[\"eval_metric\"] = \"AUC\"\n",
    "print(hyperparameters)"
   ]
  },
  {
   "cell_type": "code",
   "execution_count": null,
   "id": "0c02b4aa",
   "metadata": {},
   "outputs": [],
   "source": [
    "s3_output_location_cat = f\"s3://{bucket}/{output_prefix}/output_cat\""
   ]
  },
  {
   "cell_type": "markdown",
   "id": "c69d3f7a",
   "metadata": {},
   "source": [
    "Train with Automatic Model Tuning"
   ]
  },
  {
   "cell_type": "code",
   "execution_count": null,
   "id": "0cd0ac41",
   "metadata": {},
   "outputs": [],
   "source": [
    "hyperparameter_ranges_cat = {\n",
    "    \"learning_rate\": ContinuousParameter(0.00001, 0.1, scaling_type=\"Logarithmic\"),\n",
    "    \"iterations\": IntegerParameter(50, 1000),\n",
    "    \"depth\": IntegerParameter(1, 10),\n",
    "    \"l2_leaf_reg\": IntegerParameter(1, 10),\n",
    "    \"random_strength\": ContinuousParameter(0.01, 10, scaling_type=\"Logarithmic\"),\n",
    "}"
   ]
  },
  {
   "cell_type": "markdown",
   "id": "17053327",
   "metadata": {},
   "source": [
    "Start training"
   ]
  },
  {
   "cell_type": "code",
   "execution_count": null,
   "id": "cb34ccbe",
   "metadata": {},
   "outputs": [],
   "source": [
    "from sagemaker.estimator import Estimator\n",
    "from sagemaker.utils import name_from_base\n",
    "\n",
<<<<<<< HEAD
    "training_job_name = name_from_base(\"jumpstart-example-churn-cat-g\")\n",
=======
    "training_job_name = \"jumpstart-example-churn-cat-g\"\n",
>>>>>>> 5bd1d125
    "\n",
    "# Create SageMaker Estimator instance\n",
    "tabular_estimator_cat = Estimator(\n",
    "    role=aws_role,\n",
    "    image_uri=train_image_uri,\n",
    "    source_dir=train_source_uri,\n",
    "    model_uri=train_model_uri,\n",
    "    entry_point=\"transfer_learning.py\",\n",
    "    instance_count=1,\n",
    "    instance_type=training_instance_type,\n",
    "    max_run=360000,\n",
    "    hyperparameters=hyperparameters,\n",
    "    output_path=s3_output_location_cat,\n",
    ")\n",
    "\n",
    "if use_amt:\n",
    "\n",
    "    tuner_cat = HyperparameterTuner(\n",
    "        tabular_estimator_cat,\n",
    "        \"AUC\",\n",
    "        hyperparameter_ranges_cat,\n",
    "        [{\"Name\": \"AUC\", \"Regex\": \"bestTest = ([0-9\\\\.]+)\"}],\n",
    "        max_jobs=50,\n",
    "        max_parallel_jobs=5,\n",
    "        objective_type=\"Maximize\",\n",
    "        base_tuning_job_name=training_job_name,\n",
    "    )\n",
    "\n",
    "    tuner_cat.fit({\"training\": training_dataset_s3_path}, logs=True)\n",
    "else:\n",
    "    # Launch a SageMaker Training job by passing s3 path of the training data\n",
    "    tabular_estimator_cat.fit(\n",
    "        {\"training\": training_dataset_s3_path}, logs=True, job_name=training_job_name\n",
    "    )"
   ]
  },
  {
   "cell_type": "markdown",
   "id": "33ad5e7a",
   "metadata": {},
   "source": [
    "### 4.2. Deploy and Run Inference on the Trained Tabular Model"
   ]
  },
  {
   "cell_type": "code",
   "execution_count": null,
   "id": "2159fc95",
   "metadata": {},
   "outputs": [],
   "source": [
    "inference_instance_type = \"ml.m5.4xlarge\"\n",
    "\n",
    "# Retrieve the inference docker container uri\n",
    "deploy_image_uri = image_uris.retrieve(\n",
    "    region=None,\n",
    "    framework=None,\n",
    "    image_scope=\"inference\",\n",
    "    model_id=train_model_id,\n",
    "    model_version=train_model_version,\n",
    "    instance_type=inference_instance_type,\n",
    ")\n",
    "# Retrieve the inference script uri\n",
    "deploy_source_uri = script_uris.retrieve(\n",
    "    model_id=train_model_id, model_version=train_model_version, script_scope=\"inference\"\n",
    ")\n",
    "\n",
<<<<<<< HEAD
    "endpoint_name_cat = name_from_base(\"jumpstart-example-churn-cat-g\")\n",
=======
    "endpoint_name_cat = \"jumpstart-example-churn-cat-g\"\n",
>>>>>>> 5bd1d125
    "\n",
    "# Use the estimator from the previous step to deploy to a SageMaker endpoint\n",
    "predictor_cat = (tuner_cat if use_amt else tabular_estimator_cat).deploy(\n",
    "    initial_instance_count=1,\n",
    "    instance_type=inference_instance_type,\n",
    "    entry_point=\"inference.py\",\n",
    "    image_uri=deploy_image_uri,\n",
    "    source_dir=deploy_source_uri,\n",
    "    endpoint_name=endpoint_name_cat,\n",
    ")"
   ]
  },
  {
   "cell_type": "markdown",
   "id": "fd36650b",
   "metadata": {},
   "source": [
    "Query the endpoint"
   ]
  },
  {
   "cell_type": "code",
   "execution_count": null,
   "id": "fa560463",
   "metadata": {},
   "outputs": [],
   "source": [
    "# split the test data into smaller size of batches to query the endpoint if the test data has large size.\n",
    "batch_size = 1500\n",
    "predict_prob_cat = []\n",
    "for i in np.arange(0, num_examples, step=batch_size):\n",
    "    query_response_batch = query_endpoint(\n",
    "        features.iloc[i : (i + batch_size), :].to_csv(header=False, index=False).encode(\"utf-8\"),\n",
    "        endpoint_name_cat,\n",
    "    )\n",
    "    predict_prob_batch = parse_response(query_response_batch)  # prediction probability per batch\n",
    "    predict_prob_cat.append(predict_prob_batch)\n",
    "\n",
    "\n",
    "predict_prob_cat = np.concatenate(predict_prob_cat, axis=0)\n",
    "predict_label_cat = np.argmax(predict_prob_cat, axis=1)"
   ]
  },
  {
   "cell_type": "markdown",
   "id": "3c62c458",
   "metadata": {},
   "source": [
    "Evaluate the prediction results returned from the endpoint"
   ]
  },
  {
   "cell_type": "code",
   "execution_count": null,
   "id": "b012badc",
   "metadata": {},
   "outputs": [],
   "source": [
    "# Visualize the predictions results by plotting the confusion matrix.\n",
    "conf_matrix = confusion_matrix(y_true=ground_truth_label.values, y_pred=predict_label_cat)\n",
    "fig, ax = plt.subplots(figsize=(7.5, 7.5))\n",
    "ax.matshow(conf_matrix, cmap=plt.cm.Blues, alpha=0.3)\n",
    "for i in range(conf_matrix.shape[0]):\n",
    "    for j in range(conf_matrix.shape[1]):\n",
    "        ax.text(x=j, y=i, s=conf_matrix[i, j], va=\"center\", ha=\"center\", size=\"xx-large\")\n",
    "\n",
    "plt.xlabel(\"Predictions\", fontsize=18)\n",
    "plt.ylabel(\"Actuals\", fontsize=18)\n",
    "plt.title(\"Confusion Matrix\", fontsize=18)\n",
    "plt.show()"
   ]
  },
  {
   "cell_type": "code",
   "execution_count": null,
   "id": "e1e6c3a0",
   "metadata": {},
   "outputs": [],
   "source": [
    "# Measure the prediction results quantitatively.\n",
    "eval_accuracy_cat = accuracy_score(ground_truth_label.values, predict_label_cat)\n",
    "eval_f1_cat = f1_score(ground_truth_label.values, predict_label_cat)\n",
    "eval_auc_cat = roc_auc_score(ground_truth_label.values, predict_prob_cat[:, 1])\n",
    "\n",
    "cat_results = pd.DataFrame.from_dict(\n",
    "    {\n",
    "        \"Accuracy\": eval_accuracy_cat,\n",
    "        \"F1\": eval_f1_cat,\n",
    "        \"AUC\": eval_auc_cat,\n",
    "    },\n",
    "    orient=\"index\",\n",
    "    columns=[\"CatBoost with AMT\"],\n",
    ")\n",
    "\n",
    "results_lab_cat = pd.concat([lgb_results, cat_results], axis=1)\n",
    "results_lab_cat"
   ]
  },
  {
   "cell_type": "markdown",
   "id": "026fc463",
   "metadata": {},
   "source": [
    "## 5. Train A TabTransformer model with AMT"
   ]
  },
  {
   "cell_type": "markdown",
   "id": "a618e4af",
   "metadata": {},
   "source": [
    "### 5.1. Train with Automatic Model Tuning"
   ]
  },
  {
   "cell_type": "markdown",
   "id": "f20e80bc",
   "metadata": {},
   "source": [
    "Retrieve Training Artifacts"
   ]
  },
  {
   "cell_type": "code",
   "execution_count": null,
   "id": "f420b4d1",
   "metadata": {},
   "outputs": [],
   "source": [
    "train_model_id, train_model_version, train_scope = (\n",
    "    \"pytorch-tabtransformerclassification-model\",\n",
    "    \"*\",\n",
    "    \"training\",\n",
    ")\n",
    "training_instance_type = \"ml.p3.2xlarge\"\n",
    "\n",
    "# Retrieve the docker image\n",
    "train_image_uri = image_uris.retrieve(\n",
    "    region=None,\n",
    "    framework=None,\n",
    "    model_id=train_model_id,\n",
    "    model_version=train_model_version,\n",
    "    image_scope=train_scope,\n",
    "    instance_type=training_instance_type,\n",
    ")\n",
    "# Retrieve the training script\n",
    "train_source_uri = script_uris.retrieve(\n",
    "    model_id=train_model_id, model_version=train_model_version, script_scope=train_scope\n",
    ")\n",
    "# Retrieve the pre-trained model tarball to further fine-tune\n",
    "train_model_uri = model_uris.retrieve(\n",
    "    model_id=train_model_id, model_version=train_model_version, model_scope=train_scope\n",
    ")"
   ]
  },
  {
   "cell_type": "markdown",
   "id": "e133b1ed",
   "metadata": {},
   "source": [
    "Set training parameters"
   ]
  },
  {
   "cell_type": "code",
   "execution_count": null,
   "id": "1e4348e5",
   "metadata": {},
   "outputs": [],
   "source": [
    "from sagemaker import hyperparameters\n",
    "\n",
    "# Retrieve the default hyper-parameters for fine-tuning the model\n",
    "hyperparameters = hyperparameters.retrieve_default(\n",
    "    model_id=train_model_id, model_version=train_model_version\n",
    ")\n",
    "\n",
    "# [Optional] Override default hyperparameters with custom values\n",
    "hyperparameters[\"n_epochs\"] = 40  # The same hyperparameter is named as \"iterations\" for CatBoost\n",
    "hyperparameters[\"patience\"] = 10\n",
    "\n",
    "print(hyperparameters)"
   ]
  },
  {
   "cell_type": "code",
   "execution_count": null,
   "id": "0079c15c",
   "metadata": {},
   "outputs": [],
   "source": [
    "s3_output_location_tab = f\"s3://{bucket}/{output_prefix}/output_tab\""
   ]
  },
  {
   "cell_type": "markdown",
   "id": "7bcce249",
   "metadata": {},
   "source": [
    "Train with Automatic Model Tuning"
   ]
  },
  {
   "cell_type": "code",
   "execution_count": null,
   "id": "d9baa338",
   "metadata": {},
   "outputs": [],
   "source": [
    "from sagemaker.tuner import (\n",
    "    ContinuousParameter,\n",
    "    IntegerParameter,\n",
    "    HyperparameterTuner,\n",
    "    CategoricalParameter,\n",
    ")\n",
    "\n",
    "hyperparameter_ranges_tab = {\n",
    "    \"learning_rate\": ContinuousParameter(0.001, 0.01, scaling_type=\"Auto\"),\n",
    "    \"batch_size\": CategoricalParameter([64, 128, 256, 512]),\n",
    "    \"attn_dropout\": ContinuousParameter(0.0, 0.8, scaling_type=\"Auto\"),\n",
    "    \"mlp_dropout\": ContinuousParameter(0.0, 0.8, scaling_type=\"Auto\"),\n",
    "    \"input_dim\": CategoricalParameter([\"16\", \"32\", \"64\", \"128\", \"256\"]),\n",
    "    \"frac_shared_embed\": ContinuousParameter(0.0, 0.5, scaling_type=\"Auto\"),\n",
    "}"
   ]
  },
  {
   "cell_type": "markdown",
   "id": "edba0682",
   "metadata": {},
   "source": [
    "Start training"
   ]
  },
  {
   "cell_type": "code",
   "execution_count": null,
   "id": "0c1b2be2",
   "metadata": {},
   "outputs": [],
   "source": [
<<<<<<< HEAD
    "training_job_name = name_from_base(\"jumpstart-example-churn-tt-g\")\n",
=======
    "training_job_name = \"jumpstart-example-churn-tt-g\"\n",
>>>>>>> 5bd1d125
    "\n",
    "# Create SageMaker Estimator instance\n",
    "tabular_estimator_tab = Estimator(\n",
    "    role=aws_role,\n",
    "    image_uri=train_image_uri,\n",
    "    source_dir=train_source_uri,\n",
    "    model_uri=train_model_uri,\n",
    "    entry_point=\"transfer_learning.py\",\n",
    "    instance_count=1,\n",
    "    instance_type=training_instance_type,\n",
    "    max_run=360000,\n",
    "    hyperparameters=hyperparameters,\n",
    "    output_path=s3_output_location_tab,\n",
    ")\n",
    "\n",
    "if use_amt:\n",
    "\n",
    "    tuner_tab = HyperparameterTuner(\n",
    "        tabular_estimator_tab,\n",
    "        \"f1_score\",  # Note, TabTransformer currently does not support AUC score, thus we use its default setting F1 score as an alternative evaluation metric.\n",
    "        hyperparameter_ranges_tab,\n",
    "        [{\"Name\": \"f1_score\", \"Regex\": \"metrics={'f1': (\\\\S+)}\"}],\n",
    "        max_jobs=50,\n",
    "        max_parallel_jobs=5,  # reduce max_parallel_jobs number if the instance type is limited in your account\n",
    "        objective_type=\"Maximize\",\n",
    "        base_tuning_job_name=training_job_name,\n",
    "    )\n",
    "\n",
    "    tuner_tab.fit({\"training\": training_dataset_s3_path}, logs=True)\n",
    "else:\n",
    "    # Launch a SageMaker Training job by passing s3 path of the training data\n",
    "    tabular_estimator_tab.fit(\n",
    "        {\"training\": training_dataset_s3_path}, logs=True, job_name=training_job_name\n",
    "    )"
   ]
  },
  {
   "cell_type": "markdown",
   "id": "4f5a8b89",
   "metadata": {},
   "source": [
    "    \n",
    "### 5.2. Deploy and Run Inference on the Trained Tabular Model"
   ]
  },
  {
   "cell_type": "code",
   "execution_count": null,
   "id": "5d1d6afb",
   "metadata": {},
   "outputs": [],
   "source": [
    "inference_instance_type = \"ml.m5.4xlarge\"\n",
    "\n",
    "# Retrieve the inference docker container uri\n",
    "deploy_image_uri = image_uris.retrieve(\n",
    "    region=None,\n",
    "    framework=None,\n",
    "    image_scope=\"inference\",\n",
    "    model_id=train_model_id,\n",
    "    model_version=train_model_version,\n",
    "    instance_type=inference_instance_type,\n",
    ")\n",
    "# Retrieve the inference script uri\n",
    "deploy_source_uri = script_uris.retrieve(\n",
    "    model_id=train_model_id, model_version=train_model_version, script_scope=\"inference\"\n",
    ")\n",
    "\n",
<<<<<<< HEAD
    "endpoint_name_tab = name_from_base(\"jumpstart-example-churn-tt-g\")\n",
=======
    "endpoint_name_tab = \"jumpstart-example-churn-tt-g\"\n",
>>>>>>> 5bd1d125
    "\n",
    "# Use the estimator from the previous step to deploy to a SageMaker endpoint\n",
    "predictor_tab = (tuner_tab if use_amt else tabular_estimator_tab).deploy(\n",
    "    initial_instance_count=1,\n",
    "    instance_type=inference_instance_type,\n",
    "    entry_point=\"inference.py\",\n",
    "    image_uri=deploy_image_uri,\n",
    "    source_dir=deploy_source_uri,\n",
    "    endpoint_name=endpoint_name_tab,\n",
    ")"
   ]
  },
  {
   "cell_type": "code",
   "execution_count": null,
   "id": "5e6d70ad",
   "metadata": {},
   "outputs": [],
   "source": [
    "# split the test data into smaller size of batches to query the endpoint if the test data has large size.\n",
    "batch_size = 1500\n",
    "predict_prob_tab = []\n",
    "for i in np.arange(0, num_examples, step=batch_size):\n",
    "    query_response_batch = query_endpoint(\n",
    "        features.iloc[i : (i + batch_size), :].to_csv(header=False, index=False).encode(\"utf-8\"),\n",
    "        endpoint_name_tab,\n",
    "    )\n",
    "    predict_prob_batch = parse_response(query_response_batch)  # prediction probability per batch\n",
    "    predict_prob_tab.append(predict_prob_batch)\n",
    "\n",
    "\n",
    "predict_prob_tab = np.concatenate(predict_prob_tab, axis=0)\n",
    "predict_label_tab = np.argmax(predict_prob_tab, axis=1)"
   ]
  },
  {
   "cell_type": "markdown",
   "id": "c7533d36",
   "metadata": {},
   "source": [
    "Evaluate the prediction results returned from the endpoint"
   ]
  },
  {
   "cell_type": "code",
   "execution_count": null,
   "id": "641f8234",
   "metadata": {},
   "outputs": [],
   "source": [
    "# Visualize the predictions results by plotting the confusion matrix.\n",
    "conf_matrix = confusion_matrix(y_true=ground_truth_label.values, y_pred=predict_label_tab)\n",
    "fig, ax = plt.subplots(figsize=(7.5, 7.5))\n",
    "ax.matshow(conf_matrix, cmap=plt.cm.Blues, alpha=0.3)\n",
    "for i in range(conf_matrix.shape[0]):\n",
    "    for j in range(conf_matrix.shape[1]):\n",
    "        ax.text(x=j, y=i, s=conf_matrix[i, j], va=\"center\", ha=\"center\", size=\"xx-large\")\n",
    "\n",
    "plt.xlabel(\"Predictions\", fontsize=18)\n",
    "plt.ylabel(\"Actuals\", fontsize=18)\n",
    "plt.title(\"Confusion Matrix\", fontsize=18)\n",
    "plt.show()"
   ]
  },
  {
   "cell_type": "code",
   "execution_count": null,
   "id": "17e29efd",
   "metadata": {},
   "outputs": [],
   "source": [
    "# Measure the prediction results quantitatively.\n",
    "eval_accuracy_tab = accuracy_score(ground_truth_label.values, predict_label_tab)\n",
    "eval_f1_tab = f1_score(ground_truth_label.values, predict_label_tab)\n",
    "eval_auc_tab = roc_auc_score(ground_truth_label.values, predict_prob_tab[:, 1])\n",
    "\n",
    "tab_results = pd.DataFrame.from_dict(\n",
    "    {\n",
    "        \"Accuracy\": eval_accuracy_tab,\n",
    "        \"F1\": eval_f1_tab,\n",
    "        \"AUC\": eval_auc_tab,\n",
    "    },\n",
    "    orient=\"index\",\n",
    "    columns=[\"TabTransformer with AMT\"],\n",
    ")\n",
    "\n",
    "results_lab_cat_tab = pd.concat([results_lab_cat, tab_results], axis=1)\n",
    "results_lab_cat_tab"
   ]
  },
  {
   "cell_type": "markdown",
   "id": "ea964d81",
   "metadata": {},
   "source": [
    "## 6. Train An AutoGluon-Tabular model"
   ]
  },
  {
   "cell_type": "markdown",
   "id": "2c1fd4df",
   "metadata": {},
   "source": [
    "### 6.1. Train with AutoGluon-Tabular model\n"
   ]
  },
  {
   "cell_type": "markdown",
   "id": "d9c6393b",
   "metadata": {},
   "source": [
    "Retrieve Training Artifacts"
   ]
  },
  {
   "cell_type": "code",
   "execution_count": null,
   "id": "b247833f",
   "metadata": {},
   "outputs": [],
   "source": [
    "from sagemaker import image_uris, model_uris, script_uris\n",
    "\n",
    "# Currently, not all the object detection models in jumpstart support finetuning. Thus, we manually select a model\n",
    "# which supports finetuning.\n",
    "train_model_id, train_model_version, train_scope = (\n",
    "    \"autogluon-classification-ensemble\",\n",
    "    \"*\",\n",
    "    \"training\",\n",
    ")\n",
    "training_instance_type = \"ml.g4dn.2xlarge\"  # set a different GPU type to avoid instance insufficiency for p3 instance that is used by TabTransformer\n",
    "\n",
    "# Retrieve the docker image\n",
    "train_image_uri = image_uris.retrieve(\n",
    "    region=None,\n",
    "    framework=None,\n",
    "    model_id=train_model_id,\n",
    "    model_version=train_model_version,\n",
    "    image_scope=train_scope,\n",
    "    instance_type=training_instance_type,\n",
    ")\n",
    "# Retrieve the training script\n",
    "train_source_uri = script_uris.retrieve(\n",
    "    model_id=train_model_id, model_version=train_model_version, script_scope=train_scope\n",
    ")\n",
    "# Retrieve the pre-trained model tarball to further fine-tune\n",
    "train_model_uri = model_uris.retrieve(\n",
    "    model_id=train_model_id, model_version=train_model_version, model_scope=train_scope\n",
    ")"
   ]
  },
  {
   "cell_type": "markdown",
   "id": "c288f5a8",
   "metadata": {},
   "source": [
    "Set training parameters"
   ]
  },
  {
   "cell_type": "code",
   "execution_count": null,
   "id": "577586e1",
   "metadata": {},
   "outputs": [],
   "source": [
    "from sagemaker import hyperparameters\n",
    "\n",
    "# Retrieve the default hyper-parameters for fine-tuning the model\n",
    "hyperparameters = hyperparameters.retrieve_default(\n",
    "    model_id=train_model_id, model_version=train_model_version\n",
    ")\n",
    "\n",
    "hyperparameters[\"eval_metric\"] = \"roc_auc\"\n",
    "print(hyperparameters)"
   ]
  },
  {
   "cell_type": "code",
   "execution_count": null,
   "id": "55b4b386",
   "metadata": {},
   "outputs": [],
   "source": [
    "s3_output_location_ag = f\"s3://{bucket}/{output_prefix}/output_ag\""
   ]
  },
  {
   "cell_type": "markdown",
   "id": "278f7178",
   "metadata": {},
   "source": [
    "Start training\n",
    "\n",
    "Note. We do not perform automatic model tuning as AutoGluon-Tabular do not focus on hyperparameter selections. Instead, it ensembles multiple models and stacks them in multiple layers. For details, see [paper](https://arxiv.org/abs/2003.06505)."
   ]
  },
  {
   "cell_type": "code",
   "execution_count": null,
   "id": "c07b6103",
   "metadata": {},
   "outputs": [],
   "source": [
    "from sagemaker.estimator import Estimator\n",
    "from sagemaker.utils import name_from_base\n",
    "\n",
<<<<<<< HEAD
    "training_job_name = name_from_base(\"jumpstart-example-churn-ag-g\")\n",
=======
    "training_job_name = \"jumpstart-example-churn-ag-g\"\n",
>>>>>>> 5bd1d125
    "\n",
    "# Create SageMaker Estimator instance\n",
    "tabular_estimator_ag = Estimator(\n",
    "    role=aws_role,\n",
    "    image_uri=train_image_uri,\n",
    "    source_dir=train_source_uri,\n",
    "    model_uri=train_model_uri,\n",
    "    entry_point=\"transfer_learning.py\",\n",
    "    instance_count=1,\n",
    "    instance_type=training_instance_type,\n",
    "    max_run=360000,\n",
    "    hyperparameters=hyperparameters,\n",
    "    output_path=s3_output_location_ag,\n",
    ")\n",
    "\n",
    "\n",
    "# Launch a SageMaker Training job by passing s3 path of the training data\n",
    "tabular_estimator_ag.fit(\n",
    "    {\"training\": training_dataset_s3_path}, logs=True, job_name=training_job_name\n",
    ")"
   ]
  },
  {
   "cell_type": "markdown",
   "id": "d6b8361d",
   "metadata": {},
   "source": [
    "### 6.2. Deploy and Run Inference on the Trained Tabular Model"
   ]
  },
  {
   "cell_type": "code",
   "execution_count": null,
   "id": "f6dc44a3",
   "metadata": {},
   "outputs": [],
   "source": [
    "inference_instance_type = \"ml.m5.4xlarge\"\n",
    "\n",
    "# Retrieve the inference docker container uri\n",
    "deploy_image_uri = image_uris.retrieve(\n",
    "    region=None,\n",
    "    framework=None,\n",
    "    image_scope=\"inference\",\n",
    "    model_id=train_model_id,\n",
    "    model_version=train_model_version,\n",
    "    instance_type=inference_instance_type,\n",
    ")\n",
    "# Retrieve the inference script uri\n",
    "deploy_source_uri = script_uris.retrieve(\n",
    "    model_id=train_model_id, model_version=train_model_version, script_scope=\"inference\"\n",
    ")\n",
    "\n",
<<<<<<< HEAD
    "endpoint_name_ag = name_from_base(\"jumpstart-example-churn-ag-g\")\n",
=======
    "endpoint_name_ag = \"jumpstart-example-churn-ag-g\"\n",
>>>>>>> 5bd1d125
    "\n",
    "# Use the estimator from the previous step to deploy to a SageMaker endpoint\n",
    "predictor_ag = tabular_estimator_ag.deploy(\n",
    "    initial_instance_count=1,\n",
    "    instance_type=inference_instance_type,\n",
    "    entry_point=\"inference.py\",\n",
    "    image_uri=deploy_image_uri,\n",
    "    source_dir=deploy_source_uri,\n",
    "    endpoint_name=endpoint_name_ag,\n",
    ")"
   ]
  },
  {
   "cell_type": "code",
   "execution_count": null,
   "id": "c5cf7b37",
   "metadata": {},
   "outputs": [],
   "source": [
    "# split the test data into smaller size of batches to query the endpoint if the test data has large size.\n",
    "batch_size = 1500\n",
    "predict_prob_ag = []\n",
    "for i in np.arange(0, num_examples, step=batch_size):\n",
    "    query_response_batch = query_endpoint(\n",
    "        features.iloc[i : (i + batch_size), :].to_csv(header=False, index=False).encode(\"utf-8\"),\n",
    "        endpoint_name_ag,\n",
    "    )\n",
    "    predict_prob_batch = parse_response(query_response_batch)  # prediction probability per batch\n",
    "    predict_prob_ag.append(predict_prob_batch)\n",
    "\n",
    "\n",
    "predict_prob_ag = np.concatenate(predict_prob_ag, axis=0)\n",
    "predict_label_ag = np.argmax(predict_prob_ag, axis=1)"
   ]
  },
  {
   "cell_type": "code",
   "execution_count": null,
   "id": "4d86ccb2",
   "metadata": {},
   "outputs": [],
   "source": [
    "# Visualize the predictions results by plotting the confusion matrix.\n",
    "conf_matrix = confusion_matrix(y_true=ground_truth_label.values, y_pred=predict_label_ag)\n",
    "fig, ax = plt.subplots(figsize=(7.5, 7.5))\n",
    "ax.matshow(conf_matrix, cmap=plt.cm.Blues, alpha=0.3)\n",
    "for i in range(conf_matrix.shape[0]):\n",
    "    for j in range(conf_matrix.shape[1]):\n",
    "        ax.text(x=j, y=i, s=conf_matrix[i, j], va=\"center\", ha=\"center\", size=\"xx-large\")\n",
    "\n",
    "plt.xlabel(\"Predictions\", fontsize=18)\n",
    "plt.ylabel(\"Actuals\", fontsize=18)\n",
    "plt.title(\"Confusion Matrix\", fontsize=18)\n",
    "plt.show()"
   ]
  },
  {
   "cell_type": "code",
   "execution_count": null,
   "id": "2bfbab51",
   "metadata": {},
   "outputs": [],
   "source": [
    "# Measure the prediction results quantitatively.\n",
    "eval_accuracy_ag = accuracy_score(ground_truth_label.values, predict_label_ag)\n",
    "eval_f1_ag = f1_score(ground_truth_label.values, predict_label_ag)\n",
    "eval_auc_ag = roc_auc_score(ground_truth_label.values, predict_prob_ag[:, 1])\n",
    "\n",
    "ag_results = pd.DataFrame.from_dict(\n",
    "    {\n",
    "        \"Accuracy\": eval_accuracy_ag,\n",
    "        \"F1\": eval_f1_ag,\n",
    "        \"AUC\": eval_auc_ag,\n",
    "    },\n",
    "    orient=\"index\",\n",
    "    columns=[\"AutoGluon-Tabular\"],\n",
    ")\n",
    "\n",
    "results_lab_cat_tab_ag = pd.concat([results_lab_cat_tab, ag_results], axis=1)\n",
    "results_lab_cat_tab_ag"
   ]
  },
  {
   "cell_type": "markdown",
   "id": "cbbfc102",
   "metadata": {},
   "source": [
    "## 7. Compare Prediction Results of Four Trained Models on the Same Test Data\n",
    "\n",
    "For the three evaluation metrics accuracy, f1 score, and roc_auc, larger value indicates better results. "
   ]
  },
  {
   "cell_type": "code",
   "execution_count": null,
   "id": "25ebee1c",
   "metadata": {},
   "outputs": [],
   "source": [
    "results_lab_cat_tab_ag"
   ]
  },
  {
   "cell_type": "markdown",
   "id": "b7f3a1eb",
   "metadata": {},
   "source": [
    "Now you can use this template to evaluate the performance of LightGBM, CatBoost, TabTransformer, and AutoGluon-Tabular on your own dataset."
   ]
  },
  {
   "cell_type": "markdown",
   "id": "95194916",
   "metadata": {},
   "source": [
    "---\n",
    "Next, we delete the endpoint corresponding to the trained model.\n",
    "\n",
    "---"
   ]
  },
  {
   "cell_type": "code",
   "execution_count": null,
   "id": "8491a547",
   "metadata": {},
   "outputs": [],
   "source": [
    "# Delete the SageMaker endpoint and the attached resources\n",
    "predictor.delete_model()\n",
    "predictor.delete_endpoint()\n",
    "predictor_cat.delete_model()\n",
    "predictor_cat.delete_endpoint()\n",
    "predictor_tab.delete_model()\n",
    "predictor_tab.delete_endpoint()\n",
    "predictor_ag.delete_model()\n",
    "predictor_ag.delete_endpoint()"
   ]
  }
 ],
 "metadata": {
  "kernelspec": {
   "display_name": "conda_python3",
   "language": "python",
   "name": "conda_python3"
  },
  "language_info": {
   "codemirror_mode": {
    "name": "ipython",
    "version": 3
   },
   "file_extension": ".py",
   "mimetype": "text/x-python",
   "name": "python",
   "nbconvert_exporter": "python",
   "pygments_lexer": "ipython3",
   "version": "3.8.12"
  }
 },
 "nbformat": 4,
 "nbformat_minor": 5
}<|MERGE_RESOLUTION|>--- conflicted
+++ resolved
@@ -659,11 +659,7 @@
     "from sagemaker.estimator import Estimator\n",
     "from sagemaker.utils import name_from_base\n",
     "\n",
-<<<<<<< HEAD
     "training_job_name = name_from_base(\"jumpstart-example-churn-lgb-g\")\n",
-=======
-    "training_job_name = \"jumpstart-example-churn-lgb-g\"\n",
->>>>>>> 5bd1d125
     "\n",
     "# Create SageMaker Estimator instance\n",
     "tabular_estimator = Estimator(\n",
@@ -686,7 +682,7 @@
     "        \"auc\",\n",
     "        hyperparameter_ranges_lgb,\n",
     "        [{\"Name\": \"auc\", \"Regex\": \"auc: ([0-9\\\\.]+)\"}],\n",
-    "        max_jobs=50,\n",
+    "        max_jobs=20,\n",
     "        max_parallel_jobs=5,\n",
     "        objective_type=\"Maximize\",\n",
     "        base_tuning_job_name=training_job_name,\n",
@@ -741,11 +737,7 @@
     "    model_id=train_model_id, model_version=train_model_version, script_scope=\"inference\"\n",
     ")\n",
     "\n",
-<<<<<<< HEAD
     "endpoint_name = name_from_base(\"jumpstart-example-churn-lgb-g\")\n",
-=======
-    "endpoint_name = \"jumpstart-example-churn-lgb-g\"\n",
->>>>>>> 5bd1d125
     "\n",
     "# Use the estimator from the previous step to deploy to a SageMaker endpoint\n",
     "predictor = (tuner if use_amt else tabular_estimator).deploy(\n",
@@ -1059,11 +1051,7 @@
     "from sagemaker.estimator import Estimator\n",
     "from sagemaker.utils import name_from_base\n",
     "\n",
-<<<<<<< HEAD
     "training_job_name = name_from_base(\"jumpstart-example-churn-cat-g\")\n",
-=======
-    "training_job_name = \"jumpstart-example-churn-cat-g\"\n",
->>>>>>> 5bd1d125
     "\n",
     "# Create SageMaker Estimator instance\n",
     "tabular_estimator_cat = Estimator(\n",
@@ -1086,7 +1074,7 @@
     "        \"AUC\",\n",
     "        hyperparameter_ranges_cat,\n",
     "        [{\"Name\": \"AUC\", \"Regex\": \"bestTest = ([0-9\\\\.]+)\"}],\n",
-    "        max_jobs=50,\n",
+    "        max_jobs=20,\n",
     "        max_parallel_jobs=5,\n",
     "        objective_type=\"Maximize\",\n",
     "        base_tuning_job_name=training_job_name,\n",
@@ -1131,11 +1119,7 @@
     "    model_id=train_model_id, model_version=train_model_version, script_scope=\"inference\"\n",
     ")\n",
     "\n",
-<<<<<<< HEAD
     "endpoint_name_cat = name_from_base(\"jumpstart-example-churn-cat-g\")\n",
-=======
-    "endpoint_name_cat = \"jumpstart-example-churn-cat-g\"\n",
->>>>>>> 5bd1d125
     "\n",
     "# Use the estimator from the previous step to deploy to a SageMaker endpoint\n",
     "predictor_cat = (tuner_cat if use_amt else tabular_estimator_cat).deploy(\n",
@@ -1377,11 +1361,7 @@
    "metadata": {},
    "outputs": [],
    "source": [
-<<<<<<< HEAD
     "training_job_name = name_from_base(\"jumpstart-example-churn-tt-g\")\n",
-=======
-    "training_job_name = \"jumpstart-example-churn-tt-g\"\n",
->>>>>>> 5bd1d125
     "\n",
     "# Create SageMaker Estimator instance\n",
     "tabular_estimator_tab = Estimator(\n",
@@ -1404,7 +1384,7 @@
     "        \"f1_score\",  # Note, TabTransformer currently does not support AUC score, thus we use its default setting F1 score as an alternative evaluation metric.\n",
     "        hyperparameter_ranges_tab,\n",
     "        [{\"Name\": \"f1_score\", \"Regex\": \"metrics={'f1': (\\\\S+)}\"}],\n",
-    "        max_jobs=50,\n",
+    "        max_jobs=20,\n",
     "        max_parallel_jobs=5,  # reduce max_parallel_jobs number if the instance type is limited in your account\n",
     "        objective_type=\"Maximize\",\n",
     "        base_tuning_job_name=training_job_name,\n",
@@ -1450,11 +1430,7 @@
     "    model_id=train_model_id, model_version=train_model_version, script_scope=\"inference\"\n",
     ")\n",
     "\n",
-<<<<<<< HEAD
     "endpoint_name_tab = name_from_base(\"jumpstart-example-churn-tt-g\")\n",
-=======
-    "endpoint_name_tab = \"jumpstart-example-churn-tt-g\"\n",
->>>>>>> 5bd1d125
     "\n",
     "# Use the estimator from the previous step to deploy to a SageMaker endpoint\n",
     "predictor_tab = (tuner_tab if use_amt else tabular_estimator_tab).deploy(\n",
@@ -1662,11 +1638,7 @@
     "from sagemaker.estimator import Estimator\n",
     "from sagemaker.utils import name_from_base\n",
     "\n",
-<<<<<<< HEAD
     "training_job_name = name_from_base(\"jumpstart-example-churn-ag-g\")\n",
-=======
-    "training_job_name = \"jumpstart-example-churn-ag-g\"\n",
->>>>>>> 5bd1d125
     "\n",
     "# Create SageMaker Estimator instance\n",
     "tabular_estimator_ag = Estimator(\n",
@@ -1720,11 +1692,7 @@
     "    model_id=train_model_id, model_version=train_model_version, script_scope=\"inference\"\n",
     ")\n",
     "\n",
-<<<<<<< HEAD
     "endpoint_name_ag = name_from_base(\"jumpstart-example-churn-ag-g\")\n",
-=======
-    "endpoint_name_ag = \"jumpstart-example-churn-ag-g\"\n",
->>>>>>> 5bd1d125
     "\n",
     "# Use the estimator from the previous step to deploy to a SageMaker endpoint\n",
     "predictor_ag = tabular_estimator_ag.deploy(\n",

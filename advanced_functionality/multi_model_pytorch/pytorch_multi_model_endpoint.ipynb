--- conflicted
+++ resolved
@@ -2,11 +2,7 @@
  "cells": [
   {
    "cell_type": "markdown",
-<<<<<<< HEAD
    "id": "passive-thickness",
-=======
-   "id": "2d49d1af",
->>>>>>> bc941090
    "metadata": {},
    "source": [
     "# Amazon SageMaker Multi-Model Endpoints using PyTorch\n",
@@ -27,11 +23,7 @@
   },
   {
    "cell_type": "markdown",
-<<<<<<< HEAD
    "id": "behavioral-indonesia",
-=======
-   "id": "385984fe",
->>>>>>> bc941090
    "metadata": {},
    "source": [
     "## Contents\n",
@@ -52,11 +44,7 @@
   {
    "cell_type": "code",
    "execution_count": null,
-<<<<<<< HEAD
    "id": "soviet-austin",
-=======
-   "id": "9c1d5b02",
->>>>>>> bc941090
    "metadata": {},
    "outputs": [],
    "source": [
@@ -87,11 +75,7 @@
   },
   {
    "cell_type": "markdown",
-<<<<<<< HEAD
    "id": "emotional-scale",
-=======
-   "id": "411388e1",
->>>>>>> bc941090
    "metadata": {},
    "source": [
     "## The example use case: MNIST\n",
@@ -104,11 +88,7 @@
   {
    "cell_type": "code",
    "execution_count": null,
-<<<<<<< HEAD
    "id": "involved-turkey",
-=======
-   "id": "e79cc834",
->>>>>>> bc941090
    "metadata": {},
    "outputs": [],
    "source": [
@@ -155,11 +135,7 @@
   {
    "cell_type": "code",
    "execution_count": null,
-<<<<<<< HEAD
    "id": "naval-champion",
-=======
-   "id": "d9b3681e",
->>>>>>> bc941090
    "metadata": {},
    "outputs": [],
    "source": [
@@ -171,11 +147,7 @@
   },
   {
    "cell_type": "markdown",
-<<<<<<< HEAD
    "id": "creative-investigation",
-=======
-   "id": "01272e25",
->>>>>>> bc941090
    "metadata": {},
    "source": [
     "## Train multiple models\n",
@@ -188,11 +160,7 @@
   {
    "cell_type": "code",
    "execution_count": null,
-<<<<<<< HEAD
    "id": "artistic-gregory",
-=======
-   "id": "a5bf5989",
->>>>>>> bc941090
    "metadata": {},
    "outputs": [],
    "source": [
@@ -225,11 +193,7 @@
   },
   {
    "cell_type": "markdown",
-<<<<<<< HEAD
    "id": "pleased-oxide",
-=======
-   "id": "024bd190",
->>>>>>> bc941090
    "metadata": {},
    "source": [
     "By default, calling the [SageMaker Python SDK](https://sagemaker.readthedocs.io/en/stable/)'s [Estimator.fit()](https://sagemaker.readthedocs.io/en/stable/api/training/estimators.html#sagemaker.estimator.EstimatorBase.fit) method waits for the training job to complete, streaming progress information and logs to the notebook.\n",
@@ -242,11 +206,7 @@
   {
    "cell_type": "code",
    "execution_count": null,
-<<<<<<< HEAD
    "id": "narrow-vulnerability",
-=======
-   "id": "d29f6c77",
->>>>>>> bc941090
    "metadata": {
     "scrolled": true
    },
@@ -264,11 +224,7 @@
   },
   {
    "cell_type": "markdown",
-<<<<<<< HEAD
    "id": "consistent-geography",
-=======
-   "id": "2fabc90f",
->>>>>>> bc941090
    "metadata": {},
    "source": [
     "## Check single-model deployment\n",
@@ -279,11 +235,7 @@
   {
    "cell_type": "code",
    "execution_count": null,
-<<<<<<< HEAD
    "id": "verified-authorization",
-=======
-   "id": "1548d75b",
->>>>>>> bc941090
    "metadata": {},
    "outputs": [],
    "source": [
@@ -293,11 +245,7 @@
   {
    "cell_type": "code",
    "execution_count": null,
-<<<<<<< HEAD
    "id": "comprehensive-telling",
-=======
-   "id": "0ed21ed1",
->>>>>>> bc941090
    "metadata": {},
    "outputs": [],
    "source": [
@@ -312,11 +260,7 @@
   {
    "cell_type": "code",
    "execution_count": null,
-<<<<<<< HEAD
    "id": "eligible-trigger",
-=======
-   "id": "f48c5876",
->>>>>>> bc941090
    "metadata": {},
    "outputs": [],
    "source": [
@@ -338,11 +282,7 @@
   },
   {
    "cell_type": "markdown",
-<<<<<<< HEAD
    "id": "economic-booking",
-=======
-   "id": "04c7172c",
->>>>>>> bc941090
    "metadata": {},
    "source": [
     "Assuming the test worked, this endpoint is no longer needed so can be disposed:"
@@ -351,11 +291,7 @@
   {
    "cell_type": "code",
    "execution_count": null,
-<<<<<<< HEAD
    "id": "regional-arthritis",
-=======
-   "id": "45c360fe",
->>>>>>> bc941090
    "metadata": {},
    "outputs": [],
    "source": [
@@ -364,11 +300,7 @@
   },
   {
    "cell_type": "markdown",
-<<<<<<< HEAD
    "id": "judicial-wisconsin",
-=======
-   "id": "60a9485f",
->>>>>>> bc941090
    "metadata": {},
    "source": [
     "## Create the Multi-Model Endpoint with the SageMaker SDK\n",
@@ -381,11 +313,7 @@
   {
    "cell_type": "code",
    "execution_count": null,
-<<<<<<< HEAD
    "id": "inappropriate-planning",
-=======
-   "id": "13c842ac",
->>>>>>> bc941090
    "metadata": {},
    "outputs": [],
    "source": [
@@ -394,11 +322,7 @@
   },
   {
    "cell_type": "markdown",
-<<<<<<< HEAD
    "id": "popular-indonesia",
-=======
-   "id": "1fea2e91",
->>>>>>> bc941090
    "metadata": {},
    "source": [
     "### Create the Amazon SageMaker MultiDataModel entity\n",
@@ -413,11 +337,7 @@
   {
    "cell_type": "code",
    "execution_count": null,
-<<<<<<< HEAD
    "id": "frozen-coast",
-=======
-   "id": "7367b356",
->>>>>>> bc941090
    "metadata": {},
    "outputs": [],
    "source": [
@@ -430,11 +350,7 @@
   {
    "cell_type": "code",
    "execution_count": null,
-<<<<<<< HEAD
    "id": "built-thanksgiving",
-=======
-   "id": "127ae6ea",
->>>>>>> bc941090
    "metadata": {},
    "outputs": [],
    "source": [
@@ -448,11 +364,7 @@
   },
   {
    "cell_type": "markdown",
-<<<<<<< HEAD
    "id": "broken-fruit",
-=======
-   "id": "1318f613",
->>>>>>> bc941090
    "metadata": {},
    "source": [
     "### Deploy the Multi-Model Endpoint\n",
@@ -463,11 +375,7 @@
   {
    "cell_type": "code",
    "execution_count": null,
-<<<<<<< HEAD
    "id": "southwest-projector",
-=======
-   "id": "11ae8761",
->>>>>>> bc941090
    "metadata": {},
    "outputs": [],
    "source": [
@@ -488,11 +396,7 @@
   },
   {
    "cell_type": "markdown",
-<<<<<<< HEAD
    "id": "informed-saskatchewan",
-=======
-   "id": "e81b7f70",
->>>>>>> bc941090
    "metadata": {},
    "source": [
     "### Our endpoint has launched! Let's look at what models are available to the endpoint!\n",
@@ -507,11 +411,7 @@
   {
    "cell_type": "code",
    "execution_count": null,
-<<<<<<< HEAD
    "id": "charged-alloy",
-=======
-   "id": "b2c2c450",
->>>>>>> bc941090
    "metadata": {},
    "outputs": [],
    "source": [
@@ -521,11 +421,7 @@
   },
   {
    "cell_type": "markdown",
-<<<<<<< HEAD
    "id": "stylish-question",
-=======
-   "id": "e30c0200",
->>>>>>> bc941090
    "metadata": {},
    "source": [
     "### Dynamically deploying models to the endpoint\n",
@@ -549,11 +445,7 @@
   {
    "cell_type": "code",
    "execution_count": null,
-<<<<<<< HEAD
    "id": "genetic-reputation",
-=======
-   "id": "b82fd397",
->>>>>>> bc941090
    "metadata": {},
    "outputs": [],
    "source": [
@@ -565,11 +457,7 @@
   },
   {
    "cell_type": "markdown",
-<<<<<<< HEAD
    "id": "intimate-moses",
-=======
-   "id": "04aa25b7",
->>>>>>> bc941090
    "metadata": {},
    "source": [
     "### Our models are ready to invoke!\n",
@@ -580,11 +468,7 @@
   {
    "cell_type": "code",
    "execution_count": null,
-<<<<<<< HEAD
    "id": "accredited-lawsuit",
-=======
-   "id": "692db269",
->>>>>>> bc941090
    "metadata": {},
    "outputs": [],
    "source": [
@@ -593,11 +477,7 @@
   },
   {
    "cell_type": "markdown",
-<<<<<<< HEAD
    "id": "worthy-train",
-=======
-   "id": "817bddd5",
->>>>>>> bc941090
    "metadata": {},
    "source": [
     "## Get predictions from the endpoint\n",
@@ -610,11 +490,7 @@
   {
    "cell_type": "code",
    "execution_count": null,
-<<<<<<< HEAD
    "id": "crazy-fantasy",
-=======
-   "id": "bb9ad0e6",
->>>>>>> bc941090
    "metadata": {},
    "outputs": [],
    "source": [
@@ -630,11 +506,7 @@
   },
   {
    "cell_type": "markdown",
-<<<<<<< HEAD
    "id": "ruled-documentary",
-=======
-   "id": "b661cde2",
->>>>>>> bc941090
    "metadata": {},
    "source": [
     "## Updating a model\n",
@@ -648,11 +520,7 @@
   },
   {
    "cell_type": "markdown",
-<<<<<<< HEAD
    "id": "smoking-draft",
-=======
-   "id": "951d6b63",
->>>>>>> bc941090
    "metadata": {},
    "source": [
     "## Clean up\n",
@@ -663,11 +531,7 @@
   {
    "cell_type": "code",
    "execution_count": null,
-<<<<<<< HEAD
    "id": "going-frank",
-=======
-   "id": "b25ccbaa",
->>>>>>> bc941090
    "metadata": {},
    "outputs": [],
    "source": [
@@ -677,11 +541,7 @@
   {
    "cell_type": "code",
    "execution_count": null,
-<<<<<<< HEAD
    "id": "executive-horse",
-=======
-   "id": "518ac926",
->>>>>>> bc941090
    "metadata": {},
    "outputs": [],
    "source": []

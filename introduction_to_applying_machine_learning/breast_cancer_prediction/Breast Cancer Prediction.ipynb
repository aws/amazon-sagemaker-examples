--- conflicted
+++ resolved
@@ -371,11 +371,7 @@
    "cell_type": "markdown",
    "metadata": {},
    "source": [
-<<<<<<< HEAD
-    "Now let's kick off our training job in SageMaker's distributed, serverless training, using the parameters we just created.  Because training is serverless, we don't have to wait for our job to finish to continue, but for this case, let's use boto3's 'TrainingJob_Created' waiter so we can ensure that the job has been started."
-=======
-    "Now let's kick off our training job in SageMaker's distributed, managed training, using the parameters we just created.  Because training is managed, we don't have to wait for our job to finish to continue, but for this case, let's setup a while loop so we can monitor the status of our training."
->>>>>>> 62ff05bc
+    "Now let's kick off our training job in SageMaker's distributed, managed training, using the parameters we just created.  Because training is managed, we don't have to wait for our job to finish to continue, but for this case, let's use boto3's 'TrainingJob_Created' waiter so we can ensure that the job has been started."
    ]
   },
   {

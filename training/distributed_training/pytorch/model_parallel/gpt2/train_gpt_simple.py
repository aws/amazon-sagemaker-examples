import argparse
import collections
import logging
import math
import os
import re
import time
from concurrent.futures import ProcessPoolExecutor

import numpy as np
import smdistributed.modelparallel
import smdistributed.modelparallel.torch as smp
import torch
import torch.nn as nn
import torch.utils.data
import transformers
from data_pipeline import create_pretraining_dataloader
from learning_rates import AnnealingLR
from memory_tracker import memory_status
from smdistributed.modelparallel.torch.nn import FusedLayerNorm as LayerNorm
from smdistributed.modelparallel.torch.nn.huggingface.gpt2 import (
    translate_hf_state_dict_to_smdistributed,
    translate_state_dict_to_hf_gpt2,
)
from torch import optim
from torch.nn.parallel.distributed import DistributedDataParallel
from transformers import (
    CONFIG_MAPPING,
    MODEL_FOR_CAUSAL_LM_MAPPING,
    AutoConfig,
    AutoModelForCausalLM,
    AutoTokenizer,
    GPT2Config,
    default_data_collator,
    set_seed,
)
from transformers.trainer_utils import is_main_process

logger = logging.getLogger(__name__)


def get_learning_rate_scheduler(optimizer, args):

    # Add linear learning rate scheduler.
    if args.lr_decay_iters is not None:
        num_iters = args.lr_decay_iters
    else:
        num_iters = args.max_steps
    num_iters = max(1, num_iters)
    init_step = 0
    warmup_iter = args.warmup * num_iters
    plateau_iter = warmup_iter + args.plateau * num_iters
    lr_scheduler = AnnealingLR(
        optimizer,
        start_lr=args.lr,
        warmup_iter=warmup_iter,
        plateau_iter=plateau_iter,
        total_iters=num_iters,
        decay_style=args.lr_decay_style,
        last_iter=init_step,
        min_lr=args.min_lr,
        use_checkpoint_lr_scheduler=args.load_partial or args.load_full,
        override_lr_scheduler=False,
    )

    return lr_scheduler


def get_param_groups_by_weight_decay(module):
    weight_decay_params = {"params": []}
    no_weight_decay_params = {"params": [], "weight_decay": 0.0}
    param_ids = set()
    for module_ in module.modules():
        if isinstance(module_, LayerNorm):
            for p in list(module_._parameters.values()):
                if p is not None and id(p) not in param_ids:
                    no_weight_decay_params["params"].append(p)
                    param_ids.add(id(p))
        else:
            for n, p in list(module_._parameters.items()):
                if p is not None and n != "bias" and id(p) not in param_ids:
                    weight_decay_params["params"].append(p)
                    param_ids.add(id(p))
            for n, p in list(module_._parameters.items()):
                if p is not None and n == "bias" and id(p) not in param_ids:
                    no_weight_decay_params["params"].append(p)
                    param_ids.add(id(p))
    return weight_decay_params, no_weight_decay_params


# SMP modification: Define smp.step. Return any tensors needed outside.
@smp.step
def train_step(model, optimizer, input_ids, attention_mask, args):
    if args.logits_output:
        output = model(input_ids=input_ids, attention_mask=attention_mask, labels=input_ids)
        loss = output["loss"]
    else:
        loss = model(input_ids=input_ids, attention_mask=attention_mask, labels=input_ids)["loss"]

    model.backward(loss)

    if args.logits_output:
        return output

    return loss


# SMP modification: Define smp.step. Return any tensors needed outside.
@smp.step
def test_step(model, input_ids, attention_mask):
    loss = model(input_ids=input_ids, attention_mask=attention_mask, labels=input_ids)["loss"]
    return loss


def save(
    output_save_file,
    model,
    optimizer,
    lr_scheduler,
    model_config,
    num_params,
    total_steps,
    curr_train_path_index,
    args,
    partial=True,
    translate_to_hf=False,
    seq_length=1024,
    batch_idx=0,
):
    save_dict = {
        "cli_args": args.__dict__,
        "num_params": num_params,
        "total_steps": total_steps,
        "curr_train_path_index": curr_train_path_index,
        "model_config": model_config,
        "batch_idx": batch_idx,
    }

    if lr_scheduler is not None:
        save_dict["lr_scheduler"] = lr_scheduler.state_dict()
    if partial:
<<<<<<< HEAD
=======
        # SMP modification: check if using optimizer state sharding or tensor parallelism
>>>>>>> b704aaa2
        if args.gather_if_shard > 0 or smp.rdp_rank() == 0:
            # if not gather the opt checkpoint, only save the model for rdp rank 0
            save_dict["model"] = model.local_state_dict()
    else:
        model_state_dict = model.state_dict(gather_to_rank0=True)
        if smp.rank() == 0:
            save_dict["model"] = (
                translate_state_dict_to_hf_gpt2(model_state_dict, seq_length)
                if translate_to_hf
                else model_state_dict
            )

    if partial:
        save_dict["optimizer"] = optimizer.local_state_dict(gather_if_shard=args.gather_if_shard)
    else:
        if args.skip_full_optimizer:
            print("Skipping saving the final optimizer state")
        elif args.shard_optimizer_state > 0:
            print(
                    "Saving the full optimizer state does not work with shard_optimizer_state > 0! Skipping..."
            )
        else:
            save_dict["optimizer"] = optimizer.state_dict()

<<<<<<< HEAD
=======
    # SMP modification: criteria for checkpointing the zeroth rank for
    # pipeline parallelism, checkpointing the zeroth reduced data parallel
    # rank for tensor parallelism, and preventing checkpointing if optimizer
    # state sharding is enabled
>>>>>>> b704aaa2
    if not args.gather_if_shard or (smp.rdp_rank() == 0 and partial) or smp.rank() == 0:
        smp.save(save_dict, output_save_file, partial=partial, v3=not args.gather_if_shard)

    print(f"Finished checkpointing after {total_steps} steps: {output_save_file}")


def load_model_and_optimizer(
    output_dir,
    model,
    optimizer,
    lr_scheduler,
    partial,
    args,
    translate_from_hf=False,
    seq_length=1024,
    load_model=True,
    load_optimizer=True,
    num_params=0,
):
    # Find longest-trained checkpoint
    re_pattern = f"trained_gpt_nparams-{num_params}_steps-(?P<total_steps>\d+)\.pt"
    if partial:
        re_pattern += "_(?P<rank>\d+)"
    else:
        re_pattern += "$"

    ckpt_paths = sorted(
        [
            (int(re.match(re_pattern, p).group("total_steps")), os.path.join(output_dir, p))
            for p in os.listdir(output_dir)
            if re.match(re_pattern, p)
        ],
        reverse=True,
    )
    if not ckpt_paths:
        raise Exception(
            f'No checkpoints could be found in "{output_dir}".  Candidates: {os.listdir(output_dir)}'
        )

    local_ckpt_path = ckpt_paths[0][1]

    if partial:
        # need to pass prefix without ranks to smp
        local_ckpt_path = local_ckpt_path.split(".pt")[0] + ".pt"

    if args.gather_if_shard > 0:
        # Should expect v2 checkpoint here
        checkpoint = smp.load(local_ckpt_path, partial=partial)
    else:
        # Loading separately for model and opt
        checkpoint = torch.load(f"{local_ckpt_path}_{smp.pp_rank()}_{smp.tp_rank()}_0")
        if smp.rdp_rank() != 0:
            opt_checkpoint = torch.load(
                f"{local_ckpt_path}_{smp.pp_rank()}_{smp.tp_rank()}_{smp.rdp_rank()}"
            )

    if load_model:
        checkpointed_model = (
            translate_hf_state_dict_to_smdistributed(checkpoint["model"], seq_length)
            if translate_from_hf
            else checkpoint["model"]
        )
        model.load_state_dict(checkpointed_model, same_partition_load=args.same_partition_load > 0)
        if lr_scheduler is not None:
            lr_scheduler.load_state_dict(checkpoint["lr_scheduler"])

    if load_optimizer:
        checkpoint = (
            checkpoint if args.gather_if_shard > 0 or smp.rdp_rank() == 0 else opt_checkpoint
        )
        
        if not partial and args.skip_full_optimizer:
            print("Skipping loading the final optimizer state, and reloading master_params from model_params for fp16")
            if args.fp16:
                model.register_post_step_hook(opt.reload_model_params) 
        else:
            optimizer.load_state_dict(checkpoint["optimizer"], args.gather_if_shard)

    print(f'Loaded model from "{local_ckpt_path}"')

    batch_idx = 0
    if "batch_idx" in checkpoint:
        batch_idx = checkpoint["batch_idx"]

    return (
        model,
        optimizer,
        checkpoint["total_steps"],
        checkpoint["curr_train_path_index"],
        batch_idx,
    )


def delete_oldest_ckpt(args, delete_on_rank0_only=False):
    to_delete = smp.rank() == 0 if delete_on_rank0_only else smp.local_rank() == 0
    if to_delete:
        re_pattern = "trained_gpt_nparams-(?P<num_params>\d+)_steps-(?P<total_steps>\d+)\.pt"

        # partial
        re_pattern += "_(?P<pp_rank>\d+)_(?P<tp_rank>\d+)"

        paths_per_step = collections.defaultdict(list)

        for p in os.listdir(args.checkpoint_dir):
            if re.match(re_pattern, p):
                step = int(re.match(re_pattern, p).group("total_steps"))
                path = os.path.join(args.checkpoint_dir, p)
                paths_per_step[step].append(path)

        if paths_per_step:
            oldest_step = sorted(paths_per_step.keys())[0]
            num_parts = len(paths_per_step[oldest_step])
<<<<<<< HEAD
            if len(paths_per_step) >= args.num_kept_checkpoints:
                # delete oldest step to save the new one
=======
        if len(paths_per_step) > args.num_kept_checkpoints:
            # delete oldest step
>>>>>>> b704aaa2
                for p in paths_per_step[oldest_step]:
                    os.remove(p)
        # else We still haven't reached maximum number of checkpoints -- no need to delete older ones
    return None


def eval_model(model, dataloader, num_batches, use_wiki_data):
    model = model.eval()
    n_batches = 0
    loss = 0.0

    with torch.no_grad():
        for batch_idx, input_data in enumerate(dataloader):
            if use_wiki_data:
                input_ids, _, attention_mask, _, _ = input_data
            else:
                input_ids, attention_mask = input_data
            if batch_idx >= num_batches:
                break

            loss += test_step(model, input_ids, attention_mask).reduce_mean()
            n_batches += 1

    if n_batches > 0:
        torch.distributed.all_reduce(loss, group=smp.get_dp_process_group())
        loss /= smp.dp_size()
        loss /= n_batches
        loss = loss.item()
        ppl = math.exp(loss)
    else:
        loss = -1.0
        ppl = -1.0

    return loss, ppl


def train(
    model,
    optimizer,
    lr_scheduler,
    model_config,
    start_train_path_index,
    start_batch_index,
    num_params,
    total_steps,
    args,
):
    model.train()
    if args.parallel_proc_data_processing:
        pool = ProcessPoolExecutor(1)

    dp_rank = smp.dp_rank() if not args.prescaled_batch else smp.rdp_rank()
    dp_size = smp.dp_size() if not args.prescaled_batch else smp.rdp_size()
    data_type = "wiki" if args.use_wiki_data else "openwebtext"

    if args.use_wiki_data:
        train_paths = sorted(
            [
                os.path.join(args.training_dir, p)
                for p in os.listdir(args.training_dir)
                if os.path.isfile(os.path.join(args.training_dir, p)) and "training" in p
            ]
        )
    else:
        if args.zipped_data > 0:
            file_extension = ".json.gz"
        else:
            file_extension = ".json"
        train_paths = sorted(
            [
                os.path.join(args.training_dir, p)
                for p in os.listdir(args.training_dir)
                if p.endswith(file_extension)
            ]
        )

    train_dataloader = create_pretraining_dataloader(
        [train_paths[start_train_path_index]],
        args.train_batch_size,
        args.max_context_width,
        seed=args.seed,
        dp_rank=dp_rank,
        dp_size=dp_size,
        shuffle=args.same_seed < 1,
        zipped=args.zipped_data > 0,
        use_last_file_only=args.fast_validation > 0,
        data_type=data_type,
    )

    if args.validation_freq is not None:
        # load all validation examples
        if smp.rank() == 0:
            print("Creating val dataloader")
        if args.use_wiki_data:
            val_paths = sorted(
                [
                    os.path.join(args.test_dir, p)
                    for p in os.listdir(args.test_dir)
                    if os.path.isfile(os.path.join(args.test_dir, p)) and "testing" in p
                ]
            )

        else:
            if args.zipped_data > 0:
                file_extension = ".json.gz"
            else:
                file_extension = ".json"
            val_paths = sorted(
                [
                    os.path.join(args.test_dir, p)
                    for p in os.listdir(args.test_dir)
                    if p.endswith(file_extension)
                ]
            )
        val_dataloader = create_pretraining_dataloader(
            val_paths,
            args.val_batch_size,
            args.max_context_width,
            seed=args.seed,
            dp_rank=dp_rank,
            dp_size=dp_size,
            shuffle=True,
            zipped=args.zipped_data > 0,
            use_last_file_only=args.fast_validation > 0,
            data_type=data_type,
        )
        if smp.rank() == 0:
            print("Created val dataloader")

    start = time.time()
    throughput = None
    to_save = {"loss": [], "val_loss": []}
    loss_metric = 0

    def should_record():
        # only record the ranks that in the tp group that contains global rank 0
        if smp.tp_size() > 1:
            tp_group = smp.get_tp_group()
            return 0 in tp_group
        else:
            return smp.rank() == 0

    # Set the same seed for computation
    set_seed(args.seed)

    for index in range(start_train_path_index, args.epochs * len(train_paths)):
        next_train_path_index = (index + 1) % len(train_paths)
        curr_train_path_index = index % len(train_paths)

        if total_steps >= args.max_steps:
            break

        if args.parallel_proc_data_processing:
            dataset_future = pool.submit(
                create_pretraining_dataloader,
                [train_paths[next_train_path_index]],
                args.train_batch_size,
                args.max_context_width,
                seed=args.seed,
                dp_rank=dp_rank,
                dp_size=dp_size,
                shuffle=args.same_seed < 1,
                zipped=args.zipped_data > 0,
                use_last_file_only=args.fast_validation > 0,
                data_type=data_type,
            )

        if smp.rank() == 0:
            if args.use_wiki_data:
                print(f"Reading data from training path {train_dataloader.dataset.input_file}")
            else:
                print(f"Reading data from training path {train_dataloader.dataset.input_paths}")

        for batch_idx, input_data in enumerate(train_dataloader):
            if batch_idx < start_batch_index:
                if smp.rank() == 0:
                    print(
                        f"Resuming from saved batch index {start_batch_index}, skipping batch {batch_idx}..."
                    )
                if start_batch_index == len(train_dataloader):
                    # If saving at the last batch of the file, read from the next file
                    start_batch_index = 0
                    break
                continue
            else:
                start_batch_index = 0

            if args.use_wiki_data:
                input_ids, _, attention_mask, _, _ = input_data
            else:
                input_ids, attention_mask = input_data

            if total_steps >= args.max_steps:
                break

            step_start = time.time()

            optimizer.zero_grad(set_to_none=True)

            if args.logits_output:
                train_output = train_step(model, optimizer, input_ids, attention_mask, args)
                loss_mb = train_output["loss"]
                logits_mb = train_output["logits"]
                if smp.tp_size() > 1:
                    logits = torch.cat(tuple(logits_mb.outputs), dim=1)
                else:
                    logits = torch.cat(tuple(logits_mb.outputs), dim=0)
            else:
                # Return value, loss_mb is a StepOutput object
                loss_mb = train_step(model, optimizer, input_ids, attention_mask, args)

            # SMP modification: Average the loss across microbatches.
            loss = loss_mb.reduce_mean()
            if not args.validation_freq:
                loss_metric = loss.item()
            
            if args.enable_memory_profiling > 0:
                memory_status(msg="After_train_step")

            if args.clean_cache > 0:
                # empty the cache to avoid OOM
                torch.cuda.empty_cache()


            if args.fp16:
                optimizer.clip_master_grads(args.grad_clip)
<<<<<<< HEAD
                
            optimizer.step()
            if not (args.fp16 and optimizer.overflow):
=======
                optimizer.step()
                overflow = optimizer.overflow
            else:
                optimizer.step()

            if not (args.fp16 and overflow):
>>>>>>> b704aaa2
                lr_scheduler.step()

            if args.enable_memory_profiling > 0:
                memory_status(msg="After_opt_step")

            total_steps += 1
            time_elapsed = time.time() - start
            step_time = time.time() - step_start
            sample_processed = input_ids.shape[0] * dp_size
            throughput = sample_processed / step_time
            if smp.rank() == 0 and not total_steps % args.logging_freq:
                print(
                    f"({int(time_elapsed)}s), Batch {total_steps - 1} Loss: {loss.item()}, Speed: {throughput} samples/sec"
                )

            # evaluate on validation
            if args.validation_freq and not (total_steps % args.validation_freq):
                cur_state = np.random.get_state()
                model = model.eval()
                val_loss, val_ppl = eval_model(
                    model, val_dataloader, args.validation_batches, args.use_wiki_data
                )
                if is_main_process(smp.rank()):
                    print(
                        f"({int(time.time()-start)}s) Batch {total_steps - 1} Validation loss: {val_loss}"
                    )
                    print(
                        f"({int(time.time()-start)}s) Batch {total_steps - 1} Validation perplexity: {val_ppl}"
                    )
                loss_metric = val_loss
                if args.logits_output:
                    to_save["val_loss"].append(val_loss)
                model = model.train()
                if args.preserve_np_state > 0:
                    np.random.set_state(cur_state)

            # checkpoint
            if not (total_steps % args.checkpoint_freq):
                base_path = f"trained_gpt_nparams-{num_params}_steps-{total_steps}.pt"
                out_path = os.path.join(args.checkpoint_dir, base_path)
                total_ckpts = total_steps // args.checkpoint_freq

                delete_oldest_ckpt(args, delete_on_rank0_only=args.use_fsx > 0)
<<<<<<< HEAD
=======

                # save_or_verify_ckptsum if this is the last checkpoint
                if (args.save_or_verify_ckptsum and total_steps >= args.max_steps) or (
                    (total_ckpts + 1) * args.checkpoint_freq
                ) > args.max_steps:
                    # Save optimizer and model tensor sums and scalars before saving
                    save_ckptsum(
                        args,
                        model,
                        optimizer,
                        filename=os.path.join(args.model_dir, "saved_partial_sum"),
                    )
>>>>>>> b704aaa2

                save(
                    out_path,
                    model,
                    optimizer,
                    lr_scheduler,
                    model_config,
                    num_params,
                    total_steps,
                    curr_train_path_index,
                    args,
                    partial=True,
                    batch_idx=batch_idx + 1,
                )

            if args.logits_output:
                to_save["loss"].append(loss.item())

        if total_steps >= args.max_steps:
            if should_record() and args.logits_output:
                to_save["logits"] = logits.detach().cpu()
                output_file = f"rank_{smp.rank()}_" + args.logits_output
                torch.save(to_save, os.path.join(args.model_dir, output_file))
                print(f"logits and loss saved at {os.path.join(args.model_dir, output_file)}")
            break

        del train_dataloader

        if args.parallel_proc_data_processing:
            s = time.time()
            train_dataloader = dataset_future.result(timeout=None)
            wait_time = time.time() - s
            if wait_time > 1:
                # TODO if this happens, we should try num_workers>1 in dataloader
                print(
                    f"[{smp.rank()}] Waited {wait_time} for data loader to be ready. Please check if dataloader performance can be improved to avoid these waits."
                )
        else:
            train_dataloader = create_pretraining_dataloader(
                [train_paths[next_train_path_index]],
                args.train_batch_size,
                args.max_context_width,
                seed=args.seed,
                dp_rank=dp_rank,
                dp_size=dp_size,
                shuffle=args.same_seed < 1,
                zipped=args.zipped_data > 0,
                use_last_file_only=args.fast_validation > 0,
                data_type=data_type,
            )

    return total_steps, throughput, loss_metric


def parse_args():
    parser = argparse.ArgumentParser()

    # hyperparameters sent by the client are passed as command-line arguments to the script.

    opt_grp = parser.add_argument_group(
        title="optimization", description="arguments for optimization"
    )
    opt_grp.add_argument(
        "--train_batch_size",
        type=int,
        default=4,
        help="batch size per dp rank, for tensor parallelism degree 8 with pipeline parallel degree 1 this means 8*this batch size per node",
    )
    opt_grp.add_argument("--val_batch_size", type=int, default=4)
    opt_grp.add_argument("--max_steps", type=int, default=5000)
    opt_grp.add_argument("--seed", type=int, default=12345)
    opt_grp.add_argument("--same_seed", type=int, default=0)
    opt_grp.add_argument("--n_gpus", type=str, default=os.environ["SM_NUM_GPUS"])
    opt_grp.add_argument("--fp16", default=0, type=int, help="automatic mixed precision training")
    opt_grp.add_argument("--grad_clip", default=1.0, type=float, help="gradient clipping")
    opt_grp.add_argument("--weight_decay", default=0.01, type=float, help="weight decay")
    opt_grp.add_argument(
        "--beta1", default=0.9, type=float, help="beta1 parameter for Adam optimizer"
    )
    opt_grp.add_argument(
        "--beta2", default=0.95, type=float, help="beta2 parameter for Adam optimizer"
    )
    opt_grp.add_argument(
        "--activation_checkpointing",
        type=int,
        default=1,
        help="enable gradient checkpointing to reduce memory consumption",
    )
    parser.add_argument(
        "--logging_freq", type=int, default=1, help="number of iterations between logging"
    )

    # I/O
    io_grp = parser.add_argument_group(title="io", description="location for input and output")
    io_grp.add_argument("--use_wiki_data", type=int, default=0, help="use bert data for training")
    io_grp.add_argument("--zipped_data", type=int, default=1, help="input data is zipped files")
    io_grp.add_argument(
        "--epochs", type=int, default=3, help="times of iterating over the training dataset"
    )
    io_grp.add_argument("--output-data-dir", type=str, default=os.environ["SM_OUTPUT_DATA_DIR"])
    io_grp.add_argument(
        "--checkpoint-dir",
        type=str,
        default="/opt/ml/checkpoints",
        help="Saves partial checkpoints (model, optimizer) to this dir, and loads latest checkpoint from this if load_partial is specified.",
    )
    io_grp.add_argument(
        "--model-dir",
        type=str,
        default=os.environ["SM_MODEL_DIR"],
        help="Saves full model for inference to this dir. Also used if load_full is given to load the model. Note the lack of optimizer state here.",
    )
    io_grp.add_argument("--training-dir", type=str, default=os.environ["SM_CHANNEL_TRAIN"])
    io_grp.add_argument("--test-dir", type=str, default=os.environ["SM_CHANNEL_TEST"])
    io_grp.add_argument(
        "--parallel_proc_data_processing",
        type=int,
        default=0,
        help="Load data in parallel with a different process. At any point a process can have two files in memory. With tensor parallelism, each of the 8 processes on an instance will then have 2 files in memory. Depending on file sizes this may or may not be feasible. With pipeline parallelism this was not a problem as only 1 rank on an instance loaded data.",
    )
    io_grp.add_argument(
        "--save_final_full_model",
        type=int,
        default=0,
        help="Enabling this will save a combined model only at the end",
    )
    io_grp.add_argument(
        "--skip_full_optimizer",
        type=int,
        default=1,
        help="Disabling this will also save the full optimizer state",
    )
    io_grp.add_argument("--load_partial", type=int, default=0, help="Load from partial checkpoints")
    io_grp.add_argument("--load_full", type=int, default=0, help="Load from full checkpoints")
    io_grp.add_argument(
        "--logits_output", type=str, default="", help="Path to save logits and loss"
    )
    io_grp.add_argument("--prescaled_batch", type=int, default=1, help="use prescaled batch")

    # configure model size
    model_grp = parser.add_argument_group(
        title="model", description="arguments to describe model configuration"
    )
    model_grp.add_argument("--max_context_width", type=int, default=1024)
    model_grp.add_argument("--vocab_size", type=int, default=50257)
    model_grp.add_argument("--hidden_width", type=int, default=768)
    model_grp.add_argument("--num_layers", type=int, default=12)
    model_grp.add_argument("--num_heads", type=int, default=12)
    model_grp.add_argument("--resid_pdrop", type=float, default=0.1)
    model_grp.add_argument("--embd_pdrop", type=float, default=0.1)
    model_grp.add_argument("--attn_pdrop", type=float, default=0.1)
    model_grp.add_argument("--summary_first_pdrop", type=float, default=0.1)
    model_grp.add_argument("--use_adamw", type=int, default=0, help="Use adamw optimizer")

    smp_grp = parser.add_argument_group(title="smp", description="smp")
    smp_grp.add_argument("--tensor_parallel_degree", type=int, default=8)
    smp_grp.add_argument("--pipeline_parallel_degree", type=int, default=1)
    smp_grp.add_argument("--microbatches", type=int, default=1)
    smp_grp.add_argument("--active_microbatches", type=int, default=None)
    smp_grp.add_argument("--optimize", type=str, default="speed")
    smp_grp.add_argument("--activation_strategy", type=str, default="each")
    smp_grp.add_argument("--shard_optimizer_state", type=int, default=0)
    smp_grp.add_argument("--offload_activations", type=int, default=0)
    smp_grp.add_argument("--fast_mode", type=int, default=0)
    smp_grp.add_argument("--static_mode", type=int, default=0)
    smp_grp.add_argument("--delayed_param", type=int, default=0)
    smp_grp.add_argument("--same_partition_load", type=int, default=0)
    smp_grp.add_argument("--attention_in_fp32", type=int, default=0)
    smp_grp.add_argument("--placement_strategy", type=str, default="cluster")
    smp_grp.add_argument("--activation_loading_horizon", type=int, default=4)
    smp_grp.add_argument("--skip_tracing", type=int, default=0)
    smp_grp.add_argument("--query_key_layer_scaling", type=int, default=1)
    smp_grp.add_argument("--fused_softmax", type=int, default=1)
    smp_grp.add_argument("--fused_bias_gelu", type=int, default=1)

    parser.add_argument(
        "--num_kept_checkpoints",
        type=int,
        default=5,
        help="how many checkpoints to keep before deleting",
    )
    parser.add_argument(
        "--checkpoint_freq",
        type=int,
        default=10000,
        help="number of iterations between checkpointing",
    )
    parser.add_argument(
        "--validation_freq",
        type=int,
        default=None,
        help="number of iterations to print validation loss",
    )
    parser.add_argument(
        "--validation_batches",
        type=int,
        default=10,
        help="number of batches to estimate validation loss",
    )
    parser.add_argument(
        "--manual_partition",
        type=int,
        default=0,
        help="evenly distribute layers across the partitions",
    )
    parser.add_argument(
        "--partition_assignment",
        type=str,
        default="",
        help="number of transformer layers assigned to each partition",
    )
    parser.add_argument(
        "--preserve_np_state",
        type=int,
        default=0,
        help="Perserve the numpy random state between validation",
    )
    parser.add_argument(
        "--fast_validation",
        type=int,
        default=1,
        help="Running validation only with the last data file for faster speed",
    )
    parser.add_argument(
        "--gather_if_shard",
        type=int,
        default=1,
        help="When sharding opt states is enabled, gather the opt checkpoint to rdp rank 0 during saving",
    )
    parser.add_argument(
        "--clean_cache",
        type=int,
        default=0,
        help="Clean torch reserved memory at he end of every step",
    )
    parser.add_argument("--use_fsx", type=int, default=0, help="Using FSx for checkpointing")
    parser.add_argument(
        "--enable_memory_profiling", type=int, default=0, help="Enable memory profile"
    )

    # learning rate
    lr_grp = parser.add_argument_group(
        title="lr", description="arguments for learning rate schedule"
    )
    lr_grp.add_argument("--lr", type=float, default=None, help="Initial learning rate.")
    lr_grp.add_argument(
        "--lr_decay_style",
        type=str,
        default="linear",
        choices=["constant", "linear", "cosine", "exponential", "plateau"],
        help="Learning rate decay function.",
    )
    lr_grp.add_argument(
        "--lr_decay_iters",
        type=int,
        default=None,
        help="number of iterations to decay learning rate over," " If None defaults to train iters",
    )
    lr_grp.add_argument(
        "--min_lr",
        type=float,
        default=0.0,
        help="Minumum value for learning rate. The scheduler" "clip values below this threshold.",
    )
    lr_grp.add_argument(
        "--warmup",
        type=float,
        default=0.01,
        help="Percentage of total iterations to warmup on "
        "(.01 = 1 percent of all training iters).",
    )
    lr_grp.add_argument(
        "--plateau",
        type=float,
        default=0.4,
        help="Percentage of total iterations to keep at max if using plateau lr",
    )

    ci_grp = parser.add_argument_group(title="ci", description="ci related settings")
    ci_grp.add_argument("--ci", default=False, action="store_true", help="Whether enable ci")
    ci_grp.add_argument("--time_to_train", type=int, help="time to train threshold")
    ci_grp.add_argument("--throughput", type=float, help="throughput threshold")
    ci_grp.add_argument("--loss", type=float, help="loss threshold")
    args, _ = parser.parse_known_args()
    return args


def main():
    args = parse_args()

    if args.shard_optimizer_state > 0 and not args.skip_full_optimizer:
        raise ValueError(
            "If shard_optimizer_state is enabled, skip_full_optimizer must also be enabled. Full optimizer saving is currently not supported under optimizer state sharding."
        )

    if args.partition_assignment != "" and args.manual_partition == 0:
        print("[Warning] partition_assignment is set, enable manual_partition")
        args.manual_partition = 1

    # any value here is overriden by the config set in notebook when launching the sagemaker job
    smp_config = {
        "ddp": True,
        "tensor_parallel_degree": args.tensor_parallel_degree,
        "pipeline_parallel_degree": args.pipeline_parallel_degree,
        "microbatches": args.microbatches,
        # if activation_checkpointing true checkpoints transformer layers below
        "checkpoint_attentions": False if args.activation_checkpointing else True,
        "shard_optimizer_state": args.shard_optimizer_state > 0,
        "prescaled_batch": args.prescaled_batch > 0,
        "fp16": args.fp16 > 0,
        "offload_activations": args.offload_activations > 0,
        "optimize": args.optimize,
        "placement_strategy": args.placement_strategy,
        "activation_loading_horizon": args.activation_loading_horizon,
        "skip_tracing": args.skip_tracing > 0,
        "auto_partition": False if args.manual_partition else True,
        "default_partition": 0,
        "static_mode": args.static_mode > 0,
        "fast_mode": args.fast_mode > 0,
    }
    if args.active_microbatches is not None:
        smp_config["active_microbatches"] = args.active_microbatches

    smp.init(smp_config)

    if smp.rank() == 0:
        print("Arguments:", args.__dict__)
        print(f"Transformers version: {transformers.__version__}")
        print(f"smdistributed.modelparallel version: {smdistributed.modelparallel.__version__}")
        print(f"smdistributed config: {smp_config}")

    if args.save_final_full_model and smp.rank() == 0:
        print(
            f"[Warning] Note that save_final_full_model only saves the final model at the end of all steps. It does not save optimizer state. Optimizer state is only saved with partial models which are saved at checkpointing_freq during training. If you want to restart training you need partial checkpoints."
        )

    if args.partition_assignment != "":
        partition_assignment = args.partition_assignment.split(",")
        assert (
            len(partition_assignment) == smp.pp_size()
        ), f"partition_assignment must have the same size as pipeline parallel degree, but getting {len(partition_assignment)} vs {smp.pp_size()}"

    if smp.rank() == 0 or (smp.local_rank() == 0 and args.use_fsx == 0):
        for path in [args.model_dir, args.checkpoint_dir]:
            if not os.path.exists(path):
                os.makedirs(path, exist_ok=True)

    model_config = GPT2Config(
        vocab_size=args.vocab_size,
        n_positions=args.max_context_width,
        n_embd=args.hidden_width,
        n_layer=args.num_layers,
        n_head=args.num_heads,
        n_inner=None,
        activation_function="gelu_new",
        resid_pdrop=args.resid_pdrop,
        embd_pdrop=args.embd_pdrop,
        attn_pdrop=args.attn_pdrop,
        layer_norm_epsilon=1e-05,
        initializer_range=0.02,
        summary_type="cls_index",
        summary_use_proj=True,
        summary_activation=None,
        summary_proj_to_labels=True,
        summary_first_dropout=args.summary_first_pdrop,
<<<<<<< HEAD
        use_cache=True,
=======
        # gradient_checkpointing=args.gradient_checkpointing > 0,
        use_cache=False,
>>>>>>> b704aaa2
        bos_token_id=50256,
        eos_token_id=50256,
        return_dict=True,
    )

    # the following improves start-up time by skipping proper initialization
    # of weights in the original model. this is not a problem because DistributedModel
    # will override those weights anyway when tensor_parallel_degree > 1.
    if smp.tp_size() > 1:
        from transformers.modeling_utils import PreTrainedModel

        PreTrainedModel.init_weights = lambda x: None

    set_seed(args.seed)

    if args.fp16:
        torch.set_default_dtype(torch.float16)
    with smp.tensor_parallelism(
        enabled=smp.tp_size() > 1,
        attention_in_fp32=args.attention_in_fp32 > 0,
        query_key_layer_scaling=args.query_key_layer_scaling > 0,
        fused_softmax=args.fused_softmax > 0,
        fused_bias_gelu=args.fused_bias_gelu > 0,
    ):
        with smp.delay_param_initialization(
            enabled=(smp.tp_size() > 1 and args.delayed_param > 0)
        ):
            model = AutoModelForCausalLM.from_config(model_config)
            
    torch.set_default_dtype(torch.float32)

    num_params = sum([np.prod(p.size()) for p in model.parameters()])
    if smp.rank() == 0:
        print(f"# total parameters: {num_params}")

    # SMP modification: Set the device to the GPU ID used by the current process.
    # Input tensors should be transferred to this device.
    torch.cuda.set_device(smp.local_rank())
    device = torch.device("cuda")

    if not args.same_seed:
        # Set seed by tp_rank to prevent weights from being the same on different tp_ranks
        set_seed(args.seed + smp.tp_rank())

    # SMP modification: Use the DistributedModel container to provide the model
    # to be partitioned across different ranks. For the rest of the script,
    # the returned DistributedModel object should be used in place of
    # the model provided for DistributedModel class instantiation.
    if args.fp16:
        torch.set_default_dtype(torch.float16)

    model = smp.DistributedModel(model, trace_device="gpu")

    m = model.get_module()
    if smp.tp_size() > 1:
        transformer_layers = m.transformer.seq_layers
    else:
        transformer_layers = m.transformer.h

    if args.manual_partition:
        print(f"Manual partition enabled")
        if args.partition_assignment != "":
            get_num_layers = lambda x: int(partition_assignment[x])
            total_layers = sum([get_num_layers(pp_rank) for pp_rank in range(smp.pp_size())])
            assert (
                total_layers == args.num_layers
            ), f"partition_assignment must have the same total transformer layers as model, but getting {total_layers} vs {args.num_layers}"
        else:
            # evenly distribute layers across all partitions
            div, rem = divmod(args.num_layers, smp.pp_size())
            get_num_layers = lambda x: (div + 1 if x >= smp.pp_size() - rem else div)
        assignments = []
        for pp_rank in range(smp.pp_size()):
            nl = get_num_layers(pp_rank)
            print(f"{nl} layers assigned to partition {pp_rank}")
            assignments += [pp_rank for _ in range(nl)]

        for i, c in enumerate(transformer_layers.children()):
            smp.set_partition(c, assignments[i])

    torch.set_default_dtype(torch.float32)

    iter_model = m
    param_groups = get_param_groups_by_weight_decay(iter_model)

    if args.use_adamw > 0:
        optimizer = optim.AdamW(
            param_groups, betas=(args.beta1, args.beta2), lr=args.lr, weight_decay=args.weight_decay
        )
    else:
        optimizer = optim.Adam(
            param_groups, betas=(args.beta1, args.beta2), lr=args.lr, weight_decay=args.weight_decay
        )

    if args.activation_checkpointing:
        kwargs = {}
        if isinstance(transformer_layers, nn.Sequential):
            kwargs["pack_args_as_tuple"] = True
            kwargs["strategy"] = args.activation_strategy
            smp.set_activation_checkpointing(transformer_layers, **kwargs)
        else:
            for c in transformer_layers.children():
                smp.set_activation_checkpointing(c)

    optimizer = smp.DistributedOptimizer(
        optimizer, 
        static_loss_scale=None, 
        dynamic_loss_scale=True,
        dynamic_loss_args={"scale_window": 1000, "min_scale": 1, "delayed_shift": 2},
        )
    lr_scheduler = get_learning_rate_scheduler(optimizer, args)

    if args.enable_memory_profiling > 0:
        model.register_post_partition_hook(
            lambda model, optimizer: memory_status(msg="After_partition")
        )

    if args.enable_memory_profiling > 0:
        model.register_post_partition_hook(
            lambda model, optimizer: memory_status(msg="After_partition")
        )

    # load after wrapping model and optimizer with smp Distributed...
    if args.load_full or args.load_partial:
        if args.load_partial and args.load_full:
            print(
                "Since both --load_partial and --load_full set, will try to load from full checkpoint."
                "If the intention is to load from partial checkpoint, please don't set --load_full"
            )
        partial = not args.load_full
        path = args.checkpoint_dir if partial else args.model_dir
        translate_from_hf = not partial
        model, optimizer, total_steps, start_train_path_index, start_batch_index = load_model_and_optimizer(
            path,
            model,
            optimizer,
            lr_scheduler,
            partial,
            args,
            translate_from_hf=translate_from_hf,
            seq_length=args.max_context_width,
            load_model=True,
            load_optimizer=args.load_partial > 0,
            num_params=num_params,
        )
    else:
        total_steps = 0
        start_train_path_index = 0
        start_batch_index = 0

    start = time.time()
    total_steps, throughput, loss = train(
        model,
        optimizer,
        lr_scheduler,
        model_config,
        start_train_path_index,
        start_batch_index,
        num_params,
        total_steps,
        args,
    )
    time_to_train = time.time() - start
    if args.ci:
        print(f"[SMP_METRIC]__GPT2__Time_to_train__{time_to_train}")
        print(f"[SMP_METRIC]__GPT2__samples/second__{throughput}")
        print(f"[SMP_METRIC]__GPT2__Loss__{loss}")
        if not args.load_partial and not args.load_full:
            assert time_to_train < args.time_to_train
            assert throughput > args.throughput
            if args.loss:
                assert loss < args.loss

    if args.save_final_full_model:
        # saves full model at the end

        base_path = f"trained_gpt_nparams-{num_params}_steps-{total_steps}.pt"
        out_path = os.path.join(args.model_dir, base_path)

        if smp.rdp_rank() == 0:
            save(
                out_path,
                model,
                optimizer,
                lr_scheduler,
                model_config,
                num_params,
                total_steps,
                -1,
                args,
                partial=False,
                translate_to_hf=smp.tp_size() > 1,
                seq_length=args.max_context_width,
            )

    smp.barrier()
    if smp.rank() == 0:
        print("SMP training finished successfully")


if __name__ == "__main__":
    main()<|MERGE_RESOLUTION|>--- conflicted
+++ resolved
@@ -16,7 +16,7 @@
 import transformers
 from data_pipeline import create_pretraining_dataloader
 from learning_rates import AnnealingLR
-from memory_tracker import memory_status
+from memory_tracker import memory_status, memory_status_cpu
 from smdistributed.modelparallel.torch.nn import FusedLayerNorm as LayerNorm
 from smdistributed.modelparallel.torch.nn.huggingface.gpt2 import (
     translate_hf_state_dict_to_smdistributed,
@@ -139,10 +139,7 @@
     if lr_scheduler is not None:
         save_dict["lr_scheduler"] = lr_scheduler.state_dict()
     if partial:
-<<<<<<< HEAD
-=======
         # SMP modification: check if using optimizer state sharding or tensor parallelism
->>>>>>> b704aaa2
         if args.gather_if_shard > 0 or smp.rdp_rank() == 0:
             # if not gather the opt checkpoint, only save the model for rdp rank 0
             save_dict["model"] = model.local_state_dict()
@@ -167,13 +164,10 @@
         else:
             save_dict["optimizer"] = optimizer.state_dict()
 
-<<<<<<< HEAD
-=======
     # SMP modification: criteria for checkpointing the zeroth rank for
     # pipeline parallelism, checkpointing the zeroth reduced data parallel
     # rank for tensor parallelism, and preventing checkpointing if optimizer
     # state sharding is enabled
->>>>>>> b704aaa2
     if not args.gather_if_shard or (smp.rdp_rank() == 0 and partial) or smp.rank() == 0:
         smp.save(save_dict, output_save_file, partial=partial, v3=not args.gather_if_shard)
 
@@ -286,13 +280,8 @@
         if paths_per_step:
             oldest_step = sorted(paths_per_step.keys())[0]
             num_parts = len(paths_per_step[oldest_step])
-<<<<<<< HEAD
             if len(paths_per_step) >= args.num_kept_checkpoints:
                 # delete oldest step to save the new one
-=======
-        if len(paths_per_step) > args.num_kept_checkpoints:
-            # delete oldest step
->>>>>>> b704aaa2
                 for p in paths_per_step[oldest_step]:
                     os.remove(p)
         # else We still haven't reached maximum number of checkpoints -- no need to delete older ones
@@ -340,6 +329,8 @@
     total_steps,
     args,
 ):
+    if args.enable_memory_profiling > 0:
+        memory_status_cpu(msg="before train step")
     model.train()
     if args.parallel_proc_data_processing:
         pool = ProcessPoolExecutor(1)
@@ -510,6 +501,7 @@
                 loss_metric = loss.item()
             
             if args.enable_memory_profiling > 0:
+                memory_status_cpu("After_train_step_cpu")
                 memory_status(msg="After_train_step")
 
             if args.clean_cache > 0:
@@ -519,18 +511,9 @@
 
             if args.fp16:
                 optimizer.clip_master_grads(args.grad_clip)
-<<<<<<< HEAD
                 
             optimizer.step()
             if not (args.fp16 and optimizer.overflow):
-=======
-                optimizer.step()
-                overflow = optimizer.overflow
-            else:
-                optimizer.step()
-
-            if not (args.fp16 and overflow):
->>>>>>> b704aaa2
                 lr_scheduler.step()
 
             if args.enable_memory_profiling > 0:
@@ -574,21 +557,6 @@
                 total_ckpts = total_steps // args.checkpoint_freq
 
                 delete_oldest_ckpt(args, delete_on_rank0_only=args.use_fsx > 0)
-<<<<<<< HEAD
-=======
-
-                # save_or_verify_ckptsum if this is the last checkpoint
-                if (args.save_or_verify_ckptsum and total_steps >= args.max_steps) or (
-                    (total_ckpts + 1) * args.checkpoint_freq
-                ) > args.max_steps:
-                    # Save optimizer and model tensor sums and scalars before saving
-                    save_ckptsum(
-                        args,
-                        model,
-                        optimizer,
-                        filename=os.path.join(args.model_dir, "saved_partial_sum"),
-                    )
->>>>>>> b704aaa2
 
                 save(
                     out_path,
@@ -900,6 +868,7 @@
         "prescaled_batch": args.prescaled_batch > 0,
         "fp16": args.fp16 > 0,
         "offload_activations": args.offload_activations > 0,
+        "delayed_parameter_initialization": args.delayed_param > 0,
         "optimize": args.optimize,
         "placement_strategy": args.placement_strategy,
         "activation_loading_horizon": args.activation_loading_horizon,
@@ -954,12 +923,8 @@
         summary_activation=None,
         summary_proj_to_labels=True,
         summary_first_dropout=args.summary_first_pdrop,
-<<<<<<< HEAD
-        use_cache=True,
-=======
         # gradient_checkpointing=args.gradient_checkpointing > 0,
         use_cache=False,
->>>>>>> b704aaa2
         bos_token_id=50256,
         eos_token_id=50256,
         return_dict=True,
@@ -975,21 +940,18 @@
 
     set_seed(args.seed)
 
-    if args.fp16:
-        torch.set_default_dtype(torch.float16)
-    with smp.tensor_parallelism(
-        enabled=smp.tp_size() > 1,
+    if args.enable_memory_profiling > 0:
+        memory_status_cpu(msg="before model creation")
+    with smp.model_creation(
+        tensor_parallelism=smp.tp_size() > 1,
         attention_in_fp32=args.attention_in_fp32 > 0,
         query_key_layer_scaling=args.query_key_layer_scaling > 0,
         fused_softmax=args.fused_softmax > 0,
         fused_bias_gelu=args.fused_bias_gelu > 0,
-    ):
-        with smp.delay_param_initialization(
-            enabled=(smp.tp_size() > 1 and args.delayed_param > 0)
         ):
             model = AutoModelForCausalLM.from_config(model_config)
-            
-    torch.set_default_dtype(torch.float32)
+    if args.enable_memory_profiling > 0:
+        memory_status_cpu(msg="after model creation")
 
     num_params = sum([np.prod(p.size()) for p in model.parameters()])
     if smp.rank() == 0:
@@ -1008,10 +970,11 @@
     # to be partitioned across different ranks. For the rest of the script,
     # the returned DistributedModel object should be used in place of
     # the model provided for DistributedModel class instantiation.
-    if args.fp16:
-        torch.set_default_dtype(torch.float16)
-
+    if args.enable_memory_profiling > 0:
+        memory_status_cpu(msg="before dist model creation")
     model = smp.DistributedModel(model, trace_device="gpu")
+    if args.enable_memory_profiling > 0:
+        memory_status_cpu(msg="after dist model creation")
 
     m = model.get_module()
     if smp.tp_size() > 1:
@@ -1040,8 +1003,6 @@
         for i, c in enumerate(transformer_layers.children()):
             smp.set_partition(c, assignments[i])
 
-    torch.set_default_dtype(torch.float32)
-
     iter_model = m
     param_groups = get_param_groups_by_weight_decay(iter_model)
 
@@ -1071,11 +1032,6 @@
         dynamic_loss_args={"scale_window": 1000, "min_scale": 1, "delayed_shift": 2},
         )
     lr_scheduler = get_learning_rate_scheduler(optimizer, args)
-
-    if args.enable_memory_profiling > 0:
-        model.register_post_partition_hook(
-            lambda model, optimizer: memory_status(msg="After_partition")
-        )
 
     if args.enable_memory_profiling > 0:
         model.register_post_partition_hook(

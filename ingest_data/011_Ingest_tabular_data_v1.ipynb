--- conflicted
+++ resolved
@@ -58,13 +58,8 @@
     "import s3fs\n",
     "import sagemaker\n",
     "\n",
-<<<<<<< HEAD
-    "# to load the boston housing dataset\n",
-    "from sklearn.datasets import *"
-=======
     "# to load the California housing dataset\n",
     "from sklearn.datasets import fetch_california_housing"
->>>>>>> 17ba75e6
    ]
   },
   {
@@ -77,13 +72,8 @@
     "sagemaker_session = sagemaker.Session()\n",
     "s3 = sagemaker_session.boto_session.resource(\"s3\")\n",
     "bucket = sagemaker_session.default_bucket()  # replace with your own bucket name if you have one\n",
-<<<<<<< HEAD
-    "prefix = \"data/tabular/boston_house\"\n",
-    "filename = \"boston_house.csv\""
-=======
     "prefix = \"data/tabular/california_housing\"\n",
     "filename = \"california_housing.csv\""
->>>>>>> 17ba75e6
    ]
   },
   {
@@ -113,17 +103,10 @@
    "outputs": [],
    "source": [
     "# download files from tabular data source location\n",
-<<<<<<< HEAD
-    "tabular_data = load_boston()\n",
-    "tabular_data_full = pd.DataFrame(tabular_data.data, columns=tabular_data.feature_names)\n",
-    "tabular_data_full[\"target\"] = pd.DataFrame(tabular_data.target)\n",
-    "tabular_data_full.to_csv(\"boston_house.csv\", index=False)"
-=======
     "tabular_data = fetch_california_housing()\n",
     "tabular_data_full = pd.DataFrame(tabular_data.data, columns=tabular_data.feature_names)\n",
     "tabular_data_full[\"target\"] = pd.DataFrame(tabular_data.target)\n",
     "tabular_data_full.to_csv(\"california_housing.csv\", index=False)"
->>>>>>> 17ba75e6
    ]
   },
   {

{
 "cells": [
  {
   "cell_type": "markdown",
   "metadata": {},
   "source": [
    "# SageMaker and AWS KMS–Managed Keys\n",
    "_**End-to-end encryption using SageMaker and KMS-Managed keys**_\n",
    "\n",
    "---\n",
    "\n",
    "## Contents\n",
    "\n",
    "1. [Background](#Background)\n",
    "1. [Setup](#Setup)\n",
    "1. [Optionally, upload encrypted data files for training](#Optionally,-upload-encrypted-data-files-for-training)\n",
    "1. [Training the XGBoost model](#Training-the-XGBoost-model)\n",
    "1. [Set up hosting for the model](#Set-up-hosting-for-the-model)\n",
    "1. [Validate the model for use](#Validate-the-model-for-use)\n",
    "1. [Run batch prediction using batch transform](#Run-batch-prediction-using-batch-transform)\n",
    "\n",
    "---\n",
    "## Background\n",
    "\n",
    "AWS Key Management Service ([AWS KMS](http://docs.aws.amazon.com/AmazonS3/latest/dev/UsingKMSEncryption.html)) enables \n",
    "Server-side encryption to protect your data at rest. Amazon SageMaker training works with KMS encrypted data if the IAM role used for S3 access has permissions to encrypt and decrypt data with the KMS key. Further, a KMS key can also be used to encrypt the model artifacts at rest using Amazon S3 server-side encryption. Additionally, a KMS key can also be used to encrypt the storage volume attached to training, endpoint, and transform instances. In this notebook, we demonstrate SageMaker encryption capabilities using KMS-managed keys. \n",
    "\n",
    "---\n",
    "\n",
    "## Setup\n",
    "\n",
    "### Prerequisites\n",
    "\n",
    "In order to successfully run this notebook, you must first:\n",
    "\n",
    "1. Have an existing KMS key from AWS IAM console or create one ([learn more](http://docs.aws.amazon.com/kms/latest/developerguide/create-keys.html)).\n",
    "2. Allow the IAM role used for SageMaker to encrypt and decrypt data with this key from within applications and when using AWS services integrated with KMS ([learn more](http://docs.aws.amazon.com/console/kms/key-users)).\n",
    "3. Allow the IAM role for this notebook to create grants with this key ([learn more](https://docs.aws.amazon.com/sagemaker/latest/dg/api-permissions-reference.html)).\n",
    "\n",
    "We use the `key-id` from the KMS key ARN `arn:aws:kms:region:acct-id:key/key-id`.\n",
    "\n",
    "### General Setup\n",
    "Let's start by specifying:\n",
    "* AWS region.\n",
    "* The IAM role arn used to give learning and hosting access to your data. See the documentation for how to specify these.\n",
    "* The KMS key arn that you want to use for encryption.\n",
    "* The S3 bucket that you want to use for training and model data."
   ]
  },
  {
   "cell_type": "code",
   "execution_count": null,
   "metadata": {
    "isConfigCell": true,
    "tags": [
     "parameters"
    ]
   },
   "outputs": [],
   "source": [
    "%%time\n",
    "\n",
    "import os\n",
    "import io\n",
    "import boto3\n",
    "import pandas as pd\n",
    "import numpy as np\n",
    "import re\n",
    "from sagemaker import get_execution_role\n",
    "import sagemaker\n",
    "\n",
    "region = boto3.Session().region_name\n",
    "\n",
    "role = get_execution_role()\n",
    "\n",
<<<<<<< HEAD
    "kms_key_arn = \"<your-kms-key-arn>\"\n",
    "\n",
    "bucket = \"<s3-bucket>\"  # put your s3 bucket name here, and create s3 bucket\n",
=======
    "kms_key = \"<your-kms-key-arn>\"\n",
    "\n",
    "bucket = sagemaker.Session().default_bucket()\n",
>>>>>>> 17ba75e6
    "prefix = \"sagemaker/DEMO-kms\"\n",
    "# customize to your bucket where you have stored the data\n",
    "bucket_path = \"s3://{}\".format(bucket)"
   ]
  },
  {
   "cell_type": "markdown",
   "metadata": {},
   "source": [
    "## Optionally, upload encrypted data files for training\n",
    "\n",
    "To demonstrate SageMaker training with KMS encrypted data, we first upload a toy dataset that has Server Side Encryption with customer provided key.\n",
    "\n",
    "### Data ingestion\n",
    "\n",
    "We, first, read the dataset from an existing repository into memory. This processing could be done *in situ* by Amazon Athena, Apache Spark in Amazon EMR, Amazon Redshift, etc., assuming the dataset is present in the appropriate location. Then, the next step would be to transfer the data to S3 for use in training. For small datasets, such as the one used below, reading into memory isn't onerous, though it would be for larger datasets.\n",
    "\n",
    "This example uses the California Housing dataset, initially published in:\n",
    "\n",
    "> Pace, R. Kelley, and Ronald Barry. \"Sparse spatial autoregressions.\" Statistics & Probability Letters 33.3 (1997): 291-297."
   ]
  },
  {
   "cell_type": "code",
   "execution_count": null,
   "metadata": {},
   "outputs": [],
   "source": [
<<<<<<< HEAD
    "from sklearn.datasets import load_boston\n",
    "\n",
    "boston = load_boston()\n",
    "X = boston[\"data\"]\n",
    "y = boston[\"target\"]\n",
    "feature_names = boston[\"feature_names\"]\n",
    "data = pd.DataFrame(X, columns=feature_names)\n",
    "target = pd.DataFrame(y, columns={\"MEDV\"})\n",
    "data[\"MEDV\"] = y\n",
    "local_file_name = \"boston.csv\"\n",
=======
    "from sklearn.datasets import fetch_california_housing\n",
    "\n",
    "california = fetch_california_housing()\n",
    "X = california[\"data\"]\n",
    "y = california[\"target\"]\n",
    "feature_names = california[\"feature_names\"]\n",
    "data = pd.DataFrame(X, columns=feature_names)\n",
    "target = pd.DataFrame(y, columns={\"MEDV\"})\n",
    "data[\"MEDV\"] = y\n",
    "local_file_name = \"california_housing.csv\"\n",
>>>>>>> 17ba75e6
    "data.to_csv(local_file_name, header=False, index=False)"
   ]
  },
  {
   "cell_type": "markdown",
   "metadata": {},
   "source": [
    "### Data preprocessing\n",
    "\n",
    "Now that we have the dataset, we need to split it into *train*, *validation*, and *test* datasets which we can use to evaluate the accuracy of the machine learning algorithm. We'll also create a test dataset file with the labels removed so it can be fed into a batch transform job. We randomly split the dataset into 60% training, 20% validation and 20% test. Note that SageMaker Xgboost, expects the label column to be the first one in the datasets. So, we'll move the median value column (`MEDV`) from the last to the first position within the `write_file` method below. "
   ]
  },
  {
   "cell_type": "code",
   "execution_count": null,
   "metadata": {},
   "outputs": [],
   "source": [
    "from sklearn.model_selection import train_test_split\n",
    "\n",
    "X_train, X_test, y_train, y_test = train_test_split(X, y, test_size=0.4, random_state=1)\n",
    "X_test, X_val, y_test, y_val = train_test_split(X_test, y_test, test_size=0.5, random_state=1)"
   ]
  },
  {
   "cell_type": "code",
   "execution_count": null,
   "metadata": {},
   "outputs": [],
   "source": [
    "def write_file(X, y, fname, include_labels=True):\n",
<<<<<<< HEAD
    "    feature_names = boston[\"feature_names\"]\n",
=======
    "    feature_names = california[\"feature_names\"]\n",
>>>>>>> 17ba75e6
    "    data = pd.DataFrame(X, columns=feature_names)\n",
    "    if include_labels:\n",
    "        data.insert(0, \"MEDV\", y)\n",
    "    data.to_csv(fname, header=False, index=False)"
   ]
  },
  {
   "cell_type": "code",
   "execution_count": null,
   "metadata": {},
   "outputs": [],
   "source": [
    "train_file = \"train.csv\"\n",
    "validation_file = \"val.csv\"\n",
    "test_file = \"test.csv\"\n",
    "test_no_labels_file = \"test_no_labels.csv\"\n",
    "write_file(X_train, y_train, train_file)\n",
    "write_file(X_val, y_val, validation_file)\n",
    "write_file(X_test, y_test, test_file)\n",
    "write_file(X_test, y_test, test_no_labels_file, False)"
   ]
  },
  {
   "cell_type": "markdown",
   "metadata": {},
   "source": [
    "### Data upload to S3 with Server Side Encryption"
   ]
  },
  {
   "cell_type": "code",
   "execution_count": null,
   "metadata": {},
   "outputs": [],
   "source": [
    "s3 = boto3.client(\"s3\")\n",
    "\n",
    "data_train = open(train_file, \"rb\")\n",
    "key_train = \"{}/train/{}\".format(prefix, train_file)\n",
<<<<<<< HEAD
    "kms_key_id = kms_key_arn.split(\":key/\")[1]\n",
=======
    "kms_key_id = kms_key.split(\":key/\")[1]\n",
>>>>>>> 17ba75e6
    "\n",
    "print(\"Put object...\")\n",
    "s3.put_object(\n",
    "    Bucket=bucket,\n",
    "    Key=key_train,\n",
    "    Body=data_train,\n",
    "    ServerSideEncryption=\"aws:kms\",\n",
    "    SSEKMSKeyId=kms_key_id,\n",
    ")\n",
    "print(\"Done uploading the training dataset\")\n",
    "\n",
    "data_validation = open(validation_file, \"rb\")\n",
    "key_validation = \"{}/validation/{}\".format(prefix, validation_file)\n",
    "\n",
    "print(\"Put object...\")\n",
    "s3.put_object(\n",
    "    Bucket=bucket,\n",
    "    Key=key_validation,\n",
    "    Body=data_validation,\n",
    "    ServerSideEncryption=\"aws:kms\",\n",
    "    SSEKMSKeyId=kms_key_id,\n",
    ")\n",
    "\n",
    "print(\"Done uploading the validation dataset\")\n",
    "\n",
    "data_test = open(test_no_labels_file, \"rb\")\n",
    "key_test = \"{}/test/{}\".format(prefix, test_no_labels_file)\n",
    "\n",
    "print(\"Put object...\")\n",
    "s3.put_object(\n",
    "    Bucket=bucket,\n",
    "    Key=key_test,\n",
    "    Body=data_test,\n",
    "    ServerSideEncryption=\"aws:kms\",\n",
    "    SSEKMSKeyId=kms_key_id,\n",
    ")\n",
    "\n",
    "print(\"Done uploading the test dataset\")"
   ]
  },
  {
   "cell_type": "markdown",
   "metadata": {},
   "source": [
    "## Training the SageMaker XGBoost model\n",
    "\n",
    "Now that we have our data in S3, we can begin training. We'll use Amazon SageMaker XGboost algorithm as an example to demonstrate model training. Note that nothing needs to be changed in the way you'd call the training algorithm. The only requirement for training to succeed is that the IAM role (`role`) used for S3 access has permissions to encrypt and decrypt data with the KMS key (`kms_key`). You can set these permissions using the instructions [here](http://docs.aws.amazon.com/kms/latest/developerguide/key-policies.html#key-policy-default-allow-users). If the permissions aren't set, you'll get the `Data download failed` error. Specify a `VolumeKmsKeyId` in the training job parameters to have the volume attached to the ML compute instance encrypted using key provided."
   ]
  },
  {
   "cell_type": "code",
   "execution_count": null,
   "metadata": {},
   "outputs": [],
   "source": [
<<<<<<< HEAD
    "from sagemaker.amazon.amazon_estimator import get_image_uri\n",
    "\n",
    "container = get_image_uri(boto3.Session().region_name, \"xgboost\")"
=======
    "from sagemaker import image_uris\n",
    "\n",
    "container = image_uris.retrieve(\n",
    "    region=boto3.Session().region_name, framework=\"xgboost\", version=\"latest\"\n",
    ")"
>>>>>>> 17ba75e6
   ]
  },
  {
   "cell_type": "code",
   "execution_count": null,
   "metadata": {},
   "outputs": [],
   "source": [
    "%%time\n",
    "from time import gmtime, strftime\n",
    "import time\n",
    "\n",
    "job_name = \"DEMO-xgboost-single-regression\" + strftime(\"%Y-%m-%d-%H-%M-%S\", gmtime())\n",
    "print(\"Training job\", job_name)\n",
    "\n",
    "create_training_params = {\n",
    "    \"AlgorithmSpecification\": {\"TrainingImage\": container, \"TrainingInputMode\": \"File\"},\n",
    "    \"RoleArn\": role,\n",
    "    \"OutputDataConfig\": {\"S3OutputPath\": bucket_path + \"/\" + prefix + \"/output\"},\n",
    "    \"ResourceConfig\": {\n",
    "        \"InstanceCount\": 1,\n",
    "        \"InstanceType\": \"ml.m4.4xlarge\",\n",
    "        \"VolumeSizeInGB\": 5,\n",
<<<<<<< HEAD
    "        \"VolumeKmsKeyId\": kms_key_arn,\n",
=======
    "        \"VolumeKmsKeyId\": kms_key,\n",
>>>>>>> 17ba75e6
    "    },\n",
    "    \"TrainingJobName\": job_name,\n",
    "    \"HyperParameters\": {\n",
    "        \"max_depth\": \"5\",\n",
    "        \"eta\": \"0.2\",\n",
    "        \"gamma\": \"4\",\n",
    "        \"min_child_weight\": \"6\",\n",
    "        \"subsample\": \"0.7\",\n",
    "        \"silent\": \"0\",\n",
    "        \"objective\": \"reg:linear\",\n",
    "        \"num_round\": \"5\",\n",
    "    },\n",
    "    \"StoppingCondition\": {\"MaxRuntimeInSeconds\": 86400},\n",
    "    \"InputDataConfig\": [\n",
    "        {\n",
    "            \"ChannelName\": \"train\",\n",
    "            \"DataSource\": {\n",
    "                \"S3DataSource\": {\n",
    "                    \"S3DataType\": \"S3Prefix\",\n",
    "                    \"S3Uri\": bucket_path + \"/\" + prefix + \"/train\",\n",
    "                    \"S3DataDistributionType\": \"FullyReplicated\",\n",
    "                }\n",
    "            },\n",
    "            \"ContentType\": \"csv\",\n",
    "            \"CompressionType\": \"None\",\n",
    "        },\n",
    "        {\n",
    "            \"ChannelName\": \"validation\",\n",
    "            \"DataSource\": {\n",
    "                \"S3DataSource\": {\n",
    "                    \"S3DataType\": \"S3Prefix\",\n",
    "                    \"S3Uri\": bucket_path + \"/\" + prefix + \"/validation\",\n",
    "                    \"S3DataDistributionType\": \"FullyReplicated\",\n",
    "                }\n",
    "            },\n",
    "            \"ContentType\": \"csv\",\n",
    "            \"CompressionType\": \"None\",\n",
    "        },\n",
    "    ],\n",
    "}\n",
    "\n",
    "client = boto3.client(\"sagemaker\")\n",
    "client.create_training_job(**create_training_params)\n",
    "\n",
    "try:\n",
    "    # wait for the job to finish and report the ending status\n",
    "    client.get_waiter(\"training_job_completed_or_stopped\").wait(TrainingJobName=job_name)\n",
    "    training_info = client.describe_training_job(TrainingJobName=job_name)\n",
    "    status = training_info[\"TrainingJobStatus\"]\n",
    "    print(\"Training job ended with status: \" + status)\n",
    "except:\n",
    "    print(\"Training failed to start\")\n",
    "    # if exception is raised, that means it has failed\n",
    "    message = client.describe_training_job(TrainingJobName=job_name)[\"FailureReason\"]\n",
    "    print(\"Training failed with the following error: {}\".format(message))"
   ]
  },
  {
   "cell_type": "markdown",
   "metadata": {},
   "source": [
    "## Set up hosting for the model\n",
    "In order to set up hosting, we have to import the model from training to hosting. \n",
    "\n",
    "### Import model into hosting\n",
    "\n",
    "Register the model with hosting. This allows the flexibility of importing models trained elsewhere."
   ]
  },
  {
   "cell_type": "code",
   "execution_count": null,
   "metadata": {},
   "outputs": [],
   "source": [
    "%%time\n",
    "import boto3\n",
    "from time import gmtime, strftime\n",
    "\n",
    "model_name = job_name + \"-model\"\n",
    "print(model_name)\n",
    "\n",
    "info = client.describe_training_job(TrainingJobName=job_name)\n",
    "model_data = info[\"ModelArtifacts\"][\"S3ModelArtifacts\"]\n",
    "print(model_data)\n",
    "\n",
    "primary_container = {\"Image\": container, \"ModelDataUrl\": model_data}\n",
    "\n",
    "create_model_response = client.create_model(\n",
    "    ModelName=model_name, ExecutionRoleArn=role, PrimaryContainer=primary_container\n",
    ")\n",
    "\n",
    "print(create_model_response[\"ModelArn\"])"
   ]
  },
  {
   "cell_type": "markdown",
   "metadata": {},
   "source": [
    "### Create endpoint configuration\n",
    "\n",
    "SageMaker supports configuring REST endpoints in hosting with multiple models, e.g. for A/B testing purposes. In order to support this, customers create an endpoint configuration, that describes the distribution of traffic across the models, whether split, shadowed, or sampled in some way. In addition, the endpoint configuration describes the instance type required for model deployment and the key used to encrypt the volume attached to the endpoint instance."
   ]
  },
  {
   "cell_type": "code",
   "execution_count": null,
   "metadata": {},
   "outputs": [],
   "source": [
    "from time import gmtime, strftime\n",
    "\n",
    "endpoint_config_name = \"DEMO-XGBoostEndpointConfig-\" + strftime(\"%Y-%m-%d-%H-%M-%S\", gmtime())\n",
    "print(endpoint_config_name)\n",
    "create_endpoint_config_response = client.create_endpoint_config(\n",
    "    EndpointConfigName=endpoint_config_name,\n",
<<<<<<< HEAD
    "    KmsKeyId=kms_key_arn,\n",
=======
    "    KmsKeyId=kms_key,\n",
>>>>>>> 17ba75e6
    "    ProductionVariants=[\n",
    "        {\n",
    "            \"InstanceType\": \"ml.m4.xlarge\",\n",
    "            \"InitialVariantWeight\": 1,\n",
    "            \"InitialInstanceCount\": 1,\n",
    "            \"ModelName\": model_name,\n",
    "            \"VariantName\": \"AllTraffic\",\n",
    "        }\n",
    "    ],\n",
    ")\n",
    "\n",
    "print(\"Endpoint Config Arn: \" + create_endpoint_config_response[\"EndpointConfigArn\"])"
   ]
  },
  {
   "cell_type": "markdown",
   "metadata": {},
   "source": [
    "### Create endpoint\n",
    "Create the endpoint that serves up the model, through specifying the name and configuration defined above. The end result is an endpoint that can be validated and incorporated into production applications. This takes 9-11 minutes to complete."
   ]
  },
  {
   "cell_type": "code",
   "execution_count": null,
   "metadata": {},
   "outputs": [],
   "source": [
    "%%time\n",
    "import time\n",
    "\n",
    "endpoint_name = \"DEMO-XGBoostEndpoint-\" + strftime(\"%Y-%m-%d-%H-%M-%S\", gmtime())\n",
    "print(endpoint_name)\n",
    "create_endpoint_response = client.create_endpoint(\n",
    "    EndpointName=endpoint_name, EndpointConfigName=endpoint_config_name\n",
    ")\n",
    "print(create_endpoint_response[\"EndpointArn\"])\n",
    "\n",
    "\n",
    "print(\"EndpointArn = {}\".format(create_endpoint_response[\"EndpointArn\"]))\n",
    "\n",
    "# get the status of the endpoint\n",
    "response = client.describe_endpoint(EndpointName=endpoint_name)\n",
    "status = response[\"EndpointStatus\"]\n",
    "print(\"EndpointStatus = {}\".format(status))\n",
    "\n",
    "\n",
    "# wait until the status has changed\n",
    "client.get_waiter(\"endpoint_in_service\").wait(EndpointName=endpoint_name)\n",
    "\n",
    "\n",
    "# print the status of the endpoint\n",
    "endpoint_response = client.describe_endpoint(EndpointName=endpoint_name)\n",
    "status = endpoint_response[\"EndpointStatus\"]\n",
    "print(\"Endpoint creation ended with EndpointStatus = {}\".format(status))\n",
    "\n",
    "if status != \"InService\":\n",
    "    raise Exception(\"Endpoint creation failed.\")"
   ]
  },
  {
   "cell_type": "markdown",
   "metadata": {},
   "source": [
    "## Validate the model for use\n",
    "You can now validate the model for use. Obtain the endpoint from the client library using the result from previous operations, and run a single prediction on the trained model using that endpoint.\n"
   ]
  },
  {
   "cell_type": "code",
   "execution_count": null,
   "metadata": {},
   "outputs": [],
   "source": [
    "runtime_client = boto3.client(\"runtime.sagemaker\")"
   ]
  },
  {
   "cell_type": "code",
   "execution_count": null,
   "metadata": {},
   "outputs": [],
   "source": [
    "import sys\n",
    "import math\n",
    "\n",
    "\n",
    "def do_predict(data, endpoint_name, content_type):\n",
    "    response = runtime_client.invoke_endpoint(\n",
    "        EndpointName=endpoint_name, ContentType=content_type, Body=data\n",
    "    )\n",
    "    result = response[\"Body\"].read()\n",
    "    result = result.decode(\"utf-8\")\n",
    "    return result\n",
    "\n",
    "\n",
    "# pull the first item from the test dataset\n",
    "with open(\"test.csv\") as f:\n",
    "    first_line = f.readline()\n",
    "    features = first_line.split(\",\")[1:]\n",
    "    feature_str = \",\".join(features)\n",
    "\n",
    "prediction = do_predict(feature_str, endpoint_name, \"text/csv\")\n",
    "print(\"Prediction: \" + prediction)"
   ]
  },
  {
   "cell_type": "markdown",
   "metadata": {},
   "source": [
    "### (Optional) Delete the Endpoint\n",
    "\n",
    "If you're ready to be done with this notebook, please run the delete_endpoint line in the cell below.  This will remove the hosted endpoint you created and avoid any charges from a stray instance being left on."
   ]
  },
  {
   "cell_type": "code",
   "execution_count": null,
   "metadata": {},
   "outputs": [],
   "source": [
    "client.delete_endpoint(EndpointName=endpoint_name)"
   ]
  },
  {
   "cell_type": "markdown",
   "metadata": {},
   "source": [
    "## Run batch prediction using batch transform\n",
    "Create a transform job to do batch prediction using the trained model. Similar to the training section above, the execution role assumed by this notebook must have permissions to encrypt and decrypt data with the KMS key (`kms_key`) used for S3 server-side encryption. Similar to training, specify a `VolumeKmsKeyId` so that the volume attached to the transform instance is encrypted using the key provided."
   ]
  },
  {
   "cell_type": "code",
   "execution_count": null,
   "metadata": {},
   "outputs": [],
   "source": [
    "%%time\n",
    "transform_job_name = \"DEMO-xgboost-batch-prediction\" + strftime(\"%Y-%m-%d-%H-%M-%S\", gmtime())\n",
    "print(\"Transform job\", transform_job_name)\n",
    "\n",
    "transform_params = {\n",
    "    \"TransformJobName\": transform_job_name,\n",
    "    \"ModelName\": model_name,\n",
    "    \"TransformInput\": {\n",
    "        \"ContentType\": \"text/csv\",\n",
    "        \"DataSource\": {\n",
    "            \"S3DataSource\": {\n",
    "                \"S3DataType\": \"S3Prefix\",\n",
    "                \"S3Uri\": bucket_path + \"/\" + prefix + \"/test\",\n",
    "            }\n",
    "        },\n",
    "        \"SplitType\": \"Line\",\n",
    "    },\n",
    "    \"TransformOutput\": {\n",
    "        \"AssembleWith\": \"Line\",\n",
    "        \"S3OutputPath\": bucket_path + \"/\" + prefix + \"/predict\",\n",
    "    },\n",
    "    \"TransformResources\": {\n",
    "        \"InstanceCount\": 1,\n",
    "        \"InstanceType\": \"ml.c4.xlarge\",\n",
<<<<<<< HEAD
    "        \"VolumeKmsKeyId\": kms_key_arn,\n",
=======
    "        \"VolumeKmsKeyId\": kms_key,\n",
>>>>>>> 17ba75e6
    "    },\n",
    "}\n",
    "\n",
    "client.create_transform_job(**transform_params)\n",
    "\n",
    "while True:\n",
    "    response = client.describe_transform_job(TransformJobName=transform_job_name)\n",
    "    status = response[\"TransformJobStatus\"]\n",
    "    if status == \"InProgress\":\n",
    "        time.sleep(15)\n",
    "    elif status == \"Completed\":\n",
    "        print(\"Transform job completed!\")\n",
    "        break\n",
    "    else:\n",
    "        print(\"Unexpected transform job status: \" + status)\n",
    "        break"
   ]
  },
  {
   "cell_type": "markdown",
   "metadata": {},
   "source": [
    "### Evaluate the batch predictions\n",
    "\n",
    "The following helps us calculate the Median Absolute Percent Error (MdAPE) on the batch prediction output in S3. Note that the intent of this example is not to produce the most accurate regressor but to demonstrate how to handle KMS encrypted data with SageMaker."
   ]
  },
  {
   "cell_type": "code",
   "execution_count": null,
   "metadata": {},
   "outputs": [],
   "source": [
    "print(\"Downloading prediction object...\")\n",
    "s3.download_file(\n",
    "    Bucket=bucket,\n",
    "    Key=prefix + \"/predict/\" + test_no_labels_file + \".out\",\n",
    "    Filename=\"./predictions.csv\",\n",
    ")\n",
    "\n",
    "preds = np.loadtxt(\"predictions.csv\")\n",
    "print(\"\\nMedian Absolute Percent Error (MdAPE) = \", np.median(np.abs(y_test - preds) / y_test))"
   ]
  }
 ],
 "metadata": {
  "celltoolbar": "Tags",
  "kernelspec": {
   "display_name": "conda_python3",
   "language": "python",
   "name": "conda_python3"
  },
  "language_info": {
   "codemirror_mode": {
    "name": "ipython",
    "version": 3
   },
   "file_extension": ".py",
   "mimetype": "text/x-python",
   "name": "python",
   "nbconvert_exporter": "python",
   "pygments_lexer": "ipython3",
   "version": "3.6.13"
  },
  "notice": "Copyright 2017 Amazon.com, Inc. or its affiliates. All Rights Reserved.  Licensed under the Apache License, Version 2.0 (the \"License\"). You may not use this file except in compliance with the License. A copy of the License is located at http://aws.amazon.com/apache2.0/ or in the \"license\" file accompanying this file. This file is distributed on an \"AS IS\" BASIS, WITHOUT WARRANTIES OR CONDITIONS OF ANY KIND, either express or implied. See the License for the specific language governing permissions and limitations under the License."
 },
 "nbformat": 4,
 "nbformat_minor": 2
}<|MERGE_RESOLUTION|>--- conflicted
+++ resolved
@@ -73,15 +73,9 @@
     "\n",
     "role = get_execution_role()\n",
     "\n",
-<<<<<<< HEAD
-    "kms_key_arn = \"<your-kms-key-arn>\"\n",
-    "\n",
-    "bucket = \"<s3-bucket>\"  # put your s3 bucket name here, and create s3 bucket\n",
-=======
     "kms_key = \"<your-kms-key-arn>\"\n",
     "\n",
     "bucket = sagemaker.Session().default_bucket()\n",
->>>>>>> 17ba75e6
     "prefix = \"sagemaker/DEMO-kms\"\n",
     "# customize to your bucket where you have stored the data\n",
     "bucket_path = \"s3://{}\".format(bucket)"
@@ -110,18 +104,6 @@
    "metadata": {},
    "outputs": [],
    "source": [
-<<<<<<< HEAD
-    "from sklearn.datasets import load_boston\n",
-    "\n",
-    "boston = load_boston()\n",
-    "X = boston[\"data\"]\n",
-    "y = boston[\"target\"]\n",
-    "feature_names = boston[\"feature_names\"]\n",
-    "data = pd.DataFrame(X, columns=feature_names)\n",
-    "target = pd.DataFrame(y, columns={\"MEDV\"})\n",
-    "data[\"MEDV\"] = y\n",
-    "local_file_name = \"boston.csv\"\n",
-=======
     "from sklearn.datasets import fetch_california_housing\n",
     "\n",
     "california = fetch_california_housing()\n",
@@ -132,7 +114,6 @@
     "target = pd.DataFrame(y, columns={\"MEDV\"})\n",
     "data[\"MEDV\"] = y\n",
     "local_file_name = \"california_housing.csv\"\n",
->>>>>>> 17ba75e6
     "data.to_csv(local_file_name, header=False, index=False)"
    ]
   },
@@ -164,11 +145,7 @@
    "outputs": [],
    "source": [
     "def write_file(X, y, fname, include_labels=True):\n",
-<<<<<<< HEAD
-    "    feature_names = boston[\"feature_names\"]\n",
-=======
     "    feature_names = california[\"feature_names\"]\n",
->>>>>>> 17ba75e6
     "    data = pd.DataFrame(X, columns=feature_names)\n",
     "    if include_labels:\n",
     "        data.insert(0, \"MEDV\", y)\n",
@@ -208,11 +185,7 @@
     "\n",
     "data_train = open(train_file, \"rb\")\n",
     "key_train = \"{}/train/{}\".format(prefix, train_file)\n",
-<<<<<<< HEAD
-    "kms_key_id = kms_key_arn.split(\":key/\")[1]\n",
-=======
     "kms_key_id = kms_key.split(\":key/\")[1]\n",
->>>>>>> 17ba75e6
     "\n",
     "print(\"Put object...\")\n",
     "s3.put_object(\n",
@@ -268,17 +241,11 @@
    "metadata": {},
    "outputs": [],
    "source": [
-<<<<<<< HEAD
-    "from sagemaker.amazon.amazon_estimator import get_image_uri\n",
-    "\n",
-    "container = get_image_uri(boto3.Session().region_name, \"xgboost\")"
-=======
     "from sagemaker import image_uris\n",
     "\n",
     "container = image_uris.retrieve(\n",
     "    region=boto3.Session().region_name, framework=\"xgboost\", version=\"latest\"\n",
     ")"
->>>>>>> 17ba75e6
    ]
   },
   {
@@ -302,11 +269,7 @@
     "        \"InstanceCount\": 1,\n",
     "        \"InstanceType\": \"ml.m4.4xlarge\",\n",
     "        \"VolumeSizeInGB\": 5,\n",
-<<<<<<< HEAD
-    "        \"VolumeKmsKeyId\": kms_key_arn,\n",
-=======
     "        \"VolumeKmsKeyId\": kms_key,\n",
->>>>>>> 17ba75e6
     "    },\n",
     "    \"TrainingJobName\": job_name,\n",
     "    \"HyperParameters\": {\n",
@@ -423,11 +386,7 @@
     "print(endpoint_config_name)\n",
     "create_endpoint_config_response = client.create_endpoint_config(\n",
     "    EndpointConfigName=endpoint_config_name,\n",
-<<<<<<< HEAD
-    "    KmsKeyId=kms_key_arn,\n",
-=======
     "    KmsKeyId=kms_key,\n",
->>>>>>> 17ba75e6
     "    ProductionVariants=[\n",
     "        {\n",
     "            \"InstanceType\": \"ml.m4.xlarge\",\n",
@@ -590,11 +549,7 @@
     "    \"TransformResources\": {\n",
     "        \"InstanceCount\": 1,\n",
     "        \"InstanceType\": \"ml.c4.xlarge\",\n",
-<<<<<<< HEAD
-    "        \"VolumeKmsKeyId\": kms_key_arn,\n",
-=======
     "        \"VolumeKmsKeyId\": kms_key,\n",
->>>>>>> 17ba75e6
     "    },\n",
     "}\n",
     "\n",

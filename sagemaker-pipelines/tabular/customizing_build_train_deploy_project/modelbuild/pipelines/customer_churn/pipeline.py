# Copyright 2020 Amazon.com, Inc. or its affiliates. All Rights Reserved.
#
# Licensed under the Apache License, Version 2.0 (the "License"). You
# may not use this file except in compliance with the License. A copy of
# the License is located at
#
#     http://aws.amazon.com/apache2.0/
#
# or in the "license" file accompanying this file. This file is
# distributed on an "AS IS" BASIS, WITHOUT WARRANTIES OR CONDITIONS OF
# ANY KIND, either express or implied. See the License for the specific
# language governing permissions and limitations under the License.
"""Example workflow pipeline script for CustomerChurn pipeline.

                                               . -RegisterModel
                                              .
    Process-> Train -> Evaluate -> Condition .
                                              .
                                               . -(stop)

Implements a get_pipeline(**kwargs) method.
"""

import os

import boto3
import sagemaker
import sagemaker.session
from sagemaker.estimator import Estimator
from sagemaker.inputs import TrainingInput
from sagemaker.model_metrics import MetricsSource, ModelMetrics
from sagemaker.processing import ProcessingInput, ProcessingOutput, ScriptProcessor
from sagemaker.sklearn.processing import SKLearnProcessor
from sagemaker.workflow.condition_step import ConditionStep
from sagemaker.workflow.conditions import ConditionGreaterThanOrEqualTo
from sagemaker.workflow.functions import JsonGet
from sagemaker.workflow.parameters import ParameterInteger, ParameterString
from sagemaker.workflow.pipeline import Pipeline
from sagemaker.workflow.properties import PropertyFile
from sagemaker.workflow.step_collections import RegisterModel
from sagemaker.workflow.steps import ProcessingStep, TrainingStep

BASE_DIR = os.path.dirname(os.path.realpath(__file__))


def get_session(region, default_bucket):
    """Gets the sagemaker session based on the region.

    Args:
        region: the aws region to start the session
        default_bucket: the bucket to use for storing the artifacts

    Returns:
        `sagemaker.session.Session instance
    """

    boto_session = boto3.Session(region_name=region)

    sagemaker_client = boto_session.client("sagemaker")
    runtime_client = boto_session.client("sagemaker-runtime")
    return sagemaker.session.Session(
        boto_session=boto_session,
        sagemaker_client=sagemaker_client,
        sagemaker_runtime_client=runtime_client,
        default_bucket=default_bucket,
    )


def get_pipeline(
    region,
    role=None,
    default_bucket=None,
    model_package_group_name="CustomerChurnPackageGroup",  # Choose any name
    pipeline_name="CustomerChurnDemo-p-ewf8t7lvhivm",  # You can find your pipeline name in the Studio UI (project -> Pipelines -> name)
    base_job_prefix="CustomerChurn",  # Choose any name
):
    """Gets a SageMaker ML Pipeline instance working with on CustomerChurn data.

    Args:
        region: AWS region to create and run the pipeline.
        role: IAM role to create and run steps and pipeline.
        default_bucket: the bucket to use for storing the artifacts

    Returns:
        an instance of a pipeline
    """
    sagemaker_session = get_session(region, default_bucket)
    if role is None:
        role = sagemaker.session.get_execution_role(sagemaker_session)

    # Parameters for pipeline execution
    processing_instance_count = ParameterInteger(name="ProcessingInstanceCount", default_value=1)
    training_instance_type = ParameterString(
        name="TrainingInstanceType", default_value="ml.m5.xlarge"
    )
    model_approval_status = ParameterString(
        name="ModelApprovalStatus",
        default_value="PendingManualApproval",  # ModelApprovalStatus can be set to a default of "Approved" if you don't want manual approval.
    )
    input_data = ParameterString(
        name="InputDataUrl",
        default_value=f"s3://sm-pipelines-demo-data-123456789/churn.txt",  # Change this to point to the s3 location of your raw input data.
    )

    # Processing step for feature engineering
    sklearn_processor = SKLearnProcessor(
<<<<<<< HEAD
        framework_version="1.0-1",
        instance_type=processing_instance_type,
=======
        framework_version="0.23-1",
        instance_type="ml.m5.xlarge",
>>>>>>> 5c1bf79e
        instance_count=processing_instance_count,
        base_job_name=f"{base_job_prefix}/sklearn-CustomerChurn-preprocess",  # choose any name
        sagemaker_session=sagemaker_session,
        role=role,
    )
    step_process = ProcessingStep(
        name="CustomerChurnProcess",  # choose any name
        processor=sklearn_processor,
        outputs=[
            ProcessingOutput(output_name="train", source="/opt/ml/processing/train"),
            ProcessingOutput(output_name="validation", source="/opt/ml/processing/validation"),
            ProcessingOutput(output_name="test", source="/opt/ml/processing/test"),
        ],
        code=os.path.join(BASE_DIR, "preprocess.py"),
        job_arguments=["--input-data", input_data],
    )

    # Training step for generating model artifacts
    model_path = f"s3://{sagemaker_session.default_bucket()}/{base_job_prefix}/CustomerChurnTrain"
    image_uri = sagemaker.image_uris.retrieve(
        framework="xgboost",  # we are using the Sagemaker built in xgboost algorithm
        region=region,
        version="1.0-1",
        py_version="py3",
        instance_type="ml.m5.xlarge",
    )
    xgb_train = Estimator(
        image_uri=image_uri,
        instance_type=training_instance_type,
        instance_count=1,
        output_path=model_path,
        base_job_name=f"{base_job_prefix}/CustomerChurn-train",
        sagemaker_session=sagemaker_session,
        role=role,
    )
    xgb_train.set_hyperparameters(
        objective="binary:logistic",
        num_round=50,
        max_depth=5,
        eta=0.2,
        gamma=4,
        min_child_weight=6,
        subsample=0.7,
        silent=0,
    )
    step_train = TrainingStep(
        name="CustomerChurnTrain",
        estimator=xgb_train,
        inputs={
            "train": TrainingInput(
                s3_data=step_process.properties.ProcessingOutputConfig.Outputs[
                    "train"
                ].S3Output.S3Uri,
                content_type="text/csv",
            ),
            "validation": TrainingInput(
                s3_data=step_process.properties.ProcessingOutputConfig.Outputs[
                    "validation"
                ].S3Output.S3Uri,
                content_type="text/csv",
            ),
        },
    )

    # Processing step for evaluation
    script_eval = ScriptProcessor(
        image_uri=image_uri,
        command=["python3"],
        instance_type="ml.m5.xlarge",
        instance_count=1,
        base_job_name=f"{base_job_prefix}/script-CustomerChurn-eval",
        sagemaker_session=sagemaker_session,
        role=role,
    )
    evaluation_report = PropertyFile(
        name="EvaluationReport",
        output_name="evaluation",
        path="evaluation.json",
    )
    step_eval = ProcessingStep(
        name="CustomerChurnEval",
        processor=script_eval,
        inputs=[
            ProcessingInput(
                source=step_train.properties.ModelArtifacts.S3ModelArtifacts,
                destination="/opt/ml/processing/model",
            ),
            ProcessingInput(
                source=step_process.properties.ProcessingOutputConfig.Outputs[
                    "test"
                ].S3Output.S3Uri,
                destination="/opt/ml/processing/test",
            ),
        ],
        outputs=[
            ProcessingOutput(output_name="evaluation", source="/opt/ml/processing/evaluation"),
        ],
        code=os.path.join(BASE_DIR, "evaluate.py"),
        property_files=[evaluation_report],
    )

    # Register model step that will be conditionally executed
    model_metrics = ModelMetrics(
        model_statistics=MetricsSource(
            s3_uri="{}/evaluation.json".format(
                step_eval.arguments["ProcessingOutputConfig"]["Outputs"][0]["S3Output"]["S3Uri"]
            ),
            content_type="application/json",
        )
    )

    # Register model step that will be conditionally executed
    step_register = RegisterModel(
        name="CustomerChurnRegisterModel",
        estimator=xgb_train,
        model_data=step_train.properties.ModelArtifacts.S3ModelArtifacts,
        content_types=["text/csv"],
        response_types=["text/csv"],
        inference_instances=["ml.t2.medium", "ml.m5.large"],
        transform_instances=["ml.m5.large"],
        model_package_group_name=model_package_group_name,
        approval_status=model_approval_status,
        model_metrics=model_metrics,
    )

    # Condition step for evaluating model quality and branching execution
    cond_lte = ConditionGreaterThanOrEqualTo(  # You can change the condition here
        left=JsonGet(
            step_name=step_eval.name,
            property_file=evaluation_report,
            json_path="binary_classification_metrics.accuracy.value",  # This should follow the structure of your report_dict defined in the evaluate.py file.
        ),
        right=0.8,  # You can change the threshold here
    )
    step_cond = ConditionStep(
        name="CustomerChurnAccuracyCond",
        conditions=[cond_lte],
        if_steps=[step_register],
        else_steps=[],
    )

    # Pipeline instance
    pipeline = Pipeline(
        name=pipeline_name,
        parameters=[
            processing_instance_count,
            training_instance_type,
            model_approval_status,
            input_data,
        ],
        steps=[step_process, step_train, step_eval, step_cond],
        sagemaker_session=sagemaker_session,
    )
    return pipeline<|MERGE_RESOLUTION|>--- conflicted
+++ resolved
@@ -104,13 +104,8 @@
 
     # Processing step for feature engineering
     sklearn_processor = SKLearnProcessor(
-<<<<<<< HEAD
         framework_version="1.0-1",
         instance_type=processing_instance_type,
-=======
-        framework_version="0.23-1",
-        instance_type="ml.m5.xlarge",
->>>>>>> 5c1bf79e
         instance_count=processing_instance_count,
         base_job_name=f"{base_job_prefix}/sklearn-CustomerChurn-preprocess",  # choose any name
         sagemaker_session=sagemaker_session,
